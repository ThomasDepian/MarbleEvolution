<!doctype html>
<html class="default no-js">
<head>
	<meta charset="utf-8">
	<meta http-equiv="X-UA-Compatible" content="IE=edge">
	<title>BoundSpecification | Marble Evolution</title>
	<meta name="description" content="Documentation for Marble Evolution">
	<meta name="viewport" content="width=device-width, initial-scale=1">
	<link rel="stylesheet" href="../assets/css/main.css">
</head>
<body>
<header>
	<div class="tsd-page-toolbar">
		<div class="container">
			<div class="table-wrap">
				<div class="table-cell" id="tsd-search" data-index="../assets/js/search.json" data-base="..">
					<div class="field">
						<label for="tsd-search-field" class="tsd-widget search no-caption">Search</label>
						<input id="tsd-search-field" type="text" />
					</div>
					<ul class="results">
						<li class="state loading">Preparing search index...</li>
						<li class="state failure">The search index is not available</li>
					</ul>
					<a href="../index.html" class="title">Marble Evolution</a>
				</div>
				<div class="table-cell" id="tsd-widgets">
					<div id="tsd-filter">
						<a href="#" class="tsd-widget options no-caption" data-toggle="options">Options</a>
						<div class="tsd-filter-group">
							<div class="tsd-select" id="tsd-filter-visibility">
								<span class="tsd-select-label">All</span>
								<ul class="tsd-select-list">
									<li data-value="public">Public</li>
									<li data-value="protected">Public/Protected</li>
									<li data-value="private" class="selected">All</li>
								</ul>
							</div>
							<input type="checkbox" id="tsd-filter-inherited" checked />
							<label class="tsd-widget" for="tsd-filter-inherited">Inherited</label>
							<input type="checkbox" id="tsd-filter-externals" checked />
							<label class="tsd-widget" for="tsd-filter-externals">Externals</label>
							<input type="checkbox" id="tsd-filter-only-exported" />
							<label class="tsd-widget" for="tsd-filter-only-exported">Only exported</label>
						</div>
					</div>
					<a href="#" class="tsd-widget menu no-caption" data-toggle="menu">Menu</a>
				</div>
			</div>
		</div>
	</div>
	<div class="tsd-page-title">
		<div class="container">
			<ul class="tsd-breadcrumb">
				<li>
					<a href="../globals.html">Globals</a>
				</li>
				<li>
					<a href="boundspecification.html">BoundSpecification</a>
				</li>
			</ul>
			<h1>Interface BoundSpecification</h1>
		</div>
	</div>
</header>
<div class="container container-main">
	<div class="row">
		<div class="col-8 col-content">
			<section class="tsd-panel tsd-comment">
				<div class="tsd-comment tsd-typography">
					<div class="lead">
						<p>Simple interface describing a bound specification
						used in the configuration file.</p>
					</div>
					<dl class="tsd-comment-tags">
						<dt>see</dt>
						<dd><p><a href="configuration.html">Configuration</a> for further details.</p>
						</dd>
					</dl>
				</div>
			</section>
			<section class="tsd-panel tsd-hierarchy">
				<h3>Hierarchy</h3>
				<ul class="tsd-hierarchy">
					<li>
						<span class="target">BoundSpecification</span>
					</li>
				</ul>
			</section>
			<section class="tsd-panel-group tsd-index-group">
				<h2>Index</h2>
				<section class="tsd-panel tsd-index-panel">
					<div class="tsd-index-content">
						<section class="tsd-index-section ">
							<h3>Properties</h3>
							<ul class="tsd-index-list">
								<li class="tsd-kind-property tsd-parent-kind-interface"><a href="boundspecification.html#lowerbound" class="tsd-kind-icon">lower<wbr>Bound</a></li>
								<li class="tsd-kind-property tsd-parent-kind-interface"><a href="boundspecification.html#upperbound" class="tsd-kind-icon">upper<wbr>Bound</a></li>
							</ul>
						</section>
					</div>
				</section>
			</section>
			<section class="tsd-panel-group tsd-member-group ">
				<h2>Properties</h2>
				<section class="tsd-panel tsd-member tsd-kind-property tsd-parent-kind-interface">
					<a name="lowerbound" class="tsd-anchor"></a>
					<h3>lower<wbr>Bound</h3>
					<div class="tsd-signature tsd-kind-icon">lower<wbr>Bound<span class="tsd-signature-symbol">:</span> <span class="tsd-signature-type">number</span></div>
					<aside class="tsd-sources">
						<ul>
<<<<<<< HEAD
							<li>Defined in <a href="https://github.com/ThomasDepian/MarbleEvolution/blob/33b1749/src/BoundSpecification.ts#L13">src/BoundSpecification.ts:13</a></li>
=======
							<li>Defined in <a href="https://github.com/ThomasDepian/MarbleEvolution/blob/ad2b1ff/src/BoundSpecification.ts#L13">src/BoundSpecification.ts:13</a></li>
>>>>>>> ffee6d8f
						</ul>
					</aside>
					<div class="tsd-comment tsd-typography">
						<div class="lead">
							<p>Lower bound, may also be negative.</p>
						</div>
						<p><strong>Must be &lt;= <a href="boundspecification.html#upperbound">upperBound</a></strong>.</p>
					</div>
				</section>
				<section class="tsd-panel tsd-member tsd-kind-property tsd-parent-kind-interface">
					<a name="upperbound" class="tsd-anchor"></a>
					<h3>upper<wbr>Bound</h3>
					<div class="tsd-signature tsd-kind-icon">upper<wbr>Bound<span class="tsd-signature-symbol">:</span> <span class="tsd-signature-type">number</span></div>
					<aside class="tsd-sources">
						<ul>
<<<<<<< HEAD
							<li>Defined in <a href="https://github.com/ThomasDepian/MarbleEvolution/blob/33b1749/src/BoundSpecification.ts#L19">src/BoundSpecification.ts:19</a></li>
=======
							<li>Defined in <a href="https://github.com/ThomasDepian/MarbleEvolution/blob/ad2b1ff/src/BoundSpecification.ts#L19">src/BoundSpecification.ts:19</a></li>
>>>>>>> ffee6d8f
						</ul>
					</aside>
					<div class="tsd-comment tsd-typography">
						<div class="lead">
							<p>Upper bound, usually positive.</p>
						</div>
						<p><strong>Must be &gt;= <a href="boundspecification.html#lowerbound">lowerBound</a></strong>.</p>
					</div>
				</section>
			</section>
		</div>
		<div class="col-4 col-menu menu-sticky-wrap menu-highlight">
			<nav class="tsd-navigation primary">
				<ul>
					<li class="globals  ">
						<a href="../globals.html"><em>Globals</em></a>
					</li>
				</ul>
			</nav>
			<nav class="tsd-navigation secondary menu-sticky">
				<ul class="before-current">
				</ul>
				<ul class="current">
					<li class="current tsd-kind-interface">
						<a href="boundspecification.html" class="tsd-kind-icon">Bound<wbr>Specification</a>
						<ul>
							<li class=" tsd-kind-property tsd-parent-kind-interface">
								<a href="boundspecification.html#lowerbound" class="tsd-kind-icon">lower<wbr>Bound</a>
							</li>
							<li class=" tsd-kind-property tsd-parent-kind-interface">
								<a href="boundspecification.html#upperbound" class="tsd-kind-icon">upper<wbr>Bound</a>
							</li>
						</ul>
					</li>
				</ul>
				<ul class="after-current">
				</ul>
			</nav>
		</div>
	</div>
</div>
<footer class="with-border-bottom">
	<div class="container">
		<h2>Legend</h2>
		<div class="tsd-legend-group">
			<ul class="tsd-legend">
				<li class="tsd-kind-constructor tsd-parent-kind-class"><span class="tsd-kind-icon">Constructor</span></li>
				<li class="tsd-kind-property tsd-parent-kind-class"><span class="tsd-kind-icon">Property</span></li>
				<li class="tsd-kind-method tsd-parent-kind-class"><span class="tsd-kind-icon">Method</span></li>
			</ul>
			<ul class="tsd-legend">
				<li class="tsd-kind-property tsd-parent-kind-class tsd-is-inherited"><span class="tsd-kind-icon">Inherited property</span></li>
				<li class="tsd-kind-method tsd-parent-kind-class tsd-is-inherited"><span class="tsd-kind-icon">Inherited method</span></li>
			</ul>
			<ul class="tsd-legend">
				<li class="tsd-kind-property tsd-parent-kind-class tsd-is-private"><span class="tsd-kind-icon">Private property</span></li>
				<li class="tsd-kind-method tsd-parent-kind-class tsd-is-private"><span class="tsd-kind-icon">Private method</span></li>
			</ul>
			<ul class="tsd-legend">
				<li class="tsd-kind-property tsd-parent-kind-class tsd-is-static"><span class="tsd-kind-icon">Static property</span></li>
				<li class="tsd-kind-method tsd-parent-kind-class tsd-is-static"><span class="tsd-kind-icon">Static method</span></li>
			</ul>
			<ul class="tsd-legend">
				<li class="tsd-kind-property tsd-parent-kind-interface"><span class="tsd-kind-icon">Property</span></li>
			</ul>
			<ul class="tsd-legend">
				<li class="tsd-kind-property tsd-parent-kind-class tsd-is-protected"><span class="tsd-kind-icon">Protected property</span></li>
			</ul>
		</div>
	</div>
</footer>
<div class="container tsd-generator">
	<p>Generated using <a href="https://typedoc.org/" target="_blank">TypeDoc</a></p>
</div>
<div class="overlay"></div>
<script src="../assets/js/main.js"></script>
</body>
</html><|MERGE_RESOLUTION|>--- conflicted
+++ resolved
@@ -109,11 +109,7 @@
 					<div class="tsd-signature tsd-kind-icon">lower<wbr>Bound<span class="tsd-signature-symbol">:</span> <span class="tsd-signature-type">number</span></div>
 					<aside class="tsd-sources">
 						<ul>
-<<<<<<< HEAD
-							<li>Defined in <a href="https://github.com/ThomasDepian/MarbleEvolution/blob/33b1749/src/BoundSpecification.ts#L13">src/BoundSpecification.ts:13</a></li>
-=======
 							<li>Defined in <a href="https://github.com/ThomasDepian/MarbleEvolution/blob/ad2b1ff/src/BoundSpecification.ts#L13">src/BoundSpecification.ts:13</a></li>
->>>>>>> ffee6d8f
 						</ul>
 					</aside>
 					<div class="tsd-comment tsd-typography">
@@ -129,11 +125,7 @@
 					<div class="tsd-signature tsd-kind-icon">upper<wbr>Bound<span class="tsd-signature-symbol">:</span> <span class="tsd-signature-type">number</span></div>
 					<aside class="tsd-sources">
 						<ul>
-<<<<<<< HEAD
-							<li>Defined in <a href="https://github.com/ThomasDepian/MarbleEvolution/blob/33b1749/src/BoundSpecification.ts#L19">src/BoundSpecification.ts:19</a></li>
-=======
 							<li>Defined in <a href="https://github.com/ThomasDepian/MarbleEvolution/blob/ad2b1ff/src/BoundSpecification.ts#L19">src/BoundSpecification.ts:19</a></li>
->>>>>>> ffee6d8f
 						</ul>
 					</aside>
 					<div class="tsd-comment tsd-typography">
