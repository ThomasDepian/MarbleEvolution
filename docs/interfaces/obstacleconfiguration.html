<!doctype html>
<html class="default no-js">
<head>
	<meta charset="utf-8">
	<meta http-equiv="X-UA-Compatible" content="IE=edge">
	<title>ObstacleConfiguration | Marble Evolution</title>
	<meta name="description" content="Documentation for Marble Evolution">
	<meta name="viewport" content="width=device-width, initial-scale=1">
	<link rel="stylesheet" href="../assets/css/main.css">
</head>
<body>
<header>
	<div class="tsd-page-toolbar">
		<div class="container">
			<div class="table-wrap">
				<div class="table-cell" id="tsd-search" data-index="../assets/js/search.json" data-base="..">
					<div class="field">
						<label for="tsd-search-field" class="tsd-widget search no-caption">Search</label>
						<input id="tsd-search-field" type="text" />
					</div>
					<ul class="results">
						<li class="state loading">Preparing search index...</li>
						<li class="state failure">The search index is not available</li>
					</ul>
					<a href="../index.html" class="title">Marble Evolution</a>
				</div>
				<div class="table-cell" id="tsd-widgets">
					<div id="tsd-filter">
						<a href="#" class="tsd-widget options no-caption" data-toggle="options">Options</a>
						<div class="tsd-filter-group">
							<div class="tsd-select" id="tsd-filter-visibility">
								<span class="tsd-select-label">All</span>
								<ul class="tsd-select-list">
									<li data-value="public">Public</li>
									<li data-value="protected">Public/Protected</li>
									<li data-value="private" class="selected">All</li>
								</ul>
							</div>
							<input type="checkbox" id="tsd-filter-inherited" checked />
							<label class="tsd-widget" for="tsd-filter-inherited">Inherited</label>
							<input type="checkbox" id="tsd-filter-externals" checked />
							<label class="tsd-widget" for="tsd-filter-externals">Externals</label>
							<input type="checkbox" id="tsd-filter-only-exported" />
							<label class="tsd-widget" for="tsd-filter-only-exported">Only exported</label>
						</div>
					</div>
					<a href="#" class="tsd-widget menu no-caption" data-toggle="menu">Menu</a>
				</div>
			</div>
		</div>
	</div>
	<div class="tsd-page-title">
		<div class="container">
			<ul class="tsd-breadcrumb">
				<li>
					<a href="../globals.html">Globals</a>
				</li>
				<li>
					<a href="obstacleconfiguration.html">ObstacleConfiguration</a>
				</li>
			</ul>
			<h1>Interface ObstacleConfiguration</h1>
		</div>
	</div>
</header>
<div class="container container-main">
	<div class="row">
		<div class="col-8 col-content">
			<section class="tsd-panel tsd-comment">
				<div class="tsd-comment tsd-typography">
					<div class="lead">
						<p>Specifies a obstacle present in the game/level.</p>
					</div>
				</div>
			</section>
			<section class="tsd-panel tsd-hierarchy">
				<h3>Hierarchy</h3>
				<ul class="tsd-hierarchy">
					<li>
						<span class="target">ObstacleConfiguration</span>
					</li>
				</ul>
			</section>
			<section class="tsd-panel-group tsd-index-group">
				<h2>Index</h2>
				<section class="tsd-panel tsd-index-panel">
					<div class="tsd-index-content">
						<section class="tsd-index-section ">
							<h3>Properties</h3>
							<ul class="tsd-index-list">
								<li class="tsd-kind-property tsd-parent-kind-interface"><a href="obstacleconfiguration.html#position" class="tsd-kind-icon">position</a></li>
								<li class="tsd-kind-property tsd-parent-kind-interface"><a href="obstacleconfiguration.html#size" class="tsd-kind-icon">size</a></li>
							</ul>
						</section>
					</div>
				</section>
			</section>
			<section class="tsd-panel-group tsd-member-group ">
				<h2>Properties</h2>
				<section class="tsd-panel tsd-member tsd-kind-property tsd-parent-kind-interface">
					<a name="position" class="tsd-anchor"></a>
					<h3>position</h3>
					<div class="tsd-signature tsd-kind-icon">position<span class="tsd-signature-symbol">:</span> <a href="coordinateconfiguration.html" class="tsd-signature-type">CoordinateConfiguration</a></div>
					<aside class="tsd-sources">
						<ul>
<<<<<<< HEAD
							<li>Defined in <a href="https://github.com/ThomasDepian/MarbleEvolution/blob/70cd719/src/Configuration.ts#L89">src/Configuration.ts:89</a></li>
=======
							<li>Defined in <a href="https://github.com/ThomasDepian/MarbleEvolution/blob/ffee6d8/src/Configuration.ts#L89">src/Configuration.ts:89</a></li>
>>>>>>> 3621acc2
						</ul>
					</aside>
					<div class="tsd-comment tsd-typography">
						<div class="lead">
							<p>Position of the obstacle.</p>
						</div>
					</div>
				</section>
				<section class="tsd-panel tsd-member tsd-kind-property tsd-parent-kind-interface">
					<a name="size" class="tsd-anchor"></a>
					<h3>size</h3>
					<div class="tsd-signature tsd-kind-icon">size<span class="tsd-signature-symbol">:</span> <span class="tsd-signature-symbol">{ </span>height<span class="tsd-signature-symbol">: </span><span class="tsd-signature-type">number</span><span class="tsd-signature-symbol">; </span>width<span class="tsd-signature-symbol">: </span><span class="tsd-signature-type">number</span><span class="tsd-signature-symbol"> }</span></div>
					<aside class="tsd-sources">
						<ul>
<<<<<<< HEAD
							<li>Defined in <a href="https://github.com/ThomasDepian/MarbleEvolution/blob/70cd719/src/Configuration.ts#L93">src/Configuration.ts:93</a></li>
=======
							<li>Defined in <a href="https://github.com/ThomasDepian/MarbleEvolution/blob/ffee6d8/src/Configuration.ts#L93">src/Configuration.ts:93</a></li>
>>>>>>> 3621acc2
						</ul>
					</aside>
					<div class="tsd-comment tsd-typography">
						<div class="lead">
							<p>Size of the obstacle in pixels.</p>
						</div>
					</div>
					<div class="tsd-type-declaration">
						<h4>Type declaration</h4>
						<ul class="tsd-parameters">
							<li class="tsd-parameter">
								<h5>height<span class="tsd-signature-symbol">: </span><span class="tsd-signature-type">number</span></h5>
							</li>
							<li class="tsd-parameter">
								<h5>width<span class="tsd-signature-symbol">: </span><span class="tsd-signature-type">number</span></h5>
							</li>
						</ul>
					</div>
				</section>
			</section>
		</div>
		<div class="col-4 col-menu menu-sticky-wrap menu-highlight">
			<nav class="tsd-navigation primary">
				<ul>
					<li class="globals  ">
						<a href="../globals.html"><em>Globals</em></a>
					</li>
				</ul>
			</nav>
			<nav class="tsd-navigation secondary menu-sticky">
				<ul class="before-current">
				</ul>
				<ul class="current">
					<li class="current tsd-kind-interface">
						<a href="obstacleconfiguration.html" class="tsd-kind-icon">Obstacle<wbr>Configuration</a>
						<ul>
							<li class=" tsd-kind-property tsd-parent-kind-interface">
								<a href="obstacleconfiguration.html#position" class="tsd-kind-icon">position</a>
							</li>
							<li class=" tsd-kind-property tsd-parent-kind-interface">
								<a href="obstacleconfiguration.html#size" class="tsd-kind-icon">size</a>
							</li>
						</ul>
					</li>
				</ul>
				<ul class="after-current">
				</ul>
			</nav>
		</div>
	</div>
</div>
<footer class="with-border-bottom">
	<div class="container">
		<h2>Legend</h2>
		<div class="tsd-legend-group">
			<ul class="tsd-legend">
				<li class="tsd-kind-constructor tsd-parent-kind-class"><span class="tsd-kind-icon">Constructor</span></li>
				<li class="tsd-kind-property tsd-parent-kind-class"><span class="tsd-kind-icon">Property</span></li>
				<li class="tsd-kind-method tsd-parent-kind-class"><span class="tsd-kind-icon">Method</span></li>
			</ul>
			<ul class="tsd-legend">
				<li class="tsd-kind-property tsd-parent-kind-class tsd-is-inherited"><span class="tsd-kind-icon">Inherited property</span></li>
				<li class="tsd-kind-method tsd-parent-kind-class tsd-is-inherited"><span class="tsd-kind-icon">Inherited method</span></li>
			</ul>
			<ul class="tsd-legend">
				<li class="tsd-kind-property tsd-parent-kind-class tsd-is-private"><span class="tsd-kind-icon">Private property</span></li>
				<li class="tsd-kind-method tsd-parent-kind-class tsd-is-private"><span class="tsd-kind-icon">Private method</span></li>
			</ul>
			<ul class="tsd-legend">
				<li class="tsd-kind-property tsd-parent-kind-class tsd-is-static"><span class="tsd-kind-icon">Static property</span></li>
				<li class="tsd-kind-method tsd-parent-kind-class tsd-is-static"><span class="tsd-kind-icon">Static method</span></li>
			</ul>
			<ul class="tsd-legend">
				<li class="tsd-kind-property tsd-parent-kind-interface"><span class="tsd-kind-icon">Property</span></li>
			</ul>
			<ul class="tsd-legend">
				<li class="tsd-kind-property tsd-parent-kind-class tsd-is-protected"><span class="tsd-kind-icon">Protected property</span></li>
			</ul>
		</div>
	</div>
</footer>
<div class="container tsd-generator">
	<p>Generated using <a href="https://typedoc.org/" target="_blank">TypeDoc</a></p>
</div>
<div class="overlay"></div>
<script src="../assets/js/main.js"></script>
</body>
</html><|MERGE_RESOLUTION|>--- conflicted
+++ resolved
@@ -103,11 +103,7 @@
 					<div class="tsd-signature tsd-kind-icon">position<span class="tsd-signature-symbol">:</span> <a href="coordinateconfiguration.html" class="tsd-signature-type">CoordinateConfiguration</a></div>
 					<aside class="tsd-sources">
 						<ul>
-<<<<<<< HEAD
-							<li>Defined in <a href="https://github.com/ThomasDepian/MarbleEvolution/blob/70cd719/src/Configuration.ts#L89">src/Configuration.ts:89</a></li>
-=======
 							<li>Defined in <a href="https://github.com/ThomasDepian/MarbleEvolution/blob/ffee6d8/src/Configuration.ts#L89">src/Configuration.ts:89</a></li>
->>>>>>> 3621acc2
 						</ul>
 					</aside>
 					<div class="tsd-comment tsd-typography">
@@ -122,11 +118,7 @@
 					<div class="tsd-signature tsd-kind-icon">size<span class="tsd-signature-symbol">:</span> <span class="tsd-signature-symbol">{ </span>height<span class="tsd-signature-symbol">: </span><span class="tsd-signature-type">number</span><span class="tsd-signature-symbol">; </span>width<span class="tsd-signature-symbol">: </span><span class="tsd-signature-type">number</span><span class="tsd-signature-symbol"> }</span></div>
 					<aside class="tsd-sources">
 						<ul>
-<<<<<<< HEAD
-							<li>Defined in <a href="https://github.com/ThomasDepian/MarbleEvolution/blob/70cd719/src/Configuration.ts#L93">src/Configuration.ts:93</a></li>
-=======
 							<li>Defined in <a href="https://github.com/ThomasDepian/MarbleEvolution/blob/ffee6d8/src/Configuration.ts#L93">src/Configuration.ts:93</a></li>
->>>>>>> 3621acc2
 						</ul>
 					</aside>
 					<div class="tsd-comment tsd-typography">
