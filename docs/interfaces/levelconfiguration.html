--- conflicted
+++ resolved
@@ -105,11 +105,7 @@
 					<div class="tsd-signature tsd-kind-icon">goal<span class="tsd-signature-symbol">:</span> <span class="tsd-signature-symbol">{ </span>diameter<span class="tsd-signature-symbol">: </span><span class="tsd-signature-type">number</span><span class="tsd-signature-symbol">; </span>position<span class="tsd-signature-symbol">: </span><a href="coordinateconfiguration.html" class="tsd-signature-type">CoordinateConfiguration</a><span class="tsd-signature-symbol"> }</span></div>
 					<aside class="tsd-sources">
 						<ul>
-<<<<<<< HEAD
-							<li>Defined in <a href="https://github.com/ThomasDepian/MarbleEvolution/blob/70cd719/src/Configuration.ts#L64">src/Configuration.ts:64</a></li>
-=======
 							<li>Defined in <a href="https://github.com/ThomasDepian/MarbleEvolution/blob/ffee6d8/src/Configuration.ts#L64">src/Configuration.ts:64</a></li>
->>>>>>> 3621acc2
 						</ul>
 					</aside>
 					<div class="tsd-comment tsd-typography">
@@ -150,11 +146,7 @@
 					<div class="tsd-signature tsd-kind-icon">marble<span class="tsd-signature-symbol">:</span> <span class="tsd-signature-symbol">{ </span>diameter<span class="tsd-signature-symbol">: </span><span class="tsd-signature-type">number</span><span class="tsd-signature-symbol">; </span>position<span class="tsd-signature-symbol">: </span><a href="coordinateconfiguration.html" class="tsd-signature-type">CoordinateConfiguration</a><span class="tsd-signature-symbol"> }</span></div>
 					<aside class="tsd-sources">
 						<ul>
-<<<<<<< HEAD
-							<li>Defined in <a href="https://github.com/ThomasDepian/MarbleEvolution/blob/70cd719/src/Configuration.ts#L49">src/Configuration.ts:49</a></li>
-=======
 							<li>Defined in <a href="https://github.com/ThomasDepian/MarbleEvolution/blob/ffee6d8/src/Configuration.ts#L49">src/Configuration.ts:49</a></li>
->>>>>>> 3621acc2
 						</ul>
 					</aside>
 					<div class="tsd-comment tsd-typography">
@@ -196,11 +188,7 @@
 					<div class="tsd-signature tsd-kind-icon">name<span class="tsd-signature-symbol">:</span> <span class="tsd-signature-type">string</span></div>
 					<aside class="tsd-sources">
 						<ul>
-<<<<<<< HEAD
-							<li>Defined in <a href="https://github.com/ThomasDepian/MarbleEvolution/blob/70cd719/src/Configuration.ts#L44">src/Configuration.ts:44</a></li>
-=======
 							<li>Defined in <a href="https://github.com/ThomasDepian/MarbleEvolution/blob/ffee6d8/src/Configuration.ts#L44">src/Configuration.ts:44</a></li>
->>>>>>> 3621acc2
 						</ul>
 					</aside>
 					<div class="tsd-comment tsd-typography">
@@ -215,11 +203,7 @@
 					<div class="tsd-signature tsd-kind-icon">obstacles<span class="tsd-signature-symbol">:</span> <a href="obstacleconfiguration.html" class="tsd-signature-type">ObstacleConfiguration</a><span class="tsd-signature-symbol">[]</span></div>
 					<aside class="tsd-sources">
 						<ul>
-<<<<<<< HEAD
-							<li>Defined in <a href="https://github.com/ThomasDepian/MarbleEvolution/blob/70cd719/src/Configuration.ts#L79">src/Configuration.ts:79</a></li>
-=======
 							<li>Defined in <a href="https://github.com/ThomasDepian/MarbleEvolution/blob/ffee6d8/src/Configuration.ts#L79">src/Configuration.ts:79</a></li>
->>>>>>> 3621acc2
 						</ul>
 					</aside>
 					<div class="tsd-comment tsd-typography">
