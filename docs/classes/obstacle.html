--- conflicted
+++ resolved
@@ -357,11 +357,7 @@
 							<aside class="tsd-sources">
 								<p>Overrides Sprite.__constructor</p>
 								<ul>
-<<<<<<< HEAD
-									<li>Defined in <a href="https://github.com/ThomasDepian/MarbleEvolution/blob/784f76e/src/Obstacle.ts#L11">src/Obstacle.ts:11</a></li>
-=======
 									<li>Defined in <a href="https://github.com/ThomasDepian/MarbleEvolution/blob/515af04/src/Obstacle.ts#L11">src/Obstacle.ts:11</a></li>
->>>>>>> c3cfba00
 								</ul>
 							</aside>
 							<div class="tsd-comment tsd-typography">
