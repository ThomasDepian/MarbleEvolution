<!doctype html>
<html class="default no-js">
<head>
	<meta charset="utf-8">
	<meta http-equiv="X-UA-Compatible" content="IE=edge">
	<title>Marble | Marble Evolution</title>
	<meta name="description" content="Documentation for Marble Evolution">
	<meta name="viewport" content="width=device-width, initial-scale=1">
	<link rel="stylesheet" href="../assets/css/main.css">
</head>
<body>
<header>
	<div class="tsd-page-toolbar">
		<div class="container">
			<div class="table-wrap">
				<div class="table-cell" id="tsd-search" data-index="../assets/js/search.json" data-base="..">
					<div class="field">
						<label for="tsd-search-field" class="tsd-widget search no-caption">Search</label>
						<input id="tsd-search-field" type="text" />
					</div>
					<ul class="results">
						<li class="state loading">Preparing search index...</li>
						<li class="state failure">The search index is not available</li>
					</ul>
					<a href="../index.html" class="title">Marble Evolution</a>
				</div>
				<div class="table-cell" id="tsd-widgets">
					<div id="tsd-filter">
						<a href="#" class="tsd-widget options no-caption" data-toggle="options">Options</a>
						<div class="tsd-filter-group">
							<div class="tsd-select" id="tsd-filter-visibility">
								<span class="tsd-select-label">All</span>
								<ul class="tsd-select-list">
									<li data-value="public">Public</li>
									<li data-value="protected">Public/Protected</li>
									<li data-value="private" class="selected">All</li>
								</ul>
							</div>
							<input type="checkbox" id="tsd-filter-inherited" checked />
							<label class="tsd-widget" for="tsd-filter-inherited">Inherited</label>
							<input type="checkbox" id="tsd-filter-externals" checked />
							<label class="tsd-widget" for="tsd-filter-externals">Externals</label>
							<input type="checkbox" id="tsd-filter-only-exported" />
							<label class="tsd-widget" for="tsd-filter-only-exported">Only exported</label>
						</div>
					</div>
					<a href="#" class="tsd-widget menu no-caption" data-toggle="menu">Menu</a>
				</div>
			</div>
		</div>
	</div>
	<div class="tsd-page-title">
		<div class="container">
			<ul class="tsd-breadcrumb">
				<li>
					<a href="../globals.html">Globals</a>
				</li>
				<li>
					<a href="marble.html">Marble</a>
				</li>
			</ul>
			<h1>Class Marble</h1>
		</div>
	</div>
</header>
<div class="container container-main">
	<div class="row">
		<div class="col-8 col-content">
			<section class="tsd-panel tsd-comment">
				<div class="tsd-comment tsd-typography">
					<div class="lead">
						<p>Class representing a marble in the game.</p>
					</div>
					<p>A marble bounces off an <a href="obstacle.html">obstacle</a> or the world border with a restitution of <em>0.9</em>.
						This means <em>approximately</em> 90% of the kinetic energy will be preserved.
						The &#39;bouncing algorithm&#39; is handled by the Matter.js-Physics-Library and follows more or less following rule:
						&#39;Entry angle equals exit angle&#39;.
					The speed of the marble decreases over time.</p>
					<dl class="tsd-comment-tags">
						<dt>see</dt>
						<dd><p><a href="../interfaces/configuration.html">Configuration</a>: Please refer to the configuration class for any limitations/settings which may apply.</p>
						</dd>
					</dl>
				</div>
			</section>
			<section class="tsd-panel tsd-hierarchy">
				<h3>Hierarchy</h3>
				<ul class="tsd-hierarchy">
					<li>
						<span class="tsd-signature-type">Sprite</span>
						<ul class="tsd-hierarchy">
							<li>
								<span class="target">Marble</span>
								<ul class="tsd-hierarchy">
									<li>
										<a href="marbleindividual.html" class="tsd-signature-type">MarbleIndividual</a>
									</li>
								</ul>
							</li>
						</ul>
					</li>
				</ul>
			</section>
			<section class="tsd-panel">
				<h3>Implements</h3>
				<ul class="tsd-hierarchy">
					<li><span class="tsd-signature-type">Alpha</span></li>
					<li><span class="tsd-signature-type">BlendMode</span></li>
					<li><span class="tsd-signature-type">Depth</span></li>
					<li><span class="tsd-signature-type">Flip</span></li>
					<li><span class="tsd-signature-type">GetBounds</span></li>
					<li><span class="tsd-signature-type">Mask</span></li>
					<li><span class="tsd-signature-type">Origin</span></li>
					<li><span class="tsd-signature-type">Pipeline</span></li>
					<li><span class="tsd-signature-type">ScrollFactor</span></li>
					<li><span class="tsd-signature-type">Size</span></li>
					<li><span class="tsd-signature-type">TextureCrop</span></li>
					<li><span class="tsd-signature-type">Tint</span></li>
					<li><span class="tsd-signature-type">Transform</span></li>
					<li><span class="tsd-signature-type">Visible</span></li>
					<li><span class="tsd-signature-type">Bounce</span></li>
					<li><span class="tsd-signature-type">Collision</span></li>
					<li><span class="tsd-signature-type">Force</span></li>
					<li><span class="tsd-signature-type">Friction</span></li>
					<li><span class="tsd-signature-type">Gravity</span></li>
					<li><span class="tsd-signature-type">Mass</span></li>
					<li><span class="tsd-signature-type">Sensor</span></li>
					<li><span class="tsd-signature-type">SetBody</span></li>
					<li><span class="tsd-signature-type">Sleep</span></li>
					<li><span class="tsd-signature-type">Static</span></li>
					<li><span class="tsd-signature-type">Transform</span></li>
					<li><span class="tsd-signature-type">Velocity</span></li>
					<li><span class="tsd-signature-type">Alpha</span></li>
					<li><span class="tsd-signature-type">BlendMode</span></li>
					<li><span class="tsd-signature-type">Depth</span></li>
					<li><span class="tsd-signature-type">Flip</span></li>
					<li><span class="tsd-signature-type">GetBounds</span></li>
					<li><span class="tsd-signature-type">Origin</span></li>
					<li><span class="tsd-signature-type">Pipeline</span></li>
					<li><span class="tsd-signature-type">ScrollFactor</span></li>
					<li><span class="tsd-signature-type">Size</span></li>
					<li><span class="tsd-signature-type">Texture</span></li>
					<li><span class="tsd-signature-type">Tint</span></li>
					<li><span class="tsd-signature-type">Transform</span></li>
					<li><span class="tsd-signature-type">Visible</span></li>
				</ul>
			</section>
			<section class="tsd-panel-group tsd-index-group">
				<h2>Index</h2>
				<section class="tsd-panel tsd-index-panel">
					<div class="tsd-index-content">
						<section class="tsd-index-section ">
							<h3>Constructors</h3>
							<ul class="tsd-index-list">
								<li class="tsd-kind-constructor tsd-parent-kind-class tsd-is-overwrite"><a href="marble.html#constructor" class="tsd-kind-icon">constructor</a></li>
							</ul>
						</section>
						<section class="tsd-index-section ">
							<h3>Properties</h3>
							<ul class="tsd-index-list">
								<li class="tsd-kind-property tsd-parent-kind-class tsd-is-inherited"><a href="marble.html#active" class="tsd-kind-icon">active</a></li>
								<li class="tsd-kind-property tsd-parent-kind-class tsd-is-overwrite tsd-is-inherited"><a href="marble.html#alpha" class="tsd-kind-icon">alpha</a></li>
								<li class="tsd-kind-property tsd-parent-kind-class tsd-is-overwrite tsd-is-inherited"><a href="marble.html#alphabottomleft" class="tsd-kind-icon">alpha<wbr>Bottom<wbr>Left</a></li>
								<li class="tsd-kind-property tsd-parent-kind-class tsd-is-overwrite tsd-is-inherited"><a href="marble.html#alphabottomright" class="tsd-kind-icon">alpha<wbr>Bottom<wbr>Right</a></li>
								<li class="tsd-kind-property tsd-parent-kind-class tsd-is-overwrite tsd-is-inherited"><a href="marble.html#alphatopleft" class="tsd-kind-icon">alpha<wbr>Top<wbr>Left</a></li>
								<li class="tsd-kind-property tsd-parent-kind-class tsd-is-overwrite tsd-is-inherited"><a href="marble.html#alphatopright" class="tsd-kind-icon">alpha<wbr>Top<wbr>Right</a></li>
								<li class="tsd-kind-property tsd-parent-kind-class tsd-is-overwrite tsd-is-inherited"><a href="marble.html#angle" class="tsd-kind-icon">angle</a></li>
								<li class="tsd-kind-property tsd-parent-kind-class tsd-is-inherited"><a href="marble.html#anims" class="tsd-kind-icon">anims</a></li>
								<li class="tsd-kind-property tsd-parent-kind-class tsd-is-overwrite tsd-is-inherited"><a href="marble.html#blendmode" class="tsd-kind-icon">blend<wbr>Mode</a></li>
								<li class="tsd-kind-property tsd-parent-kind-class tsd-is-inherited"><a href="marble.html#body" class="tsd-kind-icon">body</a></li>
								<li class="tsd-kind-property tsd-parent-kind-class tsd-is-inherited"><a href="marble.html#camerafilter" class="tsd-kind-icon">camera<wbr>Filter</a></li>
								<li class="tsd-kind-property tsd-parent-kind-class tsd-is-inherited"><a href="marble.html#centerofmass" class="tsd-kind-icon">center<wbr>OfMass</a></li>
								<li class="tsd-kind-property tsd-parent-kind-class tsd-is-inherited"><a href="marble.html#data" class="tsd-kind-icon">data</a></li>
								<li class="tsd-kind-property tsd-parent-kind-class tsd-is-overwrite tsd-is-inherited"><a href="marble.html#defaultpipeline" class="tsd-kind-icon">default<wbr>Pipeline</a></li>
								<li class="tsd-kind-property tsd-parent-kind-class tsd-is-overwrite tsd-is-inherited"><a href="marble.html#depth" class="tsd-kind-icon">depth</a></li>
								<li class="tsd-kind-property tsd-parent-kind-class tsd-is-overwrite tsd-is-inherited"><a href="marble.html#displayheight" class="tsd-kind-icon">display<wbr>Height</a></li>
								<li class="tsd-kind-property tsd-parent-kind-class tsd-is-overwrite tsd-is-inherited"><a href="marble.html#displayoriginx" class="tsd-kind-icon">display<wbr>OriginX</a></li>
								<li class="tsd-kind-property tsd-parent-kind-class tsd-is-overwrite tsd-is-inherited"><a href="marble.html#displayoriginy" class="tsd-kind-icon">display<wbr>OriginY</a></li>
								<li class="tsd-kind-property tsd-parent-kind-class tsd-is-overwrite tsd-is-inherited"><a href="marble.html#displaywidth" class="tsd-kind-icon">display<wbr>Width</a></li>
								<li class="tsd-kind-property tsd-parent-kind-class tsd-is-overwrite tsd-is-inherited"><a href="marble.html#flipx" class="tsd-kind-icon">flipX</a></li>
								<li class="tsd-kind-property tsd-parent-kind-class tsd-is-overwrite tsd-is-inherited"><a href="marble.html#flipy" class="tsd-kind-icon">flipY</a></li>
								<li class="tsd-kind-property tsd-parent-kind-class tsd-is-overwrite tsd-is-inherited"><a href="marble.html#frame" class="tsd-kind-icon">frame</a></li>
								<li class="tsd-kind-property tsd-parent-kind-class tsd-is-overwrite tsd-is-inherited"><a href="marble.html#height" class="tsd-kind-icon">height</a></li>
								<li class="tsd-kind-property tsd-parent-kind-class tsd-is-inherited"><a href="marble.html#ignoredestroy" class="tsd-kind-icon">ignore<wbr>Destroy</a></li>
								<li class="tsd-kind-property tsd-parent-kind-class tsd-is-inherited"><a href="marble.html#input" class="tsd-kind-icon">input</a></li>
								<li class="tsd-kind-property tsd-parent-kind-class tsd-is-overwrite tsd-is-inherited"><a href="marble.html#iscropped" class="tsd-kind-icon">is<wbr>Cropped</a></li>
								<li class="tsd-kind-property tsd-parent-kind-class tsd-is-overwrite tsd-is-inherited"><a href="marble.html#istinted" class="tsd-kind-icon">is<wbr>Tinted</a></li>
								<li class="tsd-kind-property tsd-parent-kind-class tsd-is-overwrite tsd-is-inherited"><a href="marble.html#mask" class="tsd-kind-icon">mask</a></li>
								<li class="tsd-kind-property tsd-parent-kind-class tsd-is-inherited"><a href="marble.html#name" class="tsd-kind-icon">name</a></li>
								<li class="tsd-kind-property tsd-parent-kind-class tsd-is-overwrite tsd-is-inherited"><a href="marble.html#originx" class="tsd-kind-icon">originX</a></li>
								<li class="tsd-kind-property tsd-parent-kind-class tsd-is-overwrite tsd-is-inherited"><a href="marble.html#originy" class="tsd-kind-icon">originY</a></li>
								<li class="tsd-kind-property tsd-parent-kind-class tsd-is-inherited"><a href="marble.html#parentcontainer" class="tsd-kind-icon">parent<wbr>Container</a></li>
								<li class="tsd-kind-property tsd-parent-kind-class tsd-is-overwrite tsd-is-inherited"><a href="marble.html#pipeline" class="tsd-kind-icon">pipeline</a></li>
								<li class="tsd-kind-property tsd-parent-kind-class tsd-is-inherited"><a href="marble.html#renderflags" class="tsd-kind-icon">render<wbr>Flags</a></li>
								<li class="tsd-kind-property tsd-parent-kind-class tsd-is-overwrite tsd-is-inherited"><a href="marble.html#rotation" class="tsd-kind-icon">rotation</a></li>
								<li class="tsd-kind-property tsd-parent-kind-class tsd-is-overwrite tsd-is-inherited"><a href="marble.html#scale" class="tsd-kind-icon">scale</a></li>
								<li class="tsd-kind-property tsd-parent-kind-class tsd-is-overwrite tsd-is-inherited"><a href="marble.html#scalex" class="tsd-kind-icon">scaleX</a></li>
								<li class="tsd-kind-property tsd-parent-kind-class tsd-is-overwrite tsd-is-inherited"><a href="marble.html#scaley" class="tsd-kind-icon">scaleY</a></li>
								<li class="tsd-kind-property tsd-parent-kind-class tsd-is-inherited tsd-is-protected"><a href="marble.html#scene" class="tsd-kind-icon">scene</a></li>
								<li class="tsd-kind-property tsd-parent-kind-class tsd-is-overwrite tsd-is-inherited"><a href="marble.html#scrollfactorx" class="tsd-kind-icon">scroll<wbr>FactorX</a></li>
								<li class="tsd-kind-property tsd-parent-kind-class tsd-is-overwrite tsd-is-inherited"><a href="marble.html#scrollfactory" class="tsd-kind-icon">scroll<wbr>FactorY</a></li>
								<li class="tsd-kind-property tsd-parent-kind-class tsd-is-protected"><a href="marble.html#startposition" class="tsd-kind-icon">start<wbr>Position</a></li>
								<li class="tsd-kind-property tsd-parent-kind-class tsd-is-inherited"><a href="marble.html#state" class="tsd-kind-icon">state</a></li>
								<li class="tsd-kind-property tsd-parent-kind-class tsd-is-inherited"><a href="marble.html#tabindex" class="tsd-kind-icon">tab<wbr>Index</a></li>
								<li class="tsd-kind-property tsd-parent-kind-class tsd-is-overwrite tsd-is-inherited"><a href="marble.html#texture" class="tsd-kind-icon">texture</a></li>
								<li class="tsd-kind-property tsd-parent-kind-class tsd-is-overwrite tsd-is-inherited"><a href="marble.html#tint" class="tsd-kind-icon">tint</a></li>
								<li class="tsd-kind-property tsd-parent-kind-class tsd-is-overwrite tsd-is-inherited"><a href="marble.html#tintbottomleft" class="tsd-kind-icon">tint<wbr>Bottom<wbr>Left</a></li>
								<li class="tsd-kind-property tsd-parent-kind-class tsd-is-overwrite tsd-is-inherited"><a href="marble.html#tintbottomright" class="tsd-kind-icon">tint<wbr>Bottom<wbr>Right</a></li>
								<li class="tsd-kind-property tsd-parent-kind-class tsd-is-overwrite tsd-is-inherited"><a href="marble.html#tintfill" class="tsd-kind-icon">tint<wbr>Fill</a></li>
								<li class="tsd-kind-property tsd-parent-kind-class tsd-is-overwrite tsd-is-inherited"><a href="marble.html#tinttopleft" class="tsd-kind-icon">tint<wbr>Top<wbr>Left</a></li>
								<li class="tsd-kind-property tsd-parent-kind-class tsd-is-overwrite tsd-is-inherited"><a href="marble.html#tinttopright" class="tsd-kind-icon">tint<wbr>Top<wbr>Right</a></li>
								<li class="tsd-kind-property tsd-parent-kind-class tsd-is-inherited"><a href="marble.html#type" class="tsd-kind-icon">type</a></li>
								<li class="tsd-kind-property tsd-parent-kind-class tsd-is-overwrite tsd-is-inherited"><a href="marble.html#visible" class="tsd-kind-icon">visible</a></li>
								<li class="tsd-kind-property tsd-parent-kind-class tsd-is-overwrite tsd-is-inherited"><a href="marble.html#w" class="tsd-kind-icon">w</a></li>
								<li class="tsd-kind-property tsd-parent-kind-class tsd-is-overwrite tsd-is-inherited"><a href="marble.html#width" class="tsd-kind-icon">width</a></li>
								<li class="tsd-kind-property tsd-parent-kind-class tsd-is-inherited"><a href="marble.html#world" class="tsd-kind-icon">world</a></li>
								<li class="tsd-kind-property tsd-parent-kind-class tsd-is-overwrite tsd-is-inherited"><a href="marble.html#x" class="tsd-kind-icon">x</a></li>
								<li class="tsd-kind-property tsd-parent-kind-class tsd-is-overwrite tsd-is-inherited"><a href="marble.html#y" class="tsd-kind-icon">y</a></li>
								<li class="tsd-kind-property tsd-parent-kind-class tsd-is-overwrite tsd-is-inherited"><a href="marble.html#z" class="tsd-kind-icon">z</a></li>
								<li class="tsd-kind-property tsd-parent-kind-class tsd-is-inherited tsd-is-static"><a href="marble.html#render_mask" class="tsd-kind-icon">RENDER_<wbr>MASK</a></li>
							</ul>
						</section>
						<section class="tsd-index-section ">
							<h3>Methods</h3>
							<ul class="tsd-index-list">
								<li class="tsd-kind-method tsd-parent-kind-class tsd-is-inherited"><a href="marble.html#addlistener" class="tsd-kind-icon">add<wbr>Listener</a></li>
								<li class="tsd-kind-method tsd-parent-kind-class tsd-is-inherited"><a href="marble.html#applyforce" class="tsd-kind-icon">apply<wbr>Force</a></li>
								<li class="tsd-kind-method tsd-parent-kind-class tsd-is-inherited"><a href="marble.html#applyforcefrom" class="tsd-kind-icon">apply<wbr>Force<wbr>From</a></li>
								<li class="tsd-kind-method tsd-parent-kind-class tsd-is-overwrite tsd-is-inherited"><a href="marble.html#clearalpha" class="tsd-kind-icon">clear<wbr>Alpha</a></li>
								<li class="tsd-kind-method tsd-parent-kind-class tsd-is-overwrite tsd-is-inherited"><a href="marble.html#clearmask" class="tsd-kind-icon">clear<wbr>Mask</a></li>
								<li class="tsd-kind-method tsd-parent-kind-class tsd-is-overwrite tsd-is-inherited"><a href="marble.html#cleartint" class="tsd-kind-icon">clear<wbr>Tint</a></li>
								<li class="tsd-kind-method tsd-parent-kind-class tsd-is-overwrite tsd-is-inherited"><a href="marble.html#createbitmapmask" class="tsd-kind-icon">create<wbr>Bitmap<wbr>Mask</a></li>
								<li class="tsd-kind-method tsd-parent-kind-class tsd-is-overwrite tsd-is-inherited"><a href="marble.html#creategeometrymask" class="tsd-kind-icon">create<wbr>Geometry<wbr>Mask</a></li>
								<li class="tsd-kind-method tsd-parent-kind-class tsd-is-overwrite tsd-is-inherited"><a href="marble.html#destroy" class="tsd-kind-icon">destroy</a></li>
								<li class="tsd-kind-method tsd-parent-kind-class tsd-is-inherited"><a href="marble.html#disableinteractive" class="tsd-kind-icon">disable<wbr>Interactive</a></li>
								<li class="tsd-kind-method tsd-parent-kind-class tsd-has-type-parameter"><a href="marble.html#distanceto" class="tsd-kind-icon">distance<wbr>To</a></li>
								<li class="tsd-kind-method tsd-parent-kind-class tsd-is-inherited"><a href="marble.html#emit" class="tsd-kind-icon">emit</a></li>
								<li class="tsd-kind-method tsd-parent-kind-class tsd-is-inherited"><a href="marble.html#eventnames" class="tsd-kind-icon">event<wbr>Names</a></li>
								<li class="tsd-kind-method tsd-parent-kind-class tsd-has-type-parameter tsd-is-overwrite tsd-is-inherited"><a href="marble.html#getbottomcenter" class="tsd-kind-icon">get<wbr>Bottom<wbr>Center</a></li>
								<li class="tsd-kind-method tsd-parent-kind-class tsd-has-type-parameter tsd-is-overwrite tsd-is-inherited"><a href="marble.html#getbottomleft" class="tsd-kind-icon">get<wbr>Bottom<wbr>Left</a></li>
								<li class="tsd-kind-method tsd-parent-kind-class tsd-has-type-parameter tsd-is-overwrite tsd-is-inherited"><a href="marble.html#getbottomright" class="tsd-kind-icon">get<wbr>Bottom<wbr>Right</a></li>
								<li class="tsd-kind-method tsd-parent-kind-class tsd-has-type-parameter tsd-is-overwrite tsd-is-inherited"><a href="marble.html#getbounds" class="tsd-kind-icon">get<wbr>Bounds</a></li>
								<li class="tsd-kind-method tsd-parent-kind-class tsd-has-type-parameter tsd-is-overwrite tsd-is-inherited"><a href="marble.html#getcenter" class="tsd-kind-icon">get<wbr>Center</a></li>
								<li class="tsd-kind-method tsd-parent-kind-class tsd-is-inherited"><a href="marble.html#getdata" class="tsd-kind-icon">get<wbr>Data</a></li>
								<li class="tsd-kind-method tsd-parent-kind-class tsd-is-inherited"><a href="marble.html#getindexlist" class="tsd-kind-icon">get<wbr>Index<wbr>List</a></li>
								<li class="tsd-kind-method tsd-parent-kind-class tsd-has-type-parameter tsd-is-overwrite tsd-is-inherited"><a href="marble.html#getleftcenter" class="tsd-kind-icon">get<wbr>Left<wbr>Center</a></li>
								<li class="tsd-kind-method tsd-parent-kind-class tsd-is-overwrite tsd-is-inherited"><a href="marble.html#getlocaltransformmatrix" class="tsd-kind-icon">get<wbr>Local<wbr>Transform<wbr>Matrix</a></li>
								<li class="tsd-kind-method tsd-parent-kind-class tsd-is-overwrite tsd-is-inherited"><a href="marble.html#getparentrotation" class="tsd-kind-icon">get<wbr>Parent<wbr>Rotation</a></li>
								<li class="tsd-kind-method tsd-parent-kind-class tsd-is-overwrite tsd-is-inherited"><a href="marble.html#getpipelinename" class="tsd-kind-icon">get<wbr>Pipeline<wbr>Name</a></li>
								<li class="tsd-kind-method tsd-parent-kind-class tsd-has-type-parameter tsd-is-overwrite tsd-is-inherited"><a href="marble.html#getrightcenter" class="tsd-kind-icon">get<wbr>Right<wbr>Center</a></li>
								<li class="tsd-kind-method tsd-parent-kind-class tsd-has-type-parameter tsd-is-overwrite tsd-is-inherited"><a href="marble.html#gettopcenter" class="tsd-kind-icon">get<wbr>Top<wbr>Center</a></li>
								<li class="tsd-kind-method tsd-parent-kind-class tsd-has-type-parameter tsd-is-overwrite tsd-is-inherited"><a href="marble.html#gettopleft" class="tsd-kind-icon">get<wbr>Top<wbr>Left</a></li>
								<li class="tsd-kind-method tsd-parent-kind-class tsd-has-type-parameter tsd-is-overwrite tsd-is-inherited"><a href="marble.html#gettopright" class="tsd-kind-icon">get<wbr>Top<wbr>Right</a></li>
								<li class="tsd-kind-method tsd-parent-kind-class tsd-is-overwrite tsd-is-inherited"><a href="marble.html#getworldtransformmatrix" class="tsd-kind-icon">get<wbr>World<wbr>Transform<wbr>Matrix</a></li>
								<li class="tsd-kind-method tsd-parent-kind-class tsd-is-inherited"><a href="marble.html#incdata" class="tsd-kind-icon">inc<wbr>Data</a></li>
								<li class="tsd-kind-method tsd-parent-kind-class tsd-is-overwrite tsd-is-inherited"><a href="marble.html#initpipeline" class="tsd-kind-icon">init<wbr>Pipeline</a></li>
								<li class="tsd-kind-method tsd-parent-kind-class"><a href="marble.html#ismoving" class="tsd-kind-icon">is<wbr>Moving</a></li>
								<li class="tsd-kind-method tsd-parent-kind-class tsd-is-inherited"><a href="marble.html#issensor" class="tsd-kind-icon">is<wbr>Sensor</a></li>
								<li class="tsd-kind-method tsd-parent-kind-class tsd-is-inherited"><a href="marble.html#isstatic" class="tsd-kind-icon">is<wbr>Static</a></li>
								<li class="tsd-kind-method tsd-parent-kind-class tsd-has-type-parameter"><a href="marble.html#istouching" class="tsd-kind-icon">is<wbr>Touching</a></li>
								<li class="tsd-kind-method tsd-parent-kind-class tsd-is-inherited"><a href="marble.html#listenercount" class="tsd-kind-icon">listener<wbr>Count</a></li>
								<li class="tsd-kind-method tsd-parent-kind-class tsd-is-inherited"><a href="marble.html#listeners" class="tsd-kind-icon">listeners</a></li>
								<li class="tsd-kind-method tsd-parent-kind-class tsd-is-inherited"><a href="marble.html#off" class="tsd-kind-icon">off</a></li>
								<li class="tsd-kind-method tsd-parent-kind-class tsd-is-inherited"><a href="marble.html#on" class="tsd-kind-icon">on</a></li>
								<li class="tsd-kind-method tsd-parent-kind-class tsd-is-inherited"><a href="marble.html#once" class="tsd-kind-icon">once</a></li>
								<li class="tsd-kind-method tsd-parent-kind-class tsd-is-inherited"><a href="marble.html#play" class="tsd-kind-icon">play</a></li>
								<li class="tsd-kind-method tsd-parent-kind-class tsd-is-inherited tsd-is-protected"><a href="marble.html#preupdate" class="tsd-kind-icon">pre<wbr>Update</a></li>
								<li class="tsd-kind-method tsd-parent-kind-class tsd-is-inherited"><a href="marble.html#removealllisteners" class="tsd-kind-icon">remove<wbr>All<wbr>Listeners</a></li>
								<li class="tsd-kind-method tsd-parent-kind-class tsd-is-inherited"><a href="marble.html#removeinteractive" class="tsd-kind-icon">remove<wbr>Interactive</a></li>
								<li class="tsd-kind-method tsd-parent-kind-class tsd-is-inherited"><a href="marble.html#removelistener" class="tsd-kind-icon">remove<wbr>Listener</a></li>
								<li class="tsd-kind-method tsd-parent-kind-class"><a href="marble.html#reset" class="tsd-kind-icon">reset</a></li>
								<li class="tsd-kind-method tsd-parent-kind-class tsd-is-overwrite tsd-is-inherited"><a href="marble.html#resetflip" class="tsd-kind-icon">reset<wbr>Flip</a></li>
								<li class="tsd-kind-method tsd-parent-kind-class tsd-is-overwrite tsd-is-inherited"><a href="marble.html#resetpipeline" class="tsd-kind-icon">reset<wbr>Pipeline</a></li>
								<li class="tsd-kind-method tsd-parent-kind-class tsd-is-inherited"><a href="marble.html#setactive" class="tsd-kind-icon">set<wbr>Active</a></li>
								<li class="tsd-kind-method tsd-parent-kind-class tsd-is-overwrite tsd-is-inherited"><a href="marble.html#setalpha" class="tsd-kind-icon">set<wbr>Alpha</a></li>
								<li class="tsd-kind-method tsd-parent-kind-class tsd-is-overwrite tsd-is-inherited"><a href="marble.html#setangle" class="tsd-kind-icon">set<wbr>Angle</a></li>
								<li class="tsd-kind-method tsd-parent-kind-class tsd-is-inherited"><a href="marble.html#setangularvelocity" class="tsd-kind-icon">set<wbr>Angular<wbr>Velocity</a></li>
								<li class="tsd-kind-method tsd-parent-kind-class tsd-is-inherited"><a href="marble.html#setawake" class="tsd-kind-icon">set<wbr>Awake</a></li>
								<li class="tsd-kind-method tsd-parent-kind-class tsd-is-overwrite tsd-is-inherited"><a href="marble.html#setblendmode" class="tsd-kind-icon">set<wbr>Blend<wbr>Mode</a></li>
								<li class="tsd-kind-method tsd-parent-kind-class tsd-is-inherited"><a href="marble.html#setbody" class="tsd-kind-icon">set<wbr>Body</a></li>
								<li class="tsd-kind-method tsd-parent-kind-class tsd-is-inherited"><a href="marble.html#setbounce" class="tsd-kind-icon">set<wbr>Bounce</a></li>
								<li class="tsd-kind-method tsd-parent-kind-class tsd-is-inherited"><a href="marble.html#setcircle" class="tsd-kind-icon">set<wbr>Circle</a></li>
								<li class="tsd-kind-method tsd-parent-kind-class tsd-is-inherited"><a href="marble.html#setcollideswith" class="tsd-kind-icon">set<wbr>Collides<wbr>With</a></li>
								<li class="tsd-kind-method tsd-parent-kind-class tsd-is-inherited"><a href="marble.html#setcollisioncategory" class="tsd-kind-icon">set<wbr>Collision<wbr>Category</a></li>
								<li class="tsd-kind-method tsd-parent-kind-class tsd-is-inherited"><a href="marble.html#setcollisiongroup" class="tsd-kind-icon">set<wbr>Collision<wbr>Group</a></li>
								<li class="tsd-kind-method tsd-parent-kind-class tsd-is-overwrite tsd-is-inherited"><a href="marble.html#setcrop" class="tsd-kind-icon">set<wbr>Crop</a></li>
								<li class="tsd-kind-method tsd-parent-kind-class tsd-is-inherited"><a href="marble.html#setdata" class="tsd-kind-icon">set<wbr>Data</a></li>
								<li class="tsd-kind-method tsd-parent-kind-class tsd-is-inherited"><a href="marble.html#setdataenabled" class="tsd-kind-icon">set<wbr>Data<wbr>Enabled</a></li>
								<li class="tsd-kind-method tsd-parent-kind-class tsd-is-inherited"><a href="marble.html#setdensity" class="tsd-kind-icon">set<wbr>Density</a></li>
								<li class="tsd-kind-method tsd-parent-kind-class tsd-is-overwrite tsd-is-inherited"><a href="marble.html#setdepth" class="tsd-kind-icon">set<wbr>Depth</a></li>
								<li class="tsd-kind-method tsd-parent-kind-class tsd-is-overwrite tsd-is-inherited"><a href="marble.html#setdisplayorigin" class="tsd-kind-icon">set<wbr>Display<wbr>Origin</a></li>
								<li class="tsd-kind-method tsd-parent-kind-class tsd-is-overwrite tsd-is-inherited"><a href="marble.html#setdisplaysize" class="tsd-kind-icon">set<wbr>Display<wbr>Size</a></li>
								<li class="tsd-kind-method tsd-parent-kind-class tsd-is-inherited"><a href="marble.html#setexistingbody" class="tsd-kind-icon">set<wbr>Existing<wbr>Body</a></li>
								<li class="tsd-kind-method tsd-parent-kind-class tsd-is-inherited"><a href="marble.html#setfixedrotation" class="tsd-kind-icon">set<wbr>Fixed<wbr>Rotation</a></li>
								<li class="tsd-kind-method tsd-parent-kind-class tsd-is-overwrite tsd-is-inherited"><a href="marble.html#setflip" class="tsd-kind-icon">set<wbr>Flip</a></li>
								<li class="tsd-kind-method tsd-parent-kind-class tsd-is-overwrite tsd-is-inherited"><a href="marble.html#setflipx" class="tsd-kind-icon">set<wbr>FlipX</a></li>
								<li class="tsd-kind-method tsd-parent-kind-class tsd-is-overwrite tsd-is-inherited"><a href="marble.html#setflipy" class="tsd-kind-icon">set<wbr>FlipY</a></li>
								<li class="tsd-kind-method tsd-parent-kind-class tsd-is-overwrite tsd-is-inherited"><a href="marble.html#setframe" class="tsd-kind-icon">set<wbr>Frame</a></li>
								<li class="tsd-kind-method tsd-parent-kind-class tsd-is-inherited"><a href="marble.html#setfriction" class="tsd-kind-icon">set<wbr>Friction</a></li>
								<li class="tsd-kind-method tsd-parent-kind-class tsd-is-inherited"><a href="marble.html#setfrictionair" class="tsd-kind-icon">set<wbr>Friction<wbr>Air</a></li>
								<li class="tsd-kind-method tsd-parent-kind-class tsd-is-inherited"><a href="marble.html#setfrictionstatic" class="tsd-kind-icon">set<wbr>Friction<wbr>Static</a></li>
								<li class="tsd-kind-method tsd-parent-kind-class tsd-is-inherited"><a href="marble.html#setignoregravity" class="tsd-kind-icon">set<wbr>Ignore<wbr>Gravity</a></li>
								<li class="tsd-kind-method tsd-parent-kind-class tsd-is-inherited"><a href="marble.html#setinteractive" class="tsd-kind-icon">set<wbr>Interactive</a></li>
								<li class="tsd-kind-method tsd-parent-kind-class tsd-is-overwrite tsd-is-inherited"><a href="marble.html#setmask" class="tsd-kind-icon">set<wbr>Mask</a></li>
								<li class="tsd-kind-method tsd-parent-kind-class tsd-is-inherited"><a href="marble.html#setmass" class="tsd-kind-icon">set<wbr>Mass</a></li>
								<li class="tsd-kind-method tsd-parent-kind-class tsd-is-inherited"><a href="marble.html#setname" class="tsd-kind-icon">set<wbr>Name</a></li>
								<li class="tsd-kind-method tsd-parent-kind-class tsd-is-inherited"><a href="marble.html#setoncollide" class="tsd-kind-icon">set<wbr>OnCollide</a></li>
								<li class="tsd-kind-method tsd-parent-kind-class tsd-is-inherited"><a href="marble.html#setoncollideactive" class="tsd-kind-icon">set<wbr>OnCollide<wbr>Active</a></li>
								<li class="tsd-kind-method tsd-parent-kind-class tsd-is-inherited"><a href="marble.html#setoncollideend" class="tsd-kind-icon">set<wbr>OnCollide<wbr>End</a></li>
								<li class="tsd-kind-method tsd-parent-kind-class tsd-is-inherited"><a href="marble.html#setoncollidewith" class="tsd-kind-icon">set<wbr>OnCollide<wbr>With</a></li>
								<li class="tsd-kind-method tsd-parent-kind-class tsd-is-overwrite tsd-is-inherited"><a href="marble.html#setorigin" class="tsd-kind-icon">set<wbr>Origin</a></li>
								<li class="tsd-kind-method tsd-parent-kind-class tsd-is-overwrite tsd-is-inherited"><a href="marble.html#setoriginfromframe" class="tsd-kind-icon">set<wbr>Origin<wbr>From<wbr>Frame</a></li>
								<li class="tsd-kind-method tsd-parent-kind-class tsd-is-overwrite tsd-is-inherited"><a href="marble.html#setpipeline" class="tsd-kind-icon">set<wbr>Pipeline</a></li>
								<li class="tsd-kind-method tsd-parent-kind-class tsd-is-inherited"><a href="marble.html#setpolygon" class="tsd-kind-icon">set<wbr>Polygon</a></li>
								<li class="tsd-kind-method tsd-parent-kind-class tsd-is-overwrite tsd-is-inherited"><a href="marble.html#setposition" class="tsd-kind-icon">set<wbr>Position</a></li>
								<li class="tsd-kind-method tsd-parent-kind-class tsd-is-overwrite tsd-is-inherited"><a href="marble.html#setrandomposition" class="tsd-kind-icon">set<wbr>Random<wbr>Position</a></li>
								<li class="tsd-kind-method tsd-parent-kind-class tsd-is-inherited"><a href="marble.html#setrectangle" class="tsd-kind-icon">set<wbr>Rectangle</a></li>
								<li class="tsd-kind-method tsd-parent-kind-class tsd-is-overwrite tsd-is-inherited"><a href="marble.html#setrotation" class="tsd-kind-icon">set<wbr>Rotation</a></li>
								<li class="tsd-kind-method tsd-parent-kind-class tsd-is-overwrite tsd-is-inherited"><a href="marble.html#setscale" class="tsd-kind-icon">set<wbr>Scale</a></li>
								<li class="tsd-kind-method tsd-parent-kind-class tsd-is-overwrite tsd-is-inherited"><a href="marble.html#setscrollfactor" class="tsd-kind-icon">set<wbr>Scroll<wbr>Factor</a></li>
								<li class="tsd-kind-method tsd-parent-kind-class tsd-is-inherited"><a href="marble.html#setsensor" class="tsd-kind-icon">set<wbr>Sensor</a></li>
								<li class="tsd-kind-method tsd-parent-kind-class tsd-is-overwrite tsd-is-inherited"><a href="marble.html#setsize" class="tsd-kind-icon">set<wbr>Size</a></li>
								<li class="tsd-kind-method tsd-parent-kind-class tsd-is-overwrite tsd-is-inherited"><a href="marble.html#setsizetoframe" class="tsd-kind-icon">set<wbr>Size<wbr>ToFrame</a></li>
								<li class="tsd-kind-method tsd-parent-kind-class tsd-is-inherited"><a href="marble.html#setsleependevent" class="tsd-kind-icon">set<wbr>Sleep<wbr>End<wbr>Event</a></li>
								<li class="tsd-kind-method tsd-parent-kind-class tsd-is-inherited"><a href="marble.html#setsleepevents" class="tsd-kind-icon">set<wbr>Sleep<wbr>Events</a></li>
								<li class="tsd-kind-method tsd-parent-kind-class tsd-is-inherited"><a href="marble.html#setsleepstartevent" class="tsd-kind-icon">set<wbr>Sleep<wbr>Start<wbr>Event</a></li>
								<li class="tsd-kind-method tsd-parent-kind-class tsd-is-inherited"><a href="marble.html#setsleepthreshold" class="tsd-kind-icon">set<wbr>Sleep<wbr>Threshold</a></li>
								<li class="tsd-kind-method tsd-parent-kind-class tsd-is-inherited"><a href="marble.html#setstate" class="tsd-kind-icon">set<wbr>State</a></li>
								<li class="tsd-kind-method tsd-parent-kind-class tsd-is-inherited"><a href="marble.html#setstatic" class="tsd-kind-icon">set<wbr>Static</a></li>
								<li class="tsd-kind-method tsd-parent-kind-class tsd-is-overwrite tsd-is-inherited"><a href="marble.html#settexture" class="tsd-kind-icon">set<wbr>Texture</a></li>
								<li class="tsd-kind-method tsd-parent-kind-class tsd-is-overwrite tsd-is-inherited"><a href="marble.html#settint" class="tsd-kind-icon">set<wbr>Tint</a></li>
								<li class="tsd-kind-method tsd-parent-kind-class tsd-is-overwrite tsd-is-inherited"><a href="marble.html#settintfill" class="tsd-kind-icon">set<wbr>Tint<wbr>Fill</a></li>
								<li class="tsd-kind-method tsd-parent-kind-class tsd-is-inherited"><a href="marble.html#settosleep" class="tsd-kind-icon">set<wbr>ToSleep</a></li>
								<li class="tsd-kind-method tsd-parent-kind-class tsd-is-inherited"><a href="marble.html#settrapezoid" class="tsd-kind-icon">set<wbr>Trapezoid</a></li>
								<li class="tsd-kind-method tsd-parent-kind-class tsd-is-inherited"><a href="marble.html#setvelocity" class="tsd-kind-icon">set<wbr>Velocity</a></li>
								<li class="tsd-kind-method tsd-parent-kind-class tsd-is-inherited"><a href="marble.html#setvelocityx" class="tsd-kind-icon">set<wbr>VelocityX</a></li>
								<li class="tsd-kind-method tsd-parent-kind-class tsd-is-inherited"><a href="marble.html#setvelocityy" class="tsd-kind-icon">set<wbr>VelocityY</a></li>
								<li class="tsd-kind-method tsd-parent-kind-class tsd-is-overwrite tsd-is-inherited"><a href="marble.html#setvisible" class="tsd-kind-icon">set<wbr>Visible</a></li>
								<li class="tsd-kind-method tsd-parent-kind-class tsd-is-overwrite tsd-is-inherited"><a href="marble.html#setw" class="tsd-kind-icon">setW</a></li>
								<li class="tsd-kind-method tsd-parent-kind-class tsd-is-overwrite tsd-is-inherited"><a href="marble.html#setx" class="tsd-kind-icon">setX</a></li>
								<li class="tsd-kind-method tsd-parent-kind-class tsd-is-overwrite tsd-is-inherited"><a href="marble.html#sety" class="tsd-kind-icon">setY</a></li>
								<li class="tsd-kind-method tsd-parent-kind-class tsd-is-overwrite tsd-is-inherited"><a href="marble.html#setz" class="tsd-kind-icon">setZ</a></li>
								<li class="tsd-kind-method tsd-parent-kind-class tsd-is-inherited"><a href="marble.html#shutdown" class="tsd-kind-icon">shutdown</a></li>
								<li class="tsd-kind-method tsd-parent-kind-class"><a href="marble.html#start" class="tsd-kind-icon">start</a></li>
								<li class="tsd-kind-method tsd-parent-kind-class"><a href="marble.html#stop" class="tsd-kind-icon">stop</a></li>
								<li class="tsd-kind-method tsd-parent-kind-class tsd-is-inherited"><a href="marble.html#thrust" class="tsd-kind-icon">thrust</a></li>
								<li class="tsd-kind-method tsd-parent-kind-class tsd-is-inherited"><a href="marble.html#thrustback" class="tsd-kind-icon">thrust<wbr>Back</a></li>
								<li class="tsd-kind-method tsd-parent-kind-class tsd-is-inherited"><a href="marble.html#thrustleft" class="tsd-kind-icon">thrust<wbr>Left</a></li>
								<li class="tsd-kind-method tsd-parent-kind-class tsd-is-inherited"><a href="marble.html#thrustright" class="tsd-kind-icon">thrust<wbr>Right</a></li>
								<li class="tsd-kind-method tsd-parent-kind-class tsd-is-overwrite tsd-is-inherited"><a href="marble.html#tojson" class="tsd-kind-icon">toJSON</a></li>
								<li class="tsd-kind-method tsd-parent-kind-class tsd-is-inherited"><a href="marble.html#toggledata" class="tsd-kind-icon">toggle<wbr>Data</a></li>
								<li class="tsd-kind-method tsd-parent-kind-class tsd-is-overwrite tsd-is-inherited"><a href="marble.html#toggleflipx" class="tsd-kind-icon">toggle<wbr>FlipX</a></li>
								<li class="tsd-kind-method tsd-parent-kind-class tsd-is-overwrite tsd-is-inherited"><a href="marble.html#toggleflipy" class="tsd-kind-icon">toggle<wbr>FlipY</a></li>
								<li class="tsd-kind-method tsd-parent-kind-class tsd-is-inherited"><a href="marble.html#update" class="tsd-kind-icon">update</a></li>
								<li class="tsd-kind-method tsd-parent-kind-class tsd-is-overwrite tsd-is-inherited"><a href="marble.html#updatedisplayorigin" class="tsd-kind-icon">update<wbr>Display<wbr>Origin</a></li>
								<li class="tsd-kind-method tsd-parent-kind-class tsd-is-inherited"><a href="marble.html#willrender" class="tsd-kind-icon">will<wbr>Render</a></li>
							</ul>
						</section>
					</div>
				</section>
			</section>
			<section class="tsd-panel-group tsd-member-group ">
				<h2>Constructors</h2>
				<section class="tsd-panel tsd-member tsd-kind-constructor tsd-parent-kind-class tsd-is-overwrite">
					<a name="constructor" class="tsd-anchor"></a>
					<h3>constructor</h3>
					<ul class="tsd-signatures tsd-kind-constructor tsd-parent-kind-class tsd-is-overwrite">
						<li class="tsd-signature tsd-kind-icon">new <wbr>Marble<span class="tsd-signature-symbol">(</span>world<span class="tsd-signature-symbol">: </span><span class="tsd-signature-type">World</span>, scene<span class="tsd-signature-symbol">: </span><span class="tsd-signature-type">Scene</span>, startPoint<span class="tsd-signature-symbol">: </span><span class="tsd-signature-type">Point</span>, textureName<span class="tsd-signature-symbol">: </span><span class="tsd-signature-type">string</span>, diameter<span class="tsd-signature-symbol">: </span><span class="tsd-signature-type">number</span><span class="tsd-signature-symbol">)</span><span class="tsd-signature-symbol">: </span><a href="marble.html" class="tsd-signature-type">Marble</a></li>
					</ul>
					<ul class="tsd-descriptions">
						<li class="tsd-description">
							<aside class="tsd-sources">
								<p>Overrides Sprite.__constructor</p>
								<ul>
<<<<<<< HEAD
									<li>Defined in <a href="https://github.com/ThomasDepian/MarbleEvolution/blob/784f76e/src/Marble.ts#L18">src/Marble.ts:18</a></li>
=======
									<li>Defined in <a href="https://github.com/ThomasDepian/MarbleEvolution/blob/515af04/src/Marble.ts#L18">src/Marble.ts:18</a></li>
>>>>>>> c3cfba00
								</ul>
							</aside>
							<div class="tsd-comment tsd-typography">
							</div>
							<h4 class="tsd-parameters-title">Parameters</h4>
							<ul class="tsd-parameters">
								<li>
									<h5>world: <span class="tsd-signature-type">World</span></h5>
									<div class="tsd-comment tsd-typography">
										<div class="lead">
											<p>The world to which the marble belongs.</p>
										</div>
									</div>
								</li>
								<li>
									<h5>scene: <span class="tsd-signature-type">Scene</span></h5>
									<div class="tsd-comment tsd-typography">
										<div class="lead">
											<p>The scene to which the marble belongs.</p>
										</div>
									</div>
								</li>
								<li>
									<h5>startPoint: <span class="tsd-signature-type">Point</span></h5>
									<div class="tsd-comment tsd-typography">
										<div class="lead">
											<p>Start point of the marble.</p>
										</div>
									</div>
								</li>
								<li>
									<h5>textureName: <span class="tsd-signature-type">string</span></h5>
									<div class="tsd-comment tsd-typography">
										<div class="lead">
											<p>The name of the texture. <strong>Note</strong>: Corresponding texture must be loaded <em>before</em> the call.</p>
										</div>
									</div>
								</li>
								<li>
									<h5>diameter: <span class="tsd-signature-type">number</span></h5>
									<div class="tsd-comment tsd-typography">
										<div class="lead">
											<p>Diameter of the marble. <strong>Note</strong>: Must be chosen such that the marble will not flow outside the game-screen.</p>
										</div>
									</div>
								</li>
							</ul>
							<h4 class="tsd-returns-title">Returns <a href="marble.html" class="tsd-signature-type">Marble</a></h4>
						</li>
					</ul>
				</section>
			</section>
			<section class="tsd-panel-group tsd-member-group ">
				<h2>Properties</h2>
				<section class="tsd-panel tsd-member tsd-kind-property tsd-parent-kind-class tsd-is-inherited">
					<a name="active" class="tsd-anchor"></a>
					<h3>active</h3>
					<div class="tsd-signature tsd-kind-icon">active<span class="tsd-signature-symbol">:</span> <span class="tsd-signature-type">boolean</span></div>
					<aside class="tsd-sources">
						<p>Inherited from <a href="goal.html">Goal</a>.<a href="goal.html#active">active</a></p>
						<ul>
							<li>Defined in node_modules/phaser/types/phaser.d.ts:15077</li>
						</ul>
					</aside>
					<div class="tsd-comment tsd-typography">
						<div class="lead">
							<p>The active state of this Game Object.
								A Game Object with an active state of <code>true</code> is processed by the Scenes UpdateList, if added to it.
							An active object is one which is having its logic and internal systems updated.</p>
						</div>
					</div>
				</section>
				<section class="tsd-panel tsd-member tsd-kind-property tsd-parent-kind-class tsd-is-overwrite tsd-is-inherited">
					<a name="alpha" class="tsd-anchor"></a>
					<h3>alpha</h3>
					<div class="tsd-signature tsd-kind-icon">alpha<span class="tsd-signature-symbol">:</span> <span class="tsd-signature-type">number</span></div>
					<aside class="tsd-sources">
						<p>Inherited from <a href="marble.html">Marble</a>.<a href="marble.html#alpha">alpha</a></p>
						<p>Overrides <a href="goal.html">Goal</a>.<a href="goal.html#alpha">alpha</a></p>
						<ul>
							<li>Defined in node_modules/phaser/types/phaser.d.ts:67951</li>
						</ul>
					</aside>
					<div class="tsd-comment tsd-typography">
						<div class="lead">
							<p>The alpha value of the Game Object.</p>
						</div>
						<p>This is a global value, impacting the entire Game Object, not just a region of it.</p>
					</div>
				</section>
				<section class="tsd-panel tsd-member tsd-kind-property tsd-parent-kind-class tsd-is-overwrite tsd-is-inherited">
					<a name="alphabottomleft" class="tsd-anchor"></a>
					<h3>alpha<wbr>Bottom<wbr>Left</h3>
					<div class="tsd-signature tsd-kind-icon">alpha<wbr>Bottom<wbr>Left<span class="tsd-signature-symbol">:</span> <span class="tsd-signature-type">number</span></div>
					<aside class="tsd-sources">
						<p>Inherited from <a href="marble.html">Marble</a>.<a href="marble.html#alphabottomleft">alphaBottomLeft</a></p>
						<p>Overrides <a href="goal.html">Goal</a>.<a href="goal.html#alphabottomleft">alphaBottomLeft</a></p>
						<ul>
							<li>Defined in node_modules/phaser/types/phaser.d.ts:67969</li>
						</ul>
					</aside>
					<div class="tsd-comment tsd-typography">
						<div class="lead">
							<p>The alpha value starting from the bottom-left of the Game Object.
							This value is interpolated from the corner to the center of the Game Object.</p>
						</div>
					</div>
				</section>
				<section class="tsd-panel tsd-member tsd-kind-property tsd-parent-kind-class tsd-is-overwrite tsd-is-inherited">
					<a name="alphabottomright" class="tsd-anchor"></a>
					<h3>alpha<wbr>Bottom<wbr>Right</h3>
					<div class="tsd-signature tsd-kind-icon">alpha<wbr>Bottom<wbr>Right<span class="tsd-signature-symbol">:</span> <span class="tsd-signature-type">number</span></div>
					<aside class="tsd-sources">
						<p>Inherited from <a href="marble.html">Marble</a>.<a href="marble.html#alphabottomright">alphaBottomRight</a></p>
						<p>Overrides <a href="goal.html">Goal</a>.<a href="goal.html#alphabottomright">alphaBottomRight</a></p>
						<ul>
							<li>Defined in node_modules/phaser/types/phaser.d.ts:67975</li>
						</ul>
					</aside>
					<div class="tsd-comment tsd-typography">
						<div class="lead">
							<p>The alpha value starting from the bottom-right of the Game Object.
							This value is interpolated from the corner to the center of the Game Object.</p>
						</div>
					</div>
				</section>
				<section class="tsd-panel tsd-member tsd-kind-property tsd-parent-kind-class tsd-is-overwrite tsd-is-inherited">
					<a name="alphatopleft" class="tsd-anchor"></a>
					<h3>alpha<wbr>Top<wbr>Left</h3>
					<div class="tsd-signature tsd-kind-icon">alpha<wbr>Top<wbr>Left<span class="tsd-signature-symbol">:</span> <span class="tsd-signature-type">number</span></div>
					<aside class="tsd-sources">
						<p>Inherited from <a href="marble.html">Marble</a>.<a href="marble.html#alphatopleft">alphaTopLeft</a></p>
						<p>Overrides <a href="goal.html">Goal</a>.<a href="goal.html#alphatopleft">alphaTopLeft</a></p>
						<ul>
							<li>Defined in node_modules/phaser/types/phaser.d.ts:67957</li>
						</ul>
					</aside>
					<div class="tsd-comment tsd-typography">
						<div class="lead">
							<p>The alpha value starting from the top-left of the Game Object.
							This value is interpolated from the corner to the center of the Game Object.</p>
						</div>
					</div>
				</section>
				<section class="tsd-panel tsd-member tsd-kind-property tsd-parent-kind-class tsd-is-overwrite tsd-is-inherited">
					<a name="alphatopright" class="tsd-anchor"></a>
					<h3>alpha<wbr>Top<wbr>Right</h3>
					<div class="tsd-signature tsd-kind-icon">alpha<wbr>Top<wbr>Right<span class="tsd-signature-symbol">:</span> <span class="tsd-signature-type">number</span></div>
					<aside class="tsd-sources">
						<p>Inherited from <a href="marble.html">Marble</a>.<a href="marble.html#alphatopright">alphaTopRight</a></p>
						<p>Overrides <a href="goal.html">Goal</a>.<a href="goal.html#alphatopright">alphaTopRight</a></p>
						<ul>
							<li>Defined in node_modules/phaser/types/phaser.d.ts:67963</li>
						</ul>
					</aside>
					<div class="tsd-comment tsd-typography">
						<div class="lead">
							<p>The alpha value starting from the top-right of the Game Object.
							This value is interpolated from the corner to the center of the Game Object.</p>
						</div>
					</div>
				</section>
				<section class="tsd-panel tsd-member tsd-kind-property tsd-parent-kind-class tsd-is-overwrite tsd-is-inherited">
					<a name="angle" class="tsd-anchor"></a>
					<h3>angle</h3>
					<div class="tsd-signature tsd-kind-icon">angle<span class="tsd-signature-symbol">:</span> <span class="tsd-signature-type">integer</span></div>
					<aside class="tsd-sources">
						<p>Inherited from <a href="marble.html">Marble</a>.<a href="marble.html#angle">angle</a></p>
						<p>Overrides <a href="goal.html">Goal</a>.<a href="goal.html#angle">angle</a></p>
						<ul>
							<li>Defined in node_modules/phaser/types/phaser.d.ts:68687</li>
						</ul>
					</aside>
					<div class="tsd-comment tsd-typography">
						<div class="lead">
							<p>The angle of this Game Object as expressed in degrees.</p>
						</div>
						<p>Phaser uses a right-hand clockwise rotation system, where 0 is right, 90 is down, 180/-180 is left
						and -90 is up.</p>
						<p>If you prefer to work in radians, see the <code>rotation</code> property instead.</p>
					</div>
				</section>
				<section class="tsd-panel tsd-member tsd-kind-property tsd-parent-kind-class tsd-is-inherited">
					<a name="anims" class="tsd-anchor"></a>
					<h3>anims</h3>
					<div class="tsd-signature tsd-kind-icon">anims<span class="tsd-signature-symbol">:</span> <span class="tsd-signature-type">Animation</span></div>
					<aside class="tsd-sources">
						<p>Inherited from <a href="goal.html">Goal</a>.<a href="goal.html#anims">anims</a></p>
						<ul>
							<li>Defined in node_modules/phaser/types/phaser.d.ts:34133</li>
						</ul>
					</aside>
					<div class="tsd-comment tsd-typography">
						<div class="lead">
							<p>The Animation Controller of this Sprite.</p>
						</div>
					</div>
				</section>
				<section class="tsd-panel tsd-member tsd-kind-property tsd-parent-kind-class tsd-is-overwrite tsd-is-inherited">
					<a name="blendmode" class="tsd-anchor"></a>
					<h3>blend<wbr>Mode</h3>
					<div class="tsd-signature tsd-kind-icon">blend<wbr>Mode<span class="tsd-signature-symbol">:</span> <span class="tsd-signature-type">BlendModes</span><span class="tsd-signature-symbol"> | </span><span class="tsd-signature-type">string</span></div>
					<aside class="tsd-sources">
						<p>Inherited from <a href="marble.html">Marble</a>.<a href="marble.html#blendmode">blendMode</a></p>
						<p>Overrides <a href="goal.html">Goal</a>.<a href="goal.html#blendmode">blendMode</a></p>
						<ul>
							<li>Defined in node_modules/phaser/types/phaser.d.ts:67998</li>
						</ul>
					</aside>
					<div class="tsd-comment tsd-typography">
						<div class="lead">
							<p>Sets the Blend Mode being used by this Game Object.</p>
						</div>
						<p>This can be a const, such as <code>Phaser.BlendModes.SCREEN</code>, or an integer, such as 4 (for Overlay)</p>
						<p>Under WebGL only the following Blend Modes are available:</p>
						<ul>
							<li>ADD</li>
							<li>MULTIPLY</li>
							<li>SCREEN</li>
							<li>ERASE</li>
						</ul>
						<p>Canvas has more available depending on browser support.</p>
						<p>You can also create your own custom Blend Modes in WebGL.</p>
						<p>Blend modes have different effects under Canvas and WebGL, and from browser to browser, depending
							on support. Blend Modes also cause a WebGL batch flush should it encounter a new blend mode. For these
							reasons try to be careful about the construction of your Scene and the frequency of which blend modes
						are used.</p>
					</div>
				</section>
				<section class="tsd-panel tsd-member tsd-kind-property tsd-parent-kind-class tsd-is-inherited">
					<a name="body" class="tsd-anchor"></a>
					<h3>body</h3>
					<div class="tsd-signature tsd-kind-icon">body<span class="tsd-signature-symbol">:</span> <span class="tsd-signature-type">Body</span><span class="tsd-signature-symbol"> | </span><span class="tsd-signature-type">StaticBody</span><span class="tsd-signature-symbol"> | </span><span class="tsd-signature-type">MatterJS.BodyType</span></div>
					<aside class="tsd-sources">
						<p>Inherited from <a href="goal.html">Goal</a>.<a href="goal.html#body">body</a></p>
						<ul>
							<li>Defined in node_modules/phaser/types/phaser.d.ts:15115</li>
						</ul>
					</aside>
					<div class="tsd-comment tsd-typography">
						<div class="lead">
							<p>If this Game Object is enabled for Arcade or Matter Physics then this property will contain a reference to a Physics Body.</p>
						</div>
					</div>
				</section>
				<section class="tsd-panel tsd-member tsd-kind-property tsd-parent-kind-class tsd-is-inherited">
					<a name="camerafilter" class="tsd-anchor"></a>
					<h3>camera<wbr>Filter</h3>
					<div class="tsd-signature tsd-kind-icon">camera<wbr>Filter<span class="tsd-signature-symbol">:</span> <span class="tsd-signature-type">number</span></div>
					<aside class="tsd-sources">
						<p>Inherited from <a href="goal.html">Goal</a>.<a href="goal.html#camerafilter">cameraFilter</a></p>
						<ul>
							<li>Defined in node_modules/phaser/types/phaser.d.ts:15104</li>
						</ul>
					</aside>
					<div class="tsd-comment tsd-typography">
						<div class="lead">
							<p>A bitmask that controls if this Game Object is drawn by a Camera or not.
								Not usually set directly, instead call <code>Camera.ignore</code>, however you can
							set this property directly using the Camera.id property:</p>
						</div>
					</div>
				</section>
				<section class="tsd-panel tsd-member tsd-kind-property tsd-parent-kind-class tsd-is-inherited">
					<a name="centerofmass" class="tsd-anchor"></a>
					<h3><span class="tsd-flag ts-flagReadonly">Readonly</span> center<wbr>OfMass</h3>
					<div class="tsd-signature tsd-kind-icon">center<wbr>OfMass<span class="tsd-signature-symbol">:</span> <span class="tsd-signature-type">Vector2</span></div>
					<aside class="tsd-sources">
						<p>Inherited from <a href="marble.html">Marble</a>.<a href="marble.html#centerofmass">centerOfMass</a></p>
						<ul>
							<li>Defined in node_modules/phaser/types/phaser.d.ts:68966</li>
						</ul>
					</aside>
					<div class="tsd-comment tsd-typography">
						<div class="lead">
							<p>The body&#39;s center of mass.</p>
						</div>
						<p>Calling this creates a new `Vector2 each time to avoid mutation.</p>
						<p>If you only need to read the value and won&#39;t change it, you can get it from <code>GameObject.body.centerOfMass</code>.</p>
					</div>
				</section>
				<section class="tsd-panel tsd-member tsd-kind-property tsd-parent-kind-class tsd-is-inherited">
					<a name="data" class="tsd-anchor"></a>
					<h3>data</h3>
					<div class="tsd-signature tsd-kind-icon">data<span class="tsd-signature-symbol">:</span> <span class="tsd-signature-type">DataManager</span></div>
					<aside class="tsd-sources">
						<p>Inherited from <a href="goal.html">Goal</a>.<a href="goal.html#data">data</a></p>
						<ul>
							<li>Defined in node_modules/phaser/types/phaser.d.ts:15090</li>
						</ul>
					</aside>
					<div class="tsd-comment tsd-typography">
						<div class="lead">
							<p>A Data Manager.
								It allows you to store, query and get key/value paired information specific to this Game Object.
							<code>null</code> by default. Automatically created if you use <code>getData</code> or <code>setData</code> or <code>setDataEnabled</code>.</p>
						</div>
					</div>
				</section>
				<section class="tsd-panel tsd-member tsd-kind-property tsd-parent-kind-class tsd-is-overwrite tsd-is-inherited">
					<a name="defaultpipeline" class="tsd-anchor"></a>
					<h3>default<wbr>Pipeline</h3>
					<div class="tsd-signature tsd-kind-icon">default<wbr>Pipeline<span class="tsd-signature-symbol">:</span> <span class="tsd-signature-type">WebGLPipeline</span></div>
					<aside class="tsd-sources">
						<p>Inherited from <a href="marble.html">Marble</a>.<a href="marble.html#defaultpipeline">defaultPipeline</a></p>
						<p>Overrides <a href="goal.html">Goal</a>.<a href="goal.html#defaultpipeline">defaultPipeline</a></p>
						<ul>
							<li>Defined in node_modules/phaser/types/phaser.d.ts:68311</li>
						</ul>
					</aside>
					<div class="tsd-comment tsd-typography">
						<div class="lead">
							<p>The initial WebGL pipeline of this Game Object.</p>
						</div>
					</div>
				</section>
				<section class="tsd-panel tsd-member tsd-kind-property tsd-parent-kind-class tsd-is-overwrite tsd-is-inherited">
					<a name="depth" class="tsd-anchor"></a>
					<h3>depth</h3>
					<div class="tsd-signature tsd-kind-icon">depth<span class="tsd-signature-symbol">:</span> <span class="tsd-signature-type">number</span></div>
					<aside class="tsd-sources">
						<p>Inherited from <a href="marble.html">Marble</a>.<a href="marble.html#depth">depth</a></p>
						<p>Overrides <a href="goal.html">Goal</a>.<a href="goal.html#depth">depth</a></p>
						<ul>
							<li>Defined in node_modules/phaser/types/phaser.d.ts:68035</li>
						</ul>
					</aside>
					<div class="tsd-comment tsd-typography">
						<div class="lead">
							<p>The depth of this Game Object within the Scene.</p>
						</div>
						<p>The depth is also known as the &#39;z-index&#39; in some environments, and allows you to change the rendering order
						of Game Objects, without actually moving their position in the display list.</p>
						<p>The default depth is zero. A Game Object with a higher depth
						value will always render in front of one with a lower value.</p>
						<p>Setting the depth will queue a depth sort event within the Scene.</p>
					</div>
				</section>
				<section class="tsd-panel tsd-member tsd-kind-property tsd-parent-kind-class tsd-is-overwrite tsd-is-inherited">
					<a name="displayheight" class="tsd-anchor"></a>
					<h3>display<wbr>Height</h3>
					<div class="tsd-signature tsd-kind-icon">display<wbr>Height<span class="tsd-signature-symbol">:</span> <span class="tsd-signature-type">number</span></div>
					<aside class="tsd-sources">
						<p>Inherited from <a href="marble.html">Marble</a>.<a href="marble.html#displayheight">displayHeight</a></p>
						<p>Overrides <a href="goal.html">Goal</a>.<a href="goal.html#displayheight">displayHeight</a></p>
						<ul>
							<li>Defined in node_modules/phaser/types/phaser.d.ts:68434</li>
						</ul>
					</aside>
					<div class="tsd-comment tsd-typography">
						<div class="lead">
							<p>The displayed height of this Game Object.</p>
						</div>
						<p>This value takes into account the scale factor.</p>
						<p>Setting this value will adjust the Game Object&#39;s scale property.</p>
					</div>
				</section>
				<section class="tsd-panel tsd-member tsd-kind-property tsd-parent-kind-class tsd-is-overwrite tsd-is-inherited">
					<a name="displayoriginx" class="tsd-anchor"></a>
					<h3>display<wbr>OriginX</h3>
					<div class="tsd-signature tsd-kind-icon">display<wbr>OriginX<span class="tsd-signature-symbol">:</span> <span class="tsd-signature-type">number</span></div>
					<aside class="tsd-sources">
						<p>Inherited from <a href="marble.html">Marble</a>.<a href="marble.html#displayoriginx">displayOriginX</a></p>
						<p>Overrides <a href="goal.html">Goal</a>.<a href="goal.html#displayoriginx">displayOriginX</a></p>
						<ul>
							<li>Defined in node_modules/phaser/types/phaser.d.ts:68271</li>
						</ul>
					</aside>
					<div class="tsd-comment tsd-typography">
						<div class="lead">
							<p>The horizontal display origin of this Game Object.
								The origin is a normalized value between 0 and 1.
							The displayOrigin is a pixel value, based on the size of the Game Object combined with the origin.</p>
						</div>
					</div>
				</section>
				<section class="tsd-panel tsd-member tsd-kind-property tsd-parent-kind-class tsd-is-overwrite tsd-is-inherited">
					<a name="displayoriginy" class="tsd-anchor"></a>
					<h3>display<wbr>OriginY</h3>
					<div class="tsd-signature tsd-kind-icon">display<wbr>OriginY<span class="tsd-signature-symbol">:</span> <span class="tsd-signature-type">number</span></div>
					<aside class="tsd-sources">
						<p>Inherited from <a href="marble.html">Marble</a>.<a href="marble.html#displayoriginy">displayOriginY</a></p>
						<p>Overrides <a href="goal.html">Goal</a>.<a href="goal.html#displayoriginy">displayOriginY</a></p>
						<ul>
							<li>Defined in node_modules/phaser/types/phaser.d.ts:68278</li>
						</ul>
					</aside>
					<div class="tsd-comment tsd-typography">
						<div class="lead">
							<p>The vertical display origin of this Game Object.
								The origin is a normalized value between 0 and 1.
							The displayOrigin is a pixel value, based on the size of the Game Object combined with the origin.</p>
						</div>
					</div>
				</section>
				<section class="tsd-panel tsd-member tsd-kind-property tsd-parent-kind-class tsd-is-overwrite tsd-is-inherited">
					<a name="displaywidth" class="tsd-anchor"></a>
					<h3>display<wbr>Width</h3>
					<div class="tsd-signature tsd-kind-icon">display<wbr>Width<span class="tsd-signature-symbol">:</span> <span class="tsd-signature-type">number</span></div>
					<aside class="tsd-sources">
						<p>Inherited from <a href="marble.html">Marble</a>.<a href="marble.html#displaywidth">displayWidth</a></p>
						<p>Overrides <a href="goal.html">Goal</a>.<a href="goal.html#displaywidth">displayWidth</a></p>
						<ul>
							<li>Defined in node_modules/phaser/types/phaser.d.ts:68425</li>
						</ul>
					</aside>
					<div class="tsd-comment tsd-typography">
						<div class="lead">
							<p>The displayed width of this Game Object.</p>
						</div>
						<p>This value takes into account the scale factor.</p>
						<p>Setting this value will adjust the Game Object&#39;s scale property.</p>
					</div>
				</section>
				<section class="tsd-panel tsd-member tsd-kind-property tsd-parent-kind-class tsd-is-overwrite tsd-is-inherited">
					<a name="flipx" class="tsd-anchor"></a>
					<h3>flipX</h3>
					<div class="tsd-signature tsd-kind-icon">flipX<span class="tsd-signature-symbol">:</span> <span class="tsd-signature-type">boolean</span></div>
					<aside class="tsd-sources">
						<p>Inherited from <a href="marble.html">Marble</a>.<a href="marble.html#flipx">flipX</a></p>
						<p>Overrides <a href="goal.html">Goal</a>.<a href="goal.html#flipx">flipX</a></p>
						<ul>
							<li>Defined in node_modules/phaser/types/phaser.d.ts:68058</li>
						</ul>
					</aside>
					<div class="tsd-comment tsd-typography">
						<div class="lead">
							<p>The horizontally flipped state of the Game Object.</p>
						</div>
						<p>A Game Object that is flipped horizontally will render inversed on the horizontal axis.
							Flipping always takes place from the middle of the texture and does not impact the scale value.
						If this Game Object has a physics body, it will not change the body. This is a rendering toggle only.</p>
					</div>
				</section>
				<section class="tsd-panel tsd-member tsd-kind-property tsd-parent-kind-class tsd-is-overwrite tsd-is-inherited">
					<a name="flipy" class="tsd-anchor"></a>
					<h3>flipY</h3>
					<div class="tsd-signature tsd-kind-icon">flipY<span class="tsd-signature-symbol">:</span> <span class="tsd-signature-type">boolean</span></div>
					<aside class="tsd-sources">
						<p>Inherited from <a href="marble.html">Marble</a>.<a href="marble.html#flipy">flipY</a></p>
						<p>Overrides <a href="goal.html">Goal</a>.<a href="goal.html#flipy">flipY</a></p>
						<ul>
							<li>Defined in node_modules/phaser/types/phaser.d.ts:68067</li>
						</ul>
					</aside>
					<div class="tsd-comment tsd-typography">
						<div class="lead">
							<p>The vertically flipped state of the Game Object.</p>
						</div>
						<p>A Game Object that is flipped vertically will render inversed on the vertical axis (i.e. upside down)
							Flipping always takes place from the middle of the texture and does not impact the scale value.
						If this Game Object has a physics body, it will not change the body. This is a rendering toggle only.</p>
					</div>
				</section>
				<section class="tsd-panel tsd-member tsd-kind-property tsd-parent-kind-class tsd-is-overwrite tsd-is-inherited">
					<a name="frame" class="tsd-anchor"></a>
					<h3>frame</h3>
					<div class="tsd-signature tsd-kind-icon">frame<span class="tsd-signature-symbol">:</span> <span class="tsd-signature-type">Frame</span></div>
					<aside class="tsd-sources">
						<p>Inherited from <a href="marble.html">Marble</a>.<a href="marble.html#frame">frame</a></p>
						<p>Overrides <a href="goal.html">Goal</a>.<a href="goal.html#frame">frame</a></p>
						<ul>
							<li>Defined in node_modules/phaser/types/phaser.d.ts:68482</li>
						</ul>
					</aside>
					<div class="tsd-comment tsd-typography">
						<div class="lead">
							<p>The Texture Frame this Game Object is using to render with.</p>
						</div>
					</div>
				</section>
				<section class="tsd-panel tsd-member tsd-kind-property tsd-parent-kind-class tsd-is-overwrite tsd-is-inherited">
					<a name="height" class="tsd-anchor"></a>
					<h3>height</h3>
					<div class="tsd-signature tsd-kind-icon">height<span class="tsd-signature-symbol">:</span> <span class="tsd-signature-type">number</span></div>
					<aside class="tsd-sources">
						<p>Inherited from <a href="marble.html">Marble</a>.<a href="marble.html#height">height</a></p>
						<p>Overrides <a href="goal.html">Goal</a>.<a href="goal.html#height">height</a></p>
						<ul>
							<li>Defined in node_modules/phaser/types/phaser.d.ts:68416</li>
						</ul>
					</aside>
					<div class="tsd-comment tsd-typography">
						<div class="lead">
							<p>The native (un-scaled) height of this Game Object.</p>
						</div>
						<p>Changing this value will not change the size that the Game Object is rendered in-game.
							For that you need to either set the scale of the Game Object (<code>setScale</code>) or use
						the <code>displayHeight</code> property.</p>
					</div>
				</section>
				<section class="tsd-panel tsd-member tsd-kind-property tsd-parent-kind-class tsd-is-inherited">
					<a name="ignoredestroy" class="tsd-anchor"></a>
					<h3>ignore<wbr>Destroy</h3>
					<div class="tsd-signature tsd-kind-icon">ignore<wbr>Destroy<span class="tsd-signature-symbol">:</span> <span class="tsd-signature-type">boolean</span></div>
					<aside class="tsd-sources">
						<p>Inherited from <a href="goal.html">Goal</a>.<a href="goal.html#ignoredestroy">ignoreDestroy</a></p>
						<ul>
							<li>Defined in node_modules/phaser/types/phaser.d.ts:15123</li>
						</ul>
					</aside>
					<div class="tsd-comment tsd-typography">
						<div class="lead">
							<p>This Game Object will ignore all calls made to its destroy method if this flag is set to <code>true</code>.
								This includes calls that may come from a Group, Container or the Scene itself.
								While it allows you to persist a Game Object across Scenes, please understand you are entirely
							responsible for managing references to and from this Game Object.</p>
						</div>
					</div>
				</section>
				<section class="tsd-panel tsd-member tsd-kind-property tsd-parent-kind-class tsd-is-inherited">
					<a name="input" class="tsd-anchor"></a>
					<h3>input</h3>
					<div class="tsd-signature tsd-kind-icon">input<span class="tsd-signature-symbol">:</span> <span class="tsd-signature-type">Phaser.Types.Input.InteractiveObject</span></div>
					<aside class="tsd-sources">
						<p>Inherited from <a href="goal.html">Goal</a>.<a href="goal.html#input">input</a></p>
						<ul>
							<li>Defined in node_modules/phaser/types/phaser.d.ts:15110</li>
						</ul>
					</aside>
					<div class="tsd-comment tsd-typography">
						<div class="lead">
							<p>If this Game Object is enabled for input then this property will contain an InteractiveObject instance.
							Not usually set directly. Instead call <code>GameObject.setInteractive()</code>.</p>
						</div>
					</div>
				</section>
				<section class="tsd-panel tsd-member tsd-kind-property tsd-parent-kind-class tsd-is-overwrite tsd-is-inherited">
					<a name="iscropped" class="tsd-anchor"></a>
					<h3>is<wbr>Cropped</h3>
					<div class="tsd-signature tsd-kind-icon">is<wbr>Cropped<span class="tsd-signature-symbol">:</span> <span class="tsd-signature-type">boolean</span></div>
					<aside class="tsd-sources">
						<p>Inherited from <a href="marble.html">Marble</a>.<a href="marble.html#iscropped">isCropped</a></p>
						<p>Overrides <a href="goal.html">Goal</a>.<a href="goal.html#iscropped">isCropped</a></p>
						<ul>
							<li>Defined in node_modules/phaser/types/phaser.d.ts:68489</li>
						</ul>
					</aside>
					<div class="tsd-comment tsd-typography">
						<div class="lead">
							<p>A boolean flag indicating if this Game Object is being cropped or not.
								You can toggle this at any time after <code>setCrop</code> has been called, to turn cropping on or off.
							Equally, calling <code>setCrop</code> with no arguments will reset the crop and disable it.</p>
						</div>
					</div>
				</section>
				<section class="tsd-panel tsd-member tsd-kind-property tsd-parent-kind-class tsd-is-overwrite tsd-is-inherited">
					<a name="istinted" class="tsd-anchor"></a>
					<h3><span class="tsd-flag ts-flagReadonly">Readonly</span> is<wbr>Tinted</h3>
					<div class="tsd-signature tsd-kind-icon">is<wbr>Tinted<span class="tsd-signature-symbol">:</span> <span class="tsd-signature-type">boolean</span></div>
					<aside class="tsd-sources">
						<p>Inherited from <a href="marble.html">Marble</a>.<a href="marble.html#istinted">isTinted</a></p>
						<p>Overrides <a href="goal.html">Goal</a>.<a href="goal.html#istinted">isTinted</a></p>
						<ul>
							<li>Defined in node_modules/phaser/types/phaser.d.ts:68635</li>
						</ul>
					</aside>
					<div class="tsd-comment tsd-typography">
						<div class="lead">
							<p>Does this Game Object have a tint applied to it or not?</p>
						</div>
					</div>
				</section>
				<section class="tsd-panel tsd-member tsd-kind-property tsd-parent-kind-class tsd-is-overwrite tsd-is-inherited">
					<a name="mask" class="tsd-anchor"></a>
					<h3>mask</h3>
					<div class="tsd-signature tsd-kind-icon">mask<span class="tsd-signature-symbol">:</span> <span class="tsd-signature-type">BitmapMask</span><span class="tsd-signature-symbol"> | </span><span class="tsd-signature-type">GeometryMask</span></div>
					<aside class="tsd-sources">
						<p>Inherited from <a href="marble.html">Marble</a>.<a href="marble.html#mask">mask</a></p>
						<p>Overrides <a href="goal.html">Goal</a>.<a href="goal.html#mask">mask</a></p>
						<ul>
							<li>Defined in node_modules/phaser/types/phaser.d.ts:68196</li>
						</ul>
					</aside>
					<div class="tsd-comment tsd-typography">
						<div class="lead">
							<p>The Mask this Game Object is using during render.</p>
						</div>
					</div>
				</section>
				<section class="tsd-panel tsd-member tsd-kind-property tsd-parent-kind-class tsd-is-inherited">
					<a name="name" class="tsd-anchor"></a>
					<h3>name</h3>
					<div class="tsd-signature tsd-kind-icon">name<span class="tsd-signature-symbol">:</span> <span class="tsd-signature-type">string</span></div>
					<aside class="tsd-sources">
						<p>Inherited from <a href="goal.html">Goal</a>.<a href="goal.html#name">name</a></p>
						<ul>
							<li>Defined in node_modules/phaser/types/phaser.d.ts:15070</li>
						</ul>
					</aside>
					<div class="tsd-comment tsd-typography">
						<div class="lead">
							<p>The name of this Game Object.
							Empty by default and never populated by Phaser, this is left for developers to use.</p>
						</div>
					</div>
				</section>
				<section class="tsd-panel tsd-member tsd-kind-property tsd-parent-kind-class tsd-is-overwrite tsd-is-inherited">
					<a name="originx" class="tsd-anchor"></a>
					<h3>originX</h3>
					<div class="tsd-signature tsd-kind-icon">originX<span class="tsd-signature-symbol">:</span> <span class="tsd-signature-type">number</span></div>
					<aside class="tsd-sources">
						<p>Inherited from <a href="marble.html">Marble</a>.<a href="marble.html#originx">originX</a></p>
						<p>Overrides <a href="goal.html">Goal</a>.<a href="goal.html#originx">originX</a></p>
						<ul>
							<li>Defined in node_modules/phaser/types/phaser.d.ts:68256</li>
						</ul>
					</aside>
					<div class="tsd-comment tsd-typography">
						<div class="lead">
							<p>The horizontal origin of this Game Object.
								The origin maps the relationship between the size and position of the Game Object.
								The default value is 0.5, meaning all Game Objects are positioned based on their center.
							Setting the value to 0 means the position now relates to the left of the Game Object.</p>
						</div>
					</div>
				</section>
				<section class="tsd-panel tsd-member tsd-kind-property tsd-parent-kind-class tsd-is-overwrite tsd-is-inherited">
					<a name="originy" class="tsd-anchor"></a>
					<h3>originY</h3>
					<div class="tsd-signature tsd-kind-icon">originY<span class="tsd-signature-symbol">:</span> <span class="tsd-signature-type">number</span></div>
					<aside class="tsd-sources">
						<p>Inherited from <a href="marble.html">Marble</a>.<a href="marble.html#originy">originY</a></p>
						<p>Overrides <a href="goal.html">Goal</a>.<a href="goal.html#originy">originY</a></p>
						<ul>
							<li>Defined in node_modules/phaser/types/phaser.d.ts:68264</li>
						</ul>
					</aside>
					<div class="tsd-comment tsd-typography">
						<div class="lead">
							<p>The vertical origin of this Game Object.
								The origin maps the relationship between the size and position of the Game Object.
								The default value is 0.5, meaning all Game Objects are positioned based on their center.
							Setting the value to 0 means the position now relates to the top of the Game Object.</p>
						</div>
					</div>
				</section>
				<section class="tsd-panel tsd-member tsd-kind-property tsd-parent-kind-class tsd-is-inherited">
					<a name="parentcontainer" class="tsd-anchor"></a>
					<h3>parent<wbr>Container</h3>
					<div class="tsd-signature tsd-kind-icon">parent<wbr>Container<span class="tsd-signature-symbol">:</span> <span class="tsd-signature-type">Container</span></div>
					<aside class="tsd-sources">
						<p>Inherited from <a href="goal.html">Goal</a>.<a href="goal.html#parentcontainer">parentContainer</a></p>
						<ul>
							<li>Defined in node_modules/phaser/types/phaser.d.ts:15064</li>
						</ul>
					</aside>
					<div class="tsd-comment tsd-typography">
						<div class="lead">
							<p>The parent Container of this Game Object, if it has one.</p>
						</div>
					</div>
				</section>
				<section class="tsd-panel tsd-member tsd-kind-property tsd-parent-kind-class tsd-is-overwrite tsd-is-inherited">
					<a name="pipeline" class="tsd-anchor"></a>
					<h3>pipeline</h3>
					<div class="tsd-signature tsd-kind-icon">pipeline<span class="tsd-signature-symbol">:</span> <span class="tsd-signature-type">WebGLPipeline</span></div>
					<aside class="tsd-sources">
						<p>Inherited from <a href="marble.html">Marble</a>.<a href="marble.html#pipeline">pipeline</a></p>
						<p>Overrides <a href="goal.html">Goal</a>.<a href="goal.html#pipeline">pipeline</a></p>
						<ul>
							<li>Defined in node_modules/phaser/types/phaser.d.ts:68316</li>
						</ul>
					</aside>
					<div class="tsd-comment tsd-typography">
						<div class="lead">
							<p>The current WebGL pipeline of this Game Object.</p>
						</div>
					</div>
				</section>
				<section class="tsd-panel tsd-member tsd-kind-property tsd-parent-kind-class tsd-is-inherited">
					<a name="renderflags" class="tsd-anchor"></a>
					<h3>render<wbr>Flags</h3>
					<div class="tsd-signature tsd-kind-icon">render<wbr>Flags<span class="tsd-signature-symbol">:</span> <span class="tsd-signature-type">integer</span></div>
					<aside class="tsd-sources">
						<p>Inherited from <a href="goal.html">Goal</a>.<a href="goal.html#renderflags">renderFlags</a></p>
						<ul>
							<li>Defined in node_modules/phaser/types/phaser.d.ts:15097</li>
						</ul>
					</aside>
					<div class="tsd-comment tsd-typography">
						<div class="lead">
							<p>The flags that are compared against <code>RENDER_MASK</code> to determine if this Game Object will render or not.
								The bits are 0001 | 0010 | 0100 | 1000 set by the components Visible, Alpha, Transform and Texture respectively.
							If those components are not used by your custom class then you can use this bitmask as you wish.</p>
						</div>
					</div>
				</section>
				<section class="tsd-panel tsd-member tsd-kind-property tsd-parent-kind-class tsd-is-overwrite tsd-is-inherited">
					<a name="rotation" class="tsd-anchor"></a>
					<h3>rotation</h3>
					<div class="tsd-signature tsd-kind-icon">rotation<span class="tsd-signature-symbol">:</span> <span class="tsd-signature-type">number</span></div>
					<aside class="tsd-sources">
						<p>Inherited from <a href="marble.html">Marble</a>.<a href="marble.html#rotation">rotation</a></p>
						<p>Overrides <a href="goal.html">Goal</a>.<a href="goal.html#rotation">rotation</a></p>
						<ul>
							<li>Defined in node_modules/phaser/types/phaser.d.ts:68697</li>
						</ul>
					</aside>
					<div class="tsd-comment tsd-typography">
						<div class="lead">
							<p>The angle of this Game Object in radians.</p>
						</div>
						<p>Phaser uses a right-hand clockwise rotation system, where 0 is right, PI/2 is down, +-PI is left
						and -PI/2 is up.</p>
						<p>If you prefer to work in degrees, see the <code>angle</code> property instead.</p>
					</div>
				</section>
				<section class="tsd-panel tsd-member tsd-kind-property tsd-parent-kind-class tsd-is-overwrite tsd-is-inherited">
					<a name="scale" class="tsd-anchor"></a>
					<h3>scale</h3>
					<div class="tsd-signature tsd-kind-icon">scale<span class="tsd-signature-symbol">:</span> <span class="tsd-signature-type">number</span></div>
					<aside class="tsd-sources">
						<p>Inherited from <a href="marble.html">Marble</a>.<a href="marble.html#scale">scale</a></p>
						<p>Overrides <a href="goal.html">Goal</a>.<a href="goal.html#scale">scale</a></p>
						<ul>
							<li>Defined in node_modules/phaser/types/phaser.d.ts:68667</li>
						</ul>
					</aside>
					<div class="tsd-comment tsd-typography">
						<div class="lead">
							<p>This is a special setter that allows you to set both the horizontal and vertical scale of this Game Object
							to the same value, at the same time. When reading this value the result returned is <code>(scaleX + scaleY) / 2</code>.</p>
						</div>
						<p>Use of this property implies you wish the horizontal and vertical scales to be equal to each other. If this
						isn&#39;t the case, use the <code>scaleX</code> or <code>scaleY</code> properties instead.</p>
					</div>
				</section>
				<section class="tsd-panel tsd-member tsd-kind-property tsd-parent-kind-class tsd-is-overwrite tsd-is-inherited">
					<a name="scalex" class="tsd-anchor"></a>
					<h3>scaleX</h3>
					<div class="tsd-signature tsd-kind-icon">scaleX<span class="tsd-signature-symbol">:</span> <span class="tsd-signature-type">number</span></div>
					<aside class="tsd-sources">
						<p>Inherited from <a href="marble.html">Marble</a>.<a href="marble.html#scalex">scaleX</a></p>
						<p>Overrides <a href="goal.html">Goal</a>.<a href="goal.html#scalex">scaleX</a></p>
						<ul>
							<li>Defined in node_modules/phaser/types/phaser.d.ts:68672</li>
						</ul>
					</aside>
					<div class="tsd-comment tsd-typography">
						<div class="lead">
							<p>The horizontal scale of this Game Object.</p>
						</div>
					</div>
				</section>
				<section class="tsd-panel tsd-member tsd-kind-property tsd-parent-kind-class tsd-is-overwrite tsd-is-inherited">
					<a name="scaley" class="tsd-anchor"></a>
					<h3>scaleY</h3>
					<div class="tsd-signature tsd-kind-icon">scaleY<span class="tsd-signature-symbol">:</span> <span class="tsd-signature-type">number</span></div>
					<aside class="tsd-sources">
						<p>Inherited from <a href="marble.html">Marble</a>.<a href="marble.html#scaley">scaleY</a></p>
						<p>Overrides <a href="goal.html">Goal</a>.<a href="goal.html#scaley">scaleY</a></p>
						<ul>
							<li>Defined in node_modules/phaser/types/phaser.d.ts:68677</li>
						</ul>
					</aside>
					<div class="tsd-comment tsd-typography">
						<div class="lead">
							<p>The vertical scale of this Game Object.</p>
						</div>
					</div>
				</section>
				<section class="tsd-panel tsd-member tsd-kind-property tsd-parent-kind-class tsd-is-inherited tsd-is-protected">
					<a name="scene" class="tsd-anchor"></a>
					<h3><span class="tsd-flag ts-flagProtected">Protected</span> scene</h3>
					<div class="tsd-signature tsd-kind-icon">scene<span class="tsd-signature-symbol">:</span> <span class="tsd-signature-type">Scene</span></div>
					<aside class="tsd-sources">
						<p>Inherited from <a href="goal.html">Goal</a>.<a href="goal.html#scene">scene</a></p>
						<ul>
							<li>Defined in node_modules/phaser/types/phaser.d.ts:15041</li>
						</ul>
					</aside>
					<div class="tsd-comment tsd-typography">
						<div class="lead">
							<p>The Scene to which this Game Object belongs.
							Game Objects can only belong to one Scene.</p>
						</div>
					</div>
				</section>
				<section class="tsd-panel tsd-member tsd-kind-property tsd-parent-kind-class tsd-is-overwrite tsd-is-inherited">
					<a name="scrollfactorx" class="tsd-anchor"></a>
					<h3>scroll<wbr>FactorX</h3>
					<div class="tsd-signature tsd-kind-icon">scroll<wbr>FactorX<span class="tsd-signature-symbol">:</span> <span class="tsd-signature-type">number</span></div>
					<aside class="tsd-sources">
						<p>Inherited from <a href="marble.html">Marble</a>.<a href="marble.html#scrollfactorx">scrollFactorX</a></p>
						<p>Overrides <a href="goal.html">Goal</a>.<a href="goal.html#scrollfactorx">scrollFactorX</a></p>
						<ul>
							<li>Defined in node_modules/phaser/types/phaser.d.ts:68358</li>
						</ul>
					</aside>
					<div class="tsd-comment tsd-typography">
						<div class="lead">
							<p>The horizontal scroll factor of this Game Object.</p>
						</div>
						<p>The scroll factor controls the influence of the movement of a Camera upon this Game Object.</p>
						<p>When a camera scrolls it will change the location at which this Game Object is rendered on-screen.
						It does not change the Game Objects actual position values.</p>
						<p>A value of 1 means it will move exactly in sync with a camera.
							A value of 0 means it will not move at all, even if the camera moves.
						Other values control the degree to which the camera movement is mapped to this Game Object.</p>
						<p>Please be aware that scroll factor values other than 1 are not taken in to consideration when
							calculating physics collisions. Bodies always collide based on their world position, but changing
							the scroll factor is a visual adjustment to where the textures are rendered, which can offset
						them from physics bodies if not accounted for in your code.</p>
					</div>
				</section>
				<section class="tsd-panel tsd-member tsd-kind-property tsd-parent-kind-class tsd-is-overwrite tsd-is-inherited">
					<a name="scrollfactory" class="tsd-anchor"></a>
					<h3>scroll<wbr>FactorY</h3>
					<div class="tsd-signature tsd-kind-icon">scroll<wbr>FactorY<span class="tsd-signature-symbol">:</span> <span class="tsd-signature-type">number</span></div>
					<aside class="tsd-sources">
						<p>Inherited from <a href="marble.html">Marble</a>.<a href="marble.html#scrollfactory">scrollFactorY</a></p>
						<p>Overrides <a href="goal.html">Goal</a>.<a href="goal.html#scrollfactory">scrollFactorY</a></p>
						<ul>
							<li>Defined in node_modules/phaser/types/phaser.d.ts:68377</li>
						</ul>
					</aside>
					<div class="tsd-comment tsd-typography">
						<div class="lead">
							<p>The vertical scroll factor of this Game Object.</p>
						</div>
						<p>The scroll factor controls the influence of the movement of a Camera upon this Game Object.</p>
						<p>When a camera scrolls it will change the location at which this Game Object is rendered on-screen.
						It does not change the Game Objects actual position values.</p>
						<p>A value of 1 means it will move exactly in sync with a camera.
							A value of 0 means it will not move at all, even if the camera moves.
						Other values control the degree to which the camera movement is mapped to this Game Object.</p>
						<p>Please be aware that scroll factor values other than 1 are not taken in to consideration when
							calculating physics collisions. Bodies always collide based on their world position, but changing
							the scroll factor is a visual adjustment to where the textures are rendered, which can offset
						them from physics bodies if not accounted for in your code.</p>
					</div>
				</section>
				<section class="tsd-panel tsd-member tsd-kind-property tsd-parent-kind-class tsd-is-protected">
					<a name="startposition" class="tsd-anchor"></a>
					<h3><span class="tsd-flag ts-flagProtected">Protected</span> start<wbr>Position</h3>
					<div class="tsd-signature tsd-kind-icon">start<wbr>Position<span class="tsd-signature-symbol">:</span> <span class="tsd-signature-type">Point</span></div>
					<aside class="tsd-sources">
						<ul>
<<<<<<< HEAD
							<li>Defined in <a href="https://github.com/ThomasDepian/MarbleEvolution/blob/784f76e/src/Marble.ts#L18">src/Marble.ts:18</a></li>
=======
							<li>Defined in <a href="https://github.com/ThomasDepian/MarbleEvolution/blob/515af04/src/Marble.ts#L18">src/Marble.ts:18</a></li>
>>>>>>> c3cfba00
						</ul>
					</aside>
					<div class="tsd-comment tsd-typography">
						<div class="lead">
							<p>The start point of the marble.</p>
						</div>
					</div>
				</section>
				<section class="tsd-panel tsd-member tsd-kind-property tsd-parent-kind-class tsd-is-inherited">
					<a name="state" class="tsd-anchor"></a>
					<h3>state</h3>
					<div class="tsd-signature tsd-kind-icon">state<span class="tsd-signature-symbol">:</span> <span class="tsd-signature-type">integer</span><span class="tsd-signature-symbol"> | </span><span class="tsd-signature-type">string</span></div>
					<aside class="tsd-sources">
						<p>Inherited from <a href="goal.html">Goal</a>.<a href="goal.html#state">state</a></p>
						<ul>
							<li>Defined in node_modules/phaser/types/phaser.d.ts:15059</li>
						</ul>
					</aside>
					<div class="tsd-comment tsd-typography">
						<div class="lead">
							<p>The current state of this Game Object.</p>
						</div>
						<p>Phaser itself will never modify this value, although plugins may do so.</p>
						<p>Use this property to track the state of a Game Object during its lifetime. For example, it could change from
							a state of &#39;moving&#39;, to &#39;attacking&#39;, to &#39;dead&#39;. The state value should be an integer (ideally mapped to a constant
							in your game code), or a string. These are recommended to keep it light and simple, with fast comparisons.
						If you need to store complex data about your Game Object, look at using the Data Component instead.</p>
					</div>
				</section>
				<section class="tsd-panel tsd-member tsd-kind-property tsd-parent-kind-class tsd-is-inherited">
					<a name="tabindex" class="tsd-anchor"></a>
					<h3>tab<wbr>Index</h3>
					<div class="tsd-signature tsd-kind-icon">tab<wbr>Index<span class="tsd-signature-symbol">:</span> <span class="tsd-signature-type">integer</span></div>
					<aside class="tsd-sources">
						<p>Inherited from <a href="goal.html">Goal</a>.<a href="goal.html#tabindex">tabIndex</a></p>
						<ul>
							<li>Defined in node_modules/phaser/types/phaser.d.ts:15083</li>
						</ul>
					</aside>
					<div class="tsd-comment tsd-typography">
						<div class="lead">
							<p>The Tab Index of the Game Object.
							Reserved for future use by plugins and the Input Manager.</p>
						</div>
					</div>
				</section>
				<section class="tsd-panel tsd-member tsd-kind-property tsd-parent-kind-class tsd-is-overwrite tsd-is-inherited">
					<a name="texture" class="tsd-anchor"></a>
					<h3>texture</h3>
					<div class="tsd-signature tsd-kind-icon">texture<span class="tsd-signature-symbol">:</span> <span class="tsd-signature-type">Texture</span><span class="tsd-signature-symbol"> | </span><span class="tsd-signature-type">CanvasTexture</span></div>
					<aside class="tsd-sources">
						<p>Inherited from <a href="marble.html">Marble</a>.<a href="marble.html#texture">texture</a></p>
						<p>Overrides <a href="goal.html">Goal</a>.<a href="goal.html#texture">texture</a></p>
						<ul>
							<li>Defined in node_modules/phaser/types/phaser.d.ts:68477</li>
						</ul>
					</aside>
					<div class="tsd-comment tsd-typography">
						<div class="lead">
							<p>The Texture this Game Object is using to render with.</p>
						</div>
					</div>
				</section>
				<section class="tsd-panel tsd-member tsd-kind-property tsd-parent-kind-class tsd-is-overwrite tsd-is-inherited">
					<a name="tint" class="tsd-anchor"></a>
					<h3>tint</h3>
					<div class="tsd-signature tsd-kind-icon">tint<span class="tsd-signature-symbol">:</span> <span class="tsd-signature-type">integer</span></div>
					<aside class="tsd-sources">
						<p>Inherited from <a href="marble.html">Marble</a>.<a href="marble.html#tint">tint</a></p>
						<p>Overrides <a href="goal.html">Goal</a>.<a href="goal.html#tint">tint</a></p>
						<ul>
							<li>Defined in node_modules/phaser/types/phaser.d.ts:68630</li>
						</ul>
					</aside>
					<div class="tsd-comment tsd-typography">
						<div class="lead">
							<p>The tint value being applied to the whole of the Game Object.
							This property is a setter-only. Use the properties <code>tintTopLeft</code> etc to read the current tint value.</p>
						</div>
					</div>
				</section>
				<section class="tsd-panel tsd-member tsd-kind-property tsd-parent-kind-class tsd-is-overwrite tsd-is-inherited">
					<a name="tintbottomleft" class="tsd-anchor"></a>
					<h3>tint<wbr>Bottom<wbr>Left</h3>
					<div class="tsd-signature tsd-kind-icon">tint<wbr>Bottom<wbr>Left<span class="tsd-signature-symbol">:</span> <span class="tsd-signature-type">integer</span></div>
					<aside class="tsd-sources">
						<p>Inherited from <a href="marble.html">Marble</a>.<a href="marble.html#tintbottomleft">tintBottomLeft</a></p>
						<p>Overrides <a href="goal.html">Goal</a>.<a href="goal.html#tintbottomleft">tintBottomLeft</a></p>
						<ul>
							<li>Defined in node_modules/phaser/types/phaser.d.ts:68618</li>
						</ul>
					</aside>
					<div class="tsd-comment tsd-typography">
						<div class="lead">
							<p>The tint value being applied to the bottom-left of the Game Object.
							This value is interpolated from the corner to the center of the Game Object.</p>
						</div>
					</div>
				</section>
				<section class="tsd-panel tsd-member tsd-kind-property tsd-parent-kind-class tsd-is-overwrite tsd-is-inherited">
					<a name="tintbottomright" class="tsd-anchor"></a>
					<h3>tint<wbr>Bottom<wbr>Right</h3>
					<div class="tsd-signature tsd-kind-icon">tint<wbr>Bottom<wbr>Right<span class="tsd-signature-symbol">:</span> <span class="tsd-signature-type">integer</span></div>
					<aside class="tsd-sources">
						<p>Inherited from <a href="marble.html">Marble</a>.<a href="marble.html#tintbottomright">tintBottomRight</a></p>
						<p>Overrides <a href="goal.html">Goal</a>.<a href="goal.html#tintbottomright">tintBottomRight</a></p>
						<ul>
							<li>Defined in node_modules/phaser/types/phaser.d.ts:68624</li>
						</ul>
					</aside>
					<div class="tsd-comment tsd-typography">
						<div class="lead">
							<p>The tint value being applied to the bottom-right of the Game Object.
							This value is interpolated from the corner to the center of the Game Object.</p>
						</div>
					</div>
				</section>
				<section class="tsd-panel tsd-member tsd-kind-property tsd-parent-kind-class tsd-is-overwrite tsd-is-inherited">
					<a name="tintfill" class="tsd-anchor"></a>
					<h3>tint<wbr>Fill</h3>
					<div class="tsd-signature tsd-kind-icon">tint<wbr>Fill<span class="tsd-signature-symbol">:</span> <span class="tsd-signature-type">boolean</span></div>
					<aside class="tsd-sources">
						<p>Inherited from <a href="marble.html">Marble</a>.<a href="marble.html#tintfill">tintFill</a></p>
						<p>Overrides <a href="goal.html">Goal</a>.<a href="goal.html#tintfill">tintFill</a></p>
						<ul>
							<li>Defined in node_modules/phaser/types/phaser.d.ts:68547</li>
						</ul>
					</aside>
					<div class="tsd-comment tsd-typography">
						<div class="lead">
							<p>Fill or additive?</p>
						</div>
					</div>
				</section>
				<section class="tsd-panel tsd-member tsd-kind-property tsd-parent-kind-class tsd-is-overwrite tsd-is-inherited">
					<a name="tinttopleft" class="tsd-anchor"></a>
					<h3>tint<wbr>Top<wbr>Left</h3>
					<div class="tsd-signature tsd-kind-icon">tint<wbr>Top<wbr>Left<span class="tsd-signature-symbol">:</span> <span class="tsd-signature-type">integer</span></div>
					<aside class="tsd-sources">
						<p>Inherited from <a href="marble.html">Marble</a>.<a href="marble.html#tinttopleft">tintTopLeft</a></p>
						<p>Overrides <a href="goal.html">Goal</a>.<a href="goal.html#tinttopleft">tintTopLeft</a></p>
						<ul>
							<li>Defined in node_modules/phaser/types/phaser.d.ts:68606</li>
						</ul>
					</aside>
					<div class="tsd-comment tsd-typography">
						<div class="lead">
							<p>The tint value being applied to the top-left of the Game Object.
							This value is interpolated from the corner to the center of the Game Object.</p>
						</div>
					</div>
				</section>
				<section class="tsd-panel tsd-member tsd-kind-property tsd-parent-kind-class tsd-is-overwrite tsd-is-inherited">
					<a name="tinttopright" class="tsd-anchor"></a>
					<h3>tint<wbr>Top<wbr>Right</h3>
					<div class="tsd-signature tsd-kind-icon">tint<wbr>Top<wbr>Right<span class="tsd-signature-symbol">:</span> <span class="tsd-signature-type">integer</span></div>
					<aside class="tsd-sources">
						<p>Inherited from <a href="marble.html">Marble</a>.<a href="marble.html#tinttopright">tintTopRight</a></p>
						<p>Overrides <a href="goal.html">Goal</a>.<a href="goal.html#tinttopright">tintTopRight</a></p>
						<ul>
							<li>Defined in node_modules/phaser/types/phaser.d.ts:68612</li>
						</ul>
					</aside>
					<div class="tsd-comment tsd-typography">
						<div class="lead">
							<p>The tint value being applied to the top-right of the Game Object.
							This value is interpolated from the corner to the center of the Game Object.</p>
						</div>
					</div>
				</section>
				<section class="tsd-panel tsd-member tsd-kind-property tsd-parent-kind-class tsd-is-inherited">
					<a name="type" class="tsd-anchor"></a>
					<h3>type</h3>
					<div class="tsd-signature tsd-kind-icon">type<span class="tsd-signature-symbol">:</span> <span class="tsd-signature-type">string</span></div>
					<aside class="tsd-sources">
						<p>Inherited from <a href="goal.html">Goal</a>.<a href="goal.html#type">type</a></p>
						<ul>
							<li>Defined in node_modules/phaser/types/phaser.d.ts:15047</li>
						</ul>
					</aside>
					<div class="tsd-comment tsd-typography">
						<div class="lead">
							<p>A textual representation of this Game Object, i.e. <code>sprite</code>.
							Used internally by Phaser but is available for your own custom classes to populate.</p>
						</div>
					</div>
				</section>
				<section class="tsd-panel tsd-member tsd-kind-property tsd-parent-kind-class tsd-is-overwrite tsd-is-inherited">
					<a name="visible" class="tsd-anchor"></a>
					<h3>visible</h3>
					<div class="tsd-signature tsd-kind-icon">visible<span class="tsd-signature-symbol">:</span> <span class="tsd-signature-type">boolean</span></div>
					<aside class="tsd-sources">
						<p>Inherited from <a href="marble.html">Marble</a>.<a href="marble.html#visible">visible</a></p>
						<p>Overrides <a href="goal.html">Goal</a>.<a href="goal.html#visible">visible</a></p>
						<ul>
							<li>Defined in node_modules/phaser/types/phaser.d.ts:68794</li>
						</ul>
					</aside>
					<div class="tsd-comment tsd-typography">
						<div class="lead">
							<p>The visible state of the Game Object.</p>
						</div>
						<p>An invisible Game Object will skip rendering, but will still process update logic.</p>
					</div>
				</section>
				<section class="tsd-panel tsd-member tsd-kind-property tsd-parent-kind-class tsd-is-overwrite tsd-is-inherited">
					<a name="w" class="tsd-anchor"></a>
					<h3>w</h3>
					<div class="tsd-signature tsd-kind-icon">w<span class="tsd-signature-symbol">:</span> <span class="tsd-signature-type">number</span></div>
					<aside class="tsd-sources">
						<p>Inherited from <a href="marble.html">Marble</a>.<a href="marble.html#w">w</a></p>
						<p>Overrides <a href="goal.html">Goal</a>.<a href="goal.html#w">w</a></p>
						<ul>
							<li>Defined in node_modules/phaser/types/phaser.d.ts:68658</li>
						</ul>
					</aside>
					<div class="tsd-comment tsd-typography">
						<div class="lead">
							<p>The w position of this Game Object.</p>
						</div>
					</div>
				</section>
				<section class="tsd-panel tsd-member tsd-kind-property tsd-parent-kind-class tsd-is-overwrite tsd-is-inherited">
					<a name="width" class="tsd-anchor"></a>
					<h3>width</h3>
					<div class="tsd-signature tsd-kind-icon">width<span class="tsd-signature-symbol">:</span> <span class="tsd-signature-type">number</span></div>
					<aside class="tsd-sources">
						<p>Inherited from <a href="marble.html">Marble</a>.<a href="marble.html#width">width</a></p>
						<p>Overrides <a href="goal.html">Goal</a>.<a href="goal.html#width">width</a></p>
						<ul>
							<li>Defined in node_modules/phaser/types/phaser.d.ts:68407</li>
						</ul>
					</aside>
					<div class="tsd-comment tsd-typography">
						<div class="lead">
							<p>The native (un-scaled) width of this Game Object.</p>
						</div>
						<p>Changing this value will not change the size that the Game Object is rendered in-game.
							For that you need to either set the scale of the Game Object (<code>setScale</code>) or use
						the <code>displayWidth</code> property.</p>
					</div>
				</section>
				<section class="tsd-panel tsd-member tsd-kind-property tsd-parent-kind-class tsd-is-inherited">
					<a name="world" class="tsd-anchor"></a>
					<h3>world</h3>
					<div class="tsd-signature tsd-kind-icon">world<span class="tsd-signature-symbol">:</span> <span class="tsd-signature-type">World</span></div>
					<aside class="tsd-sources">
						<p>Inherited from <a href="marble.html">Marble</a>.<a href="marble.html#world">world</a></p>
						<ul>
							<li>Defined in node_modules/phaser/types/phaser.d.ts:67924</li>
						</ul>
					</aside>
					<div class="tsd-comment tsd-typography">
						<div class="lead">
							<p>A reference to the Matter.World instance that this body belongs to.</p>
						</div>
					</div>
				</section>
				<section class="tsd-panel tsd-member tsd-kind-property tsd-parent-kind-class tsd-is-overwrite tsd-is-inherited">
					<a name="x" class="tsd-anchor"></a>
					<h3>x</h3>
					<div class="tsd-signature tsd-kind-icon">x<span class="tsd-signature-symbol">:</span> <span class="tsd-signature-type">number</span></div>
					<aside class="tsd-sources">
						<p>Inherited from <a href="marble.html">Marble</a>.<a href="marble.html#x">x</a></p>
						<p>Overrides <a href="goal.html">Goal</a>.<a href="goal.html#x">x</a></p>
						<ul>
							<li>Defined in node_modules/phaser/types/phaser.d.ts:68640</li>
						</ul>
					</aside>
					<div class="tsd-comment tsd-typography">
						<div class="lead">
							<p>The x position of this Game Object.</p>
						</div>
					</div>
				</section>
				<section class="tsd-panel tsd-member tsd-kind-property tsd-parent-kind-class tsd-is-overwrite tsd-is-inherited">
					<a name="y" class="tsd-anchor"></a>
					<h3>y</h3>
					<div class="tsd-signature tsd-kind-icon">y<span class="tsd-signature-symbol">:</span> <span class="tsd-signature-type">number</span></div>
					<aside class="tsd-sources">
						<p>Inherited from <a href="marble.html">Marble</a>.<a href="marble.html#y">y</a></p>
						<p>Overrides <a href="goal.html">Goal</a>.<a href="goal.html#y">y</a></p>
						<ul>
							<li>Defined in node_modules/phaser/types/phaser.d.ts:68645</li>
						</ul>
					</aside>
					<div class="tsd-comment tsd-typography">
						<div class="lead">
							<p>The y position of this Game Object.</p>
						</div>
					</div>
				</section>
				<section class="tsd-panel tsd-member tsd-kind-property tsd-parent-kind-class tsd-is-overwrite tsd-is-inherited">
					<a name="z" class="tsd-anchor"></a>
					<h3>z</h3>
					<div class="tsd-signature tsd-kind-icon">z<span class="tsd-signature-symbol">:</span> <span class="tsd-signature-type">number</span></div>
					<aside class="tsd-sources">
						<p>Inherited from <a href="marble.html">Marble</a>.<a href="marble.html#z">z</a></p>
						<p>Overrides <a href="goal.html">Goal</a>.<a href="goal.html#z">z</a></p>
						<ul>
							<li>Defined in node_modules/phaser/types/phaser.d.ts:68653</li>
						</ul>
					</aside>
					<div class="tsd-comment tsd-typography">
						<div class="lead">
							<p>The z position of this Game Object.</p>
						</div>
						<p>Note: The z position does not control the rendering order of 2D Game Objects. Use
						{@link Phaser.GameObjects.Components.Depth#depth} instead.</p>
					</div>
				</section>
				<section class="tsd-panel tsd-member tsd-kind-property tsd-parent-kind-class tsd-is-inherited tsd-is-static">
					<a name="render_mask" class="tsd-anchor"></a>
					<h3><span class="tsd-flag ts-flagStatic">Static</span> <span class="tsd-flag ts-flagReadonly">Readonly</span> RENDER_<wbr>MASK</h3>
					<div class="tsd-signature tsd-kind-icon">RENDER_<wbr>MASK<span class="tsd-signature-symbol">:</span> <span class="tsd-signature-type">integer</span></div>
					<aside class="tsd-sources">
						<p>Inherited from <a href="goal.html">Goal</a>.<a href="goal.html#render_mask">RENDER_MASK</a></p>
						<ul>
							<li>Defined in node_modules/phaser/types/phaser.d.ts:15351</li>
						</ul>
					</aside>
					<div class="tsd-comment tsd-typography">
						<div class="lead">
							<p>The bitmask that <code>GameObject.renderFlags</code> is compared against to determine if the Game Object will render or not.</p>
						</div>
					</div>
				</section>
			</section>
			<section class="tsd-panel-group tsd-member-group ">
				<h2>Methods</h2>
				<section class="tsd-panel tsd-member tsd-kind-method tsd-parent-kind-class tsd-is-inherited">
					<a name="addlistener" class="tsd-anchor"></a>
					<h3>add<wbr>Listener</h3>
					<ul class="tsd-signatures tsd-kind-method tsd-parent-kind-class tsd-is-inherited">
						<li class="tsd-signature tsd-kind-icon">add<wbr>Listener<span class="tsd-signature-symbol">(</span>event<span class="tsd-signature-symbol">: </span><span class="tsd-signature-type">string</span><span class="tsd-signature-symbol"> | </span><span class="tsd-signature-type">symbol</span>, fn<span class="tsd-signature-symbol">: </span><span class="tsd-signature-type">Function</span>, context<span class="tsd-signature-symbol">?: </span><span class="tsd-signature-type">any</span><span class="tsd-signature-symbol">)</span><span class="tsd-signature-symbol">: </span><span class="tsd-signature-type">this</span></li>
					</ul>
					<ul class="tsd-descriptions">
						<li class="tsd-description">
							<aside class="tsd-sources">
								<p>Inherited from <a href="goal.html">Goal</a>.<a href="goal.html#addlistener">addListener</a></p>
								<ul>
									<li>Defined in node_modules/phaser/types/phaser.d.ts:8232</li>
								</ul>
							</aside>
							<div class="tsd-comment tsd-typography">
								<div class="lead">
									<p>Add a listener for a given event.</p>
								</div>
							</div>
							<h4 class="tsd-parameters-title">Parameters</h4>
							<ul class="tsd-parameters">
								<li>
									<h5>event: <span class="tsd-signature-type">string</span><span class="tsd-signature-symbol"> | </span><span class="tsd-signature-type">symbol</span></h5>
									<div class="tsd-comment tsd-typography">
										<p>The event name.</p>
									</div>
								</li>
								<li>
									<h5>fn: <span class="tsd-signature-type">Function</span></h5>
									<div class="tsd-comment tsd-typography">
										<p>The listener function.</p>
									</div>
								</li>
								<li>
									<h5><span class="tsd-flag ts-flagOptional">Optional</span> context: <span class="tsd-signature-type">any</span></h5>
									<div class="tsd-comment tsd-typography">
										<p>The context to invoke the listener with. Default this.</p>
									</div>
								</li>
							</ul>
							<h4 class="tsd-returns-title">Returns <span class="tsd-signature-type">this</span></h4>
						</li>
					</ul>
				</section>
				<section class="tsd-panel tsd-member tsd-kind-method tsd-parent-kind-class tsd-is-inherited">
					<a name="applyforce" class="tsd-anchor"></a>
					<h3>apply<wbr>Force</h3>
					<ul class="tsd-signatures tsd-kind-method tsd-parent-kind-class tsd-is-inherited">
						<li class="tsd-signature tsd-kind-icon">apply<wbr>Force<span class="tsd-signature-symbol">(</span>force<span class="tsd-signature-symbol">: </span><span class="tsd-signature-type">Vector2</span><span class="tsd-signature-symbol">)</span><span class="tsd-signature-symbol">: </span><span class="tsd-signature-type">GameObject</span></li>
					</ul>
					<ul class="tsd-descriptions">
						<li class="tsd-description">
							<aside class="tsd-sources">
								<p>Inherited from <a href="marble.html">Marble</a>.<a href="marble.html#applyforce">applyForce</a></p>
								<ul>
									<li>Defined in node_modules/phaser/types/phaser.d.ts:68876</li>
								</ul>
							</aside>
							<div class="tsd-comment tsd-typography">
								<div class="lead">
									<p>Applies a force to a body.</p>
								</div>
							</div>
							<h4 class="tsd-parameters-title">Parameters</h4>
							<ul class="tsd-parameters">
								<li>
									<h5>force: <span class="tsd-signature-type">Vector2</span></h5>
									<div class="tsd-comment tsd-typography">
										<p>A Vector that specifies the force to apply.</p>
									</div>
								</li>
							</ul>
							<h4 class="tsd-returns-title">Returns <span class="tsd-signature-type">GameObject</span></h4>
						</li>
					</ul>
				</section>
				<section class="tsd-panel tsd-member tsd-kind-method tsd-parent-kind-class tsd-is-inherited">
					<a name="applyforcefrom" class="tsd-anchor"></a>
					<h3>apply<wbr>Force<wbr>From</h3>
					<ul class="tsd-signatures tsd-kind-method tsd-parent-kind-class tsd-is-inherited">
						<li class="tsd-signature tsd-kind-icon">apply<wbr>Force<wbr>From<span class="tsd-signature-symbol">(</span>position<span class="tsd-signature-symbol">: </span><span class="tsd-signature-type">Vector2</span>, force<span class="tsd-signature-symbol">: </span><span class="tsd-signature-type">Vector2</span><span class="tsd-signature-symbol">)</span><span class="tsd-signature-symbol">: </span><span class="tsd-signature-type">GameObject</span></li>
					</ul>
					<ul class="tsd-descriptions">
						<li class="tsd-description">
							<aside class="tsd-sources">
								<p>Inherited from <a href="marble.html">Marble</a>.<a href="marble.html#applyforcefrom">applyForceFrom</a></p>
								<ul>
									<li>Defined in node_modules/phaser/types/phaser.d.ts:68883</li>
								</ul>
							</aside>
							<div class="tsd-comment tsd-typography">
								<div class="lead">
									<p>Applies a force to a body from a given position.</p>
								</div>
							</div>
							<h4 class="tsd-parameters-title">Parameters</h4>
							<ul class="tsd-parameters">
								<li>
									<h5>position: <span class="tsd-signature-type">Vector2</span></h5>
									<div class="tsd-comment tsd-typography">
										<p>The position in which the force comes from.</p>
									</div>
								</li>
								<li>
									<h5>force: <span class="tsd-signature-type">Vector2</span></h5>
									<div class="tsd-comment tsd-typography">
										<p>A Vector that specifies the force to apply.</p>
									</div>
								</li>
							</ul>
							<h4 class="tsd-returns-title">Returns <span class="tsd-signature-type">GameObject</span></h4>
						</li>
					</ul>
				</section>
				<section class="tsd-panel tsd-member tsd-kind-method tsd-parent-kind-class tsd-is-overwrite tsd-is-inherited">
					<a name="clearalpha" class="tsd-anchor"></a>
					<h3>clear<wbr>Alpha</h3>
					<ul class="tsd-signatures tsd-kind-method tsd-parent-kind-class tsd-is-overwrite tsd-is-inherited">
						<li class="tsd-signature tsd-kind-icon">clear<wbr>Alpha<span class="tsd-signature-symbol">(</span><span class="tsd-signature-symbol">)</span><span class="tsd-signature-symbol">: </span><span class="tsd-signature-type">this</span></li>
					</ul>
					<ul class="tsd-descriptions">
						<li class="tsd-description">
							<aside class="tsd-sources">
								<p>Inherited from <a href="marble.html">Marble</a>.<a href="marble.html#clearalpha">clearAlpha</a></p>
								<p>Overrides <a href="goal.html">Goal</a>.<a href="goal.html#clearalpha">clearAlpha</a></p>
								<ul>
									<li>Defined in node_modules/phaser/types/phaser.d.ts:67931</li>
								</ul>
							</aside>
							<div class="tsd-comment tsd-typography">
								<div class="lead">
									<p>Clears all alpha values associated with this Game Object.</p>
								</div>
								<p>Immediately sets the alpha levels back to 1 (fully opaque).</p>
							</div>
							<h4 class="tsd-returns-title">Returns <span class="tsd-signature-type">this</span></h4>
						</li>
					</ul>
				</section>
				<section class="tsd-panel tsd-member tsd-kind-method tsd-parent-kind-class tsd-is-overwrite tsd-is-inherited">
					<a name="clearmask" class="tsd-anchor"></a>
					<h3>clear<wbr>Mask</h3>
					<ul class="tsd-signatures tsd-kind-method tsd-parent-kind-class tsd-is-overwrite tsd-is-inherited">
						<li class="tsd-signature tsd-kind-icon">clear<wbr>Mask<span class="tsd-signature-symbol">(</span>destroyMask<span class="tsd-signature-symbol">?: </span><span class="tsd-signature-type">boolean</span><span class="tsd-signature-symbol">)</span><span class="tsd-signature-symbol">: </span><span class="tsd-signature-type">this</span></li>
					</ul>
					<ul class="tsd-descriptions">
						<li class="tsd-description">
							<aside class="tsd-sources">
								<p>Inherited from <a href="marble.html">Marble</a>.<a href="marble.html#clearmask">clearMask</a></p>
								<p>Overrides <a href="goal.html">Goal</a>.<a href="goal.html#clearmask">clearMask</a></p>
								<ul>
									<li>Defined in node_modules/phaser/types/phaser.d.ts:68219</li>
								</ul>
							</aside>
							<div class="tsd-comment tsd-typography">
								<div class="lead">
									<p>Clears the mask that this Game Object was using.</p>
								</div>
							</div>
							<h4 class="tsd-parameters-title">Parameters</h4>
							<ul class="tsd-parameters">
								<li>
									<h5><span class="tsd-flag ts-flagOptional">Optional</span> destroyMask: <span class="tsd-signature-type">boolean</span></h5>
									<div class="tsd-comment tsd-typography">
										<p>Destroy the mask before clearing it? Default false.</p>
									</div>
								</li>
							</ul>
							<h4 class="tsd-returns-title">Returns <span class="tsd-signature-type">this</span></h4>
						</li>
					</ul>
				</section>
				<section class="tsd-panel tsd-member tsd-kind-method tsd-parent-kind-class tsd-is-overwrite tsd-is-inherited">
					<a name="cleartint" class="tsd-anchor"></a>
					<h3>clear<wbr>Tint</h3>
					<ul class="tsd-signatures tsd-kind-method tsd-parent-kind-class tsd-is-overwrite tsd-is-inherited">
						<li class="tsd-signature tsd-kind-icon">clear<wbr>Tint<span class="tsd-signature-symbol">(</span><span class="tsd-signature-symbol">)</span><span class="tsd-signature-symbol">: </span><span class="tsd-signature-type">this</span></li>
					</ul>
					<ul class="tsd-descriptions">
						<li class="tsd-description">
							<aside class="tsd-sources">
								<p>Inherited from <a href="marble.html">Marble</a>.<a href="marble.html#cleartint">clearTint</a></p>
								<p>Overrides <a href="goal.html">Goal</a>.<a href="goal.html#cleartint">clearTint</a></p>
								<ul>
									<li>Defined in node_modules/phaser/types/phaser.d.ts:68555</li>
								</ul>
							</aside>
							<div class="tsd-comment tsd-typography">
								<div class="lead">
									<p>Clears all tint values associated with this Game Object.</p>
								</div>
								<p>Immediately sets the color values back to 0xffffff and the tint type to &#39;additive&#39;,
								which results in no visible change to the texture.</p>
							</div>
							<h4 class="tsd-returns-title">Returns <span class="tsd-signature-type">this</span></h4>
						</li>
					</ul>
				</section>
				<section class="tsd-panel tsd-member tsd-kind-method tsd-parent-kind-class tsd-is-overwrite tsd-is-inherited">
					<a name="createbitmapmask" class="tsd-anchor"></a>
					<h3>create<wbr>Bitmap<wbr>Mask</h3>
					<ul class="tsd-signatures tsd-kind-method tsd-parent-kind-class tsd-is-overwrite tsd-is-inherited">
						<li class="tsd-signature tsd-kind-icon">create<wbr>Bitmap<wbr>Mask<span class="tsd-signature-symbol">(</span>renderable<span class="tsd-signature-symbol">?: </span><span class="tsd-signature-type">GameObject</span><span class="tsd-signature-symbol">)</span><span class="tsd-signature-symbol">: </span><span class="tsd-signature-type">BitmapMask</span></li>
					</ul>
					<ul class="tsd-descriptions">
						<li class="tsd-description">
							<aside class="tsd-sources">
								<p>Inherited from <a href="marble.html">Marble</a>.<a href="marble.html#createbitmapmask">createBitmapMask</a></p>
								<p>Overrides <a href="goal.html">Goal</a>.<a href="goal.html#createbitmapmask">createBitmapMask</a></p>
								<ul>
									<li>Defined in node_modules/phaser/types/phaser.d.ts:68234</li>
								</ul>
							</aside>
							<div class="tsd-comment tsd-typography">
								<div class="lead">
									<p>Creates and returns a Bitmap Mask. This mask can be used by any Game Object,
									including this one.</p>
								</div>
								<p>To create the mask you need to pass in a reference to a renderable Game Object.
									A renderable Game Object is one that uses a texture to render with, such as an
								Image, Sprite, Render Texture or BitmapText.</p>
								<p>If you do not provide a renderable object, and this Game Object has a texture,
									it will use itself as the object. This means you can call this method to create
								a Bitmap Mask from any renderable Game Object.</p>
							</div>
							<h4 class="tsd-parameters-title">Parameters</h4>
							<ul class="tsd-parameters">
								<li>
									<h5><span class="tsd-flag ts-flagOptional">Optional</span> renderable: <span class="tsd-signature-type">GameObject</span></h5>
									<div class="tsd-comment tsd-typography">
										<p>A renderable Game Object that uses a texture, such as a Sprite.</p>
									</div>
								</li>
							</ul>
							<h4 class="tsd-returns-title">Returns <span class="tsd-signature-type">BitmapMask</span></h4>
						</li>
					</ul>
				</section>
				<section class="tsd-panel tsd-member tsd-kind-method tsd-parent-kind-class tsd-is-overwrite tsd-is-inherited">
					<a name="creategeometrymask" class="tsd-anchor"></a>
					<h3>create<wbr>Geometry<wbr>Mask</h3>
					<ul class="tsd-signatures tsd-kind-method tsd-parent-kind-class tsd-is-overwrite tsd-is-inherited">
						<li class="tsd-signature tsd-kind-icon">create<wbr>Geometry<wbr>Mask<span class="tsd-signature-symbol">(</span>graphics<span class="tsd-signature-symbol">?: </span><span class="tsd-signature-type">Graphics</span><span class="tsd-signature-symbol">)</span><span class="tsd-signature-symbol">: </span><span class="tsd-signature-type">GeometryMask</span></li>
					</ul>
					<ul class="tsd-descriptions">
						<li class="tsd-description">
							<aside class="tsd-sources">
								<p>Inherited from <a href="marble.html">Marble</a>.<a href="marble.html#creategeometrymask">createGeometryMask</a></p>
								<p>Overrides <a href="goal.html">Goal</a>.<a href="goal.html#creategeometrymask">createGeometryMask</a></p>
								<ul>
									<li>Defined in node_modules/phaser/types/phaser.d.ts:68248</li>
								</ul>
							</aside>
							<div class="tsd-comment tsd-typography">
								<div class="lead">
									<p>Creates and returns a Geometry Mask. This mask can be used by any Game Object,
									including this one.</p>
								</div>
								<p>To create the mask you need to pass in a reference to a Graphics Game Object.</p>
								<p>If you do not provide a graphics object, and this Game Object is an instance
								of a Graphics object, then it will use itself to create the mask.</p>
								<p>This means you can call this method to create a Geometry Mask from any Graphics Game Object.</p>
							</div>
							<h4 class="tsd-parameters-title">Parameters</h4>
							<ul class="tsd-parameters">
								<li>
									<h5><span class="tsd-flag ts-flagOptional">Optional</span> graphics: <span class="tsd-signature-type">Graphics</span></h5>
									<div class="tsd-comment tsd-typography">
										<p>A Graphics Game Object. The geometry within it will be used as the mask.</p>
									</div>
								</li>
							</ul>
							<h4 class="tsd-returns-title">Returns <span class="tsd-signature-type">GeometryMask</span></h4>
						</li>
					</ul>
				</section>
				<section class="tsd-panel tsd-member tsd-kind-method tsd-parent-kind-class tsd-is-overwrite tsd-is-inherited">
					<a name="destroy" class="tsd-anchor"></a>
					<h3>destroy</h3>
					<ul class="tsd-signatures tsd-kind-method tsd-parent-kind-class tsd-is-overwrite tsd-is-inherited">
						<li class="tsd-signature tsd-kind-icon">destroy<span class="tsd-signature-symbol">(</span>fromScene<span class="tsd-signature-symbol">?: </span><span class="tsd-signature-type">boolean</span><span class="tsd-signature-symbol">)</span><span class="tsd-signature-symbol">: </span><span class="tsd-signature-type">void</span></li>
					</ul>
					<ul class="tsd-descriptions">
						<li class="tsd-description">
							<aside class="tsd-sources">
								<p>Inherited from <a href="goal.html">Goal</a>.<a href="goal.html#destroy">destroy</a></p>
								<p>Overrides EventEmitter.destroy</p>
								<ul>
									<li>Defined in node_modules/phaser/types/phaser.d.ts:15346</li>
								</ul>
							</aside>
							<div class="tsd-comment tsd-typography">
								<div class="lead">
									<p>Destroys this Game Object removing it from the Display List and Update List and
									severing all ties to parent resources.</p>
								</div>
								<p>Also removes itself from the Input Manager and Physics Manager if previously enabled.</p>
								<p>Use this to remove a Game Object from your game if you don&#39;t ever plan to use it again.
									As long as no reference to it exists within your own code it should become free for
								garbage collection by the browser.</p>
								<p>If you just want to temporarily disable an object then look at using the
								Game Object Pool instead of destroying it, as destroyed objects cannot be resurrected.</p>
							</div>
							<h4 class="tsd-parameters-title">Parameters</h4>
							<ul class="tsd-parameters">
								<li>
									<h5><span class="tsd-flag ts-flagOptional">Optional</span> fromScene: <span class="tsd-signature-type">boolean</span></h5>
									<div class="tsd-comment tsd-typography">
										<p>Is this Game Object being destroyed as the result of a Scene shutdown? Default false.</p>
									</div>
								</li>
							</ul>
							<h4 class="tsd-returns-title">Returns <span class="tsd-signature-type">void</span></h4>
						</li>
					</ul>
				</section>
				<section class="tsd-panel tsd-member tsd-kind-method tsd-parent-kind-class tsd-is-inherited">
					<a name="disableinteractive" class="tsd-anchor"></a>
					<h3>disable<wbr>Interactive</h3>
					<ul class="tsd-signatures tsd-kind-method tsd-parent-kind-class tsd-is-inherited">
						<li class="tsd-signature tsd-kind-icon">disable<wbr>Interactive<span class="tsd-signature-symbol">(</span><span class="tsd-signature-symbol">)</span><span class="tsd-signature-symbol">: </span><span class="tsd-signature-type">this</span></li>
					</ul>
					<ul class="tsd-descriptions">
						<li class="tsd-description">
							<aside class="tsd-sources">
								<p>Inherited from <a href="goal.html">Goal</a>.<a href="goal.html#disableinteractive">disableInteractive</a></p>
								<ul>
									<li>Defined in node_modules/phaser/types/phaser.d.ts:15280</li>
								</ul>
							</aside>
							<div class="tsd-comment tsd-typography">
								<div class="lead">
									<p>If this Game Object has previously been enabled for input, this will disable it.</p>
								</div>
								<p>An object that is disabled for input stops processing or being considered for
									input events, but can be turned back on again at any time by simply calling
								<code>setInteractive()</code> with no arguments provided.</p>
								<p>If want to completely remove interaction from this Game Object then use <code>removeInteractive</code> instead.</p>
							</div>
							<h4 class="tsd-returns-title">Returns <span class="tsd-signature-type">this</span></h4>
						</li>
					</ul>
				</section>
				<section class="tsd-panel tsd-member tsd-kind-method tsd-parent-kind-class tsd-has-type-parameter">
					<a name="distanceto" class="tsd-anchor"></a>
					<h3>distance<wbr>To</h3>
					<ul class="tsd-signatures tsd-kind-method tsd-parent-kind-class tsd-has-type-parameter">
						<li class="tsd-signature tsd-kind-icon">distance<wbr>To&lt;T&gt;<span class="tsd-signature-symbol">(</span>obj<span class="tsd-signature-symbol">: </span><span class="tsd-signature-type">T</span><span class="tsd-signature-symbol">)</span><span class="tsd-signature-symbol">: </span><span class="tsd-signature-type">number</span></li>
					</ul>
					<ul class="tsd-descriptions">
						<li class="tsd-description">
							<aside class="tsd-sources">
								<ul>
<<<<<<< HEAD
									<li>Defined in <a href="https://github.com/ThomasDepian/MarbleEvolution/blob/784f76e/src/Marble.ts#L98">src/Marble.ts:98</a></li>
=======
									<li>Defined in <a href="https://github.com/ThomasDepian/MarbleEvolution/blob/515af04/src/Marble.ts#L98">src/Marble.ts:98</a></li>
>>>>>>> c3cfba00
								</ul>
							</aside>
							<div class="tsd-comment tsd-typography">
								<div class="lead">
									<p>Computes the distance of a marble to a given object.</p>
								</div>
							</div>
							<h4 class="tsd-type-parameters-title">Type parameters</h4>
							<ul class="tsd-type-parameters">
								<li>
									<h4>T<span class="tsd-signature-symbol">: </span><span class="tsd-signature-type">Transform</span></h4>
								</li>
							</ul>
							<h4 class="tsd-parameters-title">Parameters</h4>
							<ul class="tsd-parameters">
								<li>
									<h5>obj: <span class="tsd-signature-type">T</span></h5>
									<div class="tsd-comment tsd-typography">
										<p>The object to which the distance should be computed.</p>
									</div>
								</li>
							</ul>
							<h4 class="tsd-returns-title">Returns <span class="tsd-signature-type">number</span></h4>
							<p>The distance to the object.</p>
						</li>
					</ul>
				</section>
				<section class="tsd-panel tsd-member tsd-kind-method tsd-parent-kind-class tsd-is-inherited">
					<a name="emit" class="tsd-anchor"></a>
					<h3>emit</h3>
					<ul class="tsd-signatures tsd-kind-method tsd-parent-kind-class tsd-is-inherited">
						<li class="tsd-signature tsd-kind-icon">emit<span class="tsd-signature-symbol">(</span>event<span class="tsd-signature-symbol">: </span><span class="tsd-signature-type">string</span><span class="tsd-signature-symbol"> | </span><span class="tsd-signature-type">symbol</span>, <span class="tsd-signature-symbol">...</span>args<span class="tsd-signature-symbol">: </span><span class="tsd-signature-type">any</span><span class="tsd-signature-symbol">[]</span><span class="tsd-signature-symbol">)</span><span class="tsd-signature-symbol">: </span><span class="tsd-signature-type">boolean</span></li>
					</ul>
					<ul class="tsd-descriptions">
						<li class="tsd-description">
							<aside class="tsd-sources">
								<p>Inherited from <a href="goal.html">Goal</a>.<a href="goal.html#emit">emit</a></p>
								<ul>
									<li>Defined in node_modules/phaser/types/phaser.d.ts:8216</li>
								</ul>
							</aside>
							<div class="tsd-comment tsd-typography">
								<div class="lead">
									<p>Calls each of the listeners registered for a given event.</p>
								</div>
							</div>
							<h4 class="tsd-parameters-title">Parameters</h4>
							<ul class="tsd-parameters">
								<li>
									<h5>event: <span class="tsd-signature-type">string</span><span class="tsd-signature-symbol"> | </span><span class="tsd-signature-type">symbol</span></h5>
									<div class="tsd-comment tsd-typography">
										<p>The event name.</p>
									</div>
								</li>
								<li>
									<h5><span class="tsd-flag ts-flagRest">Rest</span> <span class="tsd-signature-symbol">...</span>args: <span class="tsd-signature-type">any</span><span class="tsd-signature-symbol">[]</span></h5>
									<div class="tsd-comment tsd-typography">
										<p>Additional arguments that will be passed to the event handler.</p>
									</div>
								</li>
							</ul>
							<h4 class="tsd-returns-title">Returns <span class="tsd-signature-type">boolean</span></h4>
						</li>
					</ul>
				</section>
				<section class="tsd-panel tsd-member tsd-kind-method tsd-parent-kind-class tsd-is-inherited">
					<a name="eventnames" class="tsd-anchor"></a>
					<h3>event<wbr>Names</h3>
					<ul class="tsd-signatures tsd-kind-method tsd-parent-kind-class tsd-is-inherited">
						<li class="tsd-signature tsd-kind-icon">event<wbr>Names<span class="tsd-signature-symbol">(</span><span class="tsd-signature-symbol">)</span><span class="tsd-signature-symbol">: </span><span class="tsd-signature-symbol">(</span><span class="tsd-signature-type">string</span><span class="tsd-signature-symbol"> | </span><span class="tsd-signature-type">symbol</span><span class="tsd-signature-symbol">)</span><span class="tsd-signature-symbol">[]</span></li>
					</ul>
					<ul class="tsd-descriptions">
						<li class="tsd-description">
							<aside class="tsd-sources">
								<p>Inherited from <a href="goal.html">Goal</a>.<a href="goal.html#eventnames">eventNames</a></p>
								<ul>
									<li>Defined in node_modules/phaser/types/phaser.d.ts:8197</li>
								</ul>
							</aside>
							<div class="tsd-comment tsd-typography">
								<div class="lead">
									<p>Return an array listing the events for which the emitter has registered listeners.</p>
								</div>
							</div>
							<h4 class="tsd-returns-title">Returns <span class="tsd-signature-symbol">(</span><span class="tsd-signature-type">string</span><span class="tsd-signature-symbol"> | </span><span class="tsd-signature-type">symbol</span><span class="tsd-signature-symbol">)</span><span class="tsd-signature-symbol">[]</span></h4>
						</li>
					</ul>
				</section>
				<section class="tsd-panel tsd-member tsd-kind-method tsd-parent-kind-class tsd-has-type-parameter tsd-is-overwrite tsd-is-inherited">
					<a name="getbottomcenter" class="tsd-anchor"></a>
					<h3>get<wbr>Bottom<wbr>Center</h3>
					<ul class="tsd-signatures tsd-kind-method tsd-parent-kind-class tsd-has-type-parameter tsd-is-overwrite tsd-is-inherited">
						<li class="tsd-signature tsd-kind-icon">get<wbr>Bottom<wbr>Center&lt;O&gt;<span class="tsd-signature-symbol">(</span>output<span class="tsd-signature-symbol">?: </span><span class="tsd-signature-type">O</span>, includeParent<span class="tsd-signature-symbol">?: </span><span class="tsd-signature-type">boolean</span><span class="tsd-signature-symbol">)</span><span class="tsd-signature-symbol">: </span><span class="tsd-signature-type">O</span></li>
					</ul>
					<ul class="tsd-descriptions">
						<li class="tsd-description">
							<aside class="tsd-sources">
								<p>Inherited from <a href="marble.html">Marble</a>.<a href="marble.html#getbottomcenter">getBottomCenter</a></p>
								<p>Overrides <a href="goal.html">Goal</a>.<a href="goal.html#getbottomcenter">getBottomCenter</a></p>
								<ul>
									<li>Defined in node_modules/phaser/types/phaser.d.ts:68176</li>
								</ul>
							</aside>
							<div class="tsd-comment tsd-typography">
								<div class="lead">
									<p>Gets the bottom-center coordinate of this Game Object, regardless of origin.
									The returned point is calculated in local space and does not factor in any parent containers</p>
								</div>
							</div>
							<h4 class="tsd-type-parameters-title">Type parameters</h4>
							<ul class="tsd-type-parameters">
								<li>
									<h4>O<span class="tsd-signature-symbol">: </span><span class="tsd-signature-type">Vector2</span></h4>
								</li>
							</ul>
							<h4 class="tsd-parameters-title">Parameters</h4>
							<ul class="tsd-parameters">
								<li>
									<h5><span class="tsd-flag ts-flagOptional">Optional</span> output: <span class="tsd-signature-type">O</span></h5>
									<div class="tsd-comment tsd-typography">
										<p>An object to store the values in. If not provided a new Vector2 will be created.</p>
									</div>
								</li>
								<li>
									<h5><span class="tsd-flag ts-flagOptional">Optional</span> includeParent: <span class="tsd-signature-type">boolean</span></h5>
									<div class="tsd-comment tsd-typography">
										<p>If this Game Object has a parent Container, include it (and all other ancestors) in the resulting vector? Default false.</p>
									</div>
								</li>
							</ul>
							<h4 class="tsd-returns-title">Returns <span class="tsd-signature-type">O</span></h4>
						</li>
					</ul>
				</section>
				<section class="tsd-panel tsd-member tsd-kind-method tsd-parent-kind-class tsd-has-type-parameter tsd-is-overwrite tsd-is-inherited">
					<a name="getbottomleft" class="tsd-anchor"></a>
					<h3>get<wbr>Bottom<wbr>Left</h3>
					<ul class="tsd-signatures tsd-kind-method tsd-parent-kind-class tsd-has-type-parameter tsd-is-overwrite tsd-is-inherited">
						<li class="tsd-signature tsd-kind-icon">get<wbr>Bottom<wbr>Left&lt;O&gt;<span class="tsd-signature-symbol">(</span>output<span class="tsd-signature-symbol">?: </span><span class="tsd-signature-type">O</span>, includeParent<span class="tsd-signature-symbol">?: </span><span class="tsd-signature-type">boolean</span><span class="tsd-signature-symbol">)</span><span class="tsd-signature-symbol">: </span><span class="tsd-signature-type">O</span></li>
					</ul>
					<ul class="tsd-descriptions">
						<li class="tsd-description">
							<aside class="tsd-sources">
								<p>Inherited from <a href="marble.html">Marble</a>.<a href="marble.html#getbottomleft">getBottomLeft</a></p>
								<p>Overrides <a href="goal.html">Goal</a>.<a href="goal.html#getbottomleft">getBottomLeft</a></p>
								<ul>
									<li>Defined in node_modules/phaser/types/phaser.d.ts:68168</li>
								</ul>
							</aside>
							<div class="tsd-comment tsd-typography">
								<div class="lead">
									<p>Gets the bottom-left corner coordinate of this Game Object, regardless of origin.
									The returned point is calculated in local space and does not factor in any parent containers</p>
								</div>
							</div>
							<h4 class="tsd-type-parameters-title">Type parameters</h4>
							<ul class="tsd-type-parameters">
								<li>
									<h4>O<span class="tsd-signature-symbol">: </span><span class="tsd-signature-type">Vector2</span></h4>
								</li>
							</ul>
							<h4 class="tsd-parameters-title">Parameters</h4>
							<ul class="tsd-parameters">
								<li>
									<h5><span class="tsd-flag ts-flagOptional">Optional</span> output: <span class="tsd-signature-type">O</span></h5>
									<div class="tsd-comment tsd-typography">
										<p>An object to store the values in. If not provided a new Vector2 will be created.</p>
									</div>
								</li>
								<li>
									<h5><span class="tsd-flag ts-flagOptional">Optional</span> includeParent: <span class="tsd-signature-type">boolean</span></h5>
									<div class="tsd-comment tsd-typography">
										<p>If this Game Object has a parent Container, include it (and all other ancestors) in the resulting vector? Default false.</p>
									</div>
								</li>
							</ul>
							<h4 class="tsd-returns-title">Returns <span class="tsd-signature-type">O</span></h4>
						</li>
					</ul>
				</section>
				<section class="tsd-panel tsd-member tsd-kind-method tsd-parent-kind-class tsd-has-type-parameter tsd-is-overwrite tsd-is-inherited">
					<a name="getbottomright" class="tsd-anchor"></a>
					<h3>get<wbr>Bottom<wbr>Right</h3>
					<ul class="tsd-signatures tsd-kind-method tsd-parent-kind-class tsd-has-type-parameter tsd-is-overwrite tsd-is-inherited">
						<li class="tsd-signature tsd-kind-icon">get<wbr>Bottom<wbr>Right&lt;O&gt;<span class="tsd-signature-symbol">(</span>output<span class="tsd-signature-symbol">?: </span><span class="tsd-signature-type">O</span>, includeParent<span class="tsd-signature-symbol">?: </span><span class="tsd-signature-type">boolean</span><span class="tsd-signature-symbol">)</span><span class="tsd-signature-symbol">: </span><span class="tsd-signature-type">O</span></li>
					</ul>
					<ul class="tsd-descriptions">
						<li class="tsd-description">
							<aside class="tsd-sources">
								<p>Inherited from <a href="marble.html">Marble</a>.<a href="marble.html#getbottomright">getBottomRight</a></p>
								<p>Overrides <a href="goal.html">Goal</a>.<a href="goal.html#getbottomright">getBottomRight</a></p>
								<ul>
									<li>Defined in node_modules/phaser/types/phaser.d.ts:68184</li>
								</ul>
							</aside>
							<div class="tsd-comment tsd-typography">
								<div class="lead">
									<p>Gets the bottom-right corner coordinate of this Game Object, regardless of origin.
									The returned point is calculated in local space and does not factor in any parent containers</p>
								</div>
							</div>
							<h4 class="tsd-type-parameters-title">Type parameters</h4>
							<ul class="tsd-type-parameters">
								<li>
									<h4>O<span class="tsd-signature-symbol">: </span><span class="tsd-signature-type">Vector2</span></h4>
								</li>
							</ul>
							<h4 class="tsd-parameters-title">Parameters</h4>
							<ul class="tsd-parameters">
								<li>
									<h5><span class="tsd-flag ts-flagOptional">Optional</span> output: <span class="tsd-signature-type">O</span></h5>
									<div class="tsd-comment tsd-typography">
										<p>An object to store the values in. If not provided a new Vector2 will be created.</p>
									</div>
								</li>
								<li>
									<h5><span class="tsd-flag ts-flagOptional">Optional</span> includeParent: <span class="tsd-signature-type">boolean</span></h5>
									<div class="tsd-comment tsd-typography">
										<p>If this Game Object has a parent Container, include it (and all other ancestors) in the resulting vector? Default false.</p>
									</div>
								</li>
							</ul>
							<h4 class="tsd-returns-title">Returns <span class="tsd-signature-type">O</span></h4>
						</li>
					</ul>
				</section>
				<section class="tsd-panel tsd-member tsd-kind-method tsd-parent-kind-class tsd-has-type-parameter tsd-is-overwrite tsd-is-inherited">
					<a name="getbounds" class="tsd-anchor"></a>
					<h3>get<wbr>Bounds</h3>
					<ul class="tsd-signatures tsd-kind-method tsd-parent-kind-class tsd-has-type-parameter tsd-is-overwrite tsd-is-inherited">
						<li class="tsd-signature tsd-kind-icon">get<wbr>Bounds&lt;O&gt;<span class="tsd-signature-symbol">(</span>output<span class="tsd-signature-symbol">?: </span><span class="tsd-signature-type">O</span><span class="tsd-signature-symbol">)</span><span class="tsd-signature-symbol">: </span><span class="tsd-signature-type">O</span></li>
					</ul>
					<ul class="tsd-descriptions">
						<li class="tsd-description">
							<aside class="tsd-sources">
								<p>Inherited from <a href="marble.html">Marble</a>.<a href="marble.html#getbounds">getBounds</a></p>
								<p>Overrides <a href="goal.html">Goal</a>.<a href="goal.html#getbounds">getBounds</a></p>
								<ul>
									<li>Defined in node_modules/phaser/types/phaser.d.ts:68191</li>
								</ul>
							</aside>
							<div class="tsd-comment tsd-typography">
								<div class="lead">
									<p>Gets the bounds of this Game Object, regardless of origin.
									The values are stored and returned in a Rectangle, or Rectangle-like, object.</p>
								</div>
							</div>
							<h4 class="tsd-type-parameters-title">Type parameters</h4>
							<ul class="tsd-type-parameters">
								<li>
									<h4>O<span class="tsd-signature-symbol">: </span><span class="tsd-signature-type">Rectangle</span></h4>
								</li>
							</ul>
							<h4 class="tsd-parameters-title">Parameters</h4>
							<ul class="tsd-parameters">
								<li>
									<h5><span class="tsd-flag ts-flagOptional">Optional</span> output: <span class="tsd-signature-type">O</span></h5>
									<div class="tsd-comment tsd-typography">
										<p>An object to store the values in. If not provided a new Rectangle will be created.</p>
									</div>
								</li>
							</ul>
							<h4 class="tsd-returns-title">Returns <span class="tsd-signature-type">O</span></h4>
						</li>
					</ul>
				</section>
				<section class="tsd-panel tsd-member tsd-kind-method tsd-parent-kind-class tsd-has-type-parameter tsd-is-overwrite tsd-is-inherited">
					<a name="getcenter" class="tsd-anchor"></a>
					<h3>get<wbr>Center</h3>
					<ul class="tsd-signatures tsd-kind-method tsd-parent-kind-class tsd-has-type-parameter tsd-is-overwrite tsd-is-inherited">
						<li class="tsd-signature tsd-kind-icon">get<wbr>Center&lt;O&gt;<span class="tsd-signature-symbol">(</span>output<span class="tsd-signature-symbol">?: </span><span class="tsd-signature-type">O</span><span class="tsd-signature-symbol">)</span><span class="tsd-signature-symbol">: </span><span class="tsd-signature-type">O</span></li>
					</ul>
					<ul class="tsd-descriptions">
						<li class="tsd-description">
							<aside class="tsd-sources">
								<p>Inherited from <a href="marble.html">Marble</a>.<a href="marble.html#getcenter">getCenter</a></p>
								<p>Overrides <a href="goal.html">Goal</a>.<a href="goal.html#getcenter">getCenter</a></p>
								<ul>
									<li>Defined in node_modules/phaser/types/phaser.d.ts:68120</li>
								</ul>
							</aside>
							<div class="tsd-comment tsd-typography">
								<div class="lead">
									<p>Gets the center coordinate of this Game Object, regardless of origin.
									The returned point is calculated in local space and does not factor in any parent containers</p>
								</div>
							</div>
							<h4 class="tsd-type-parameters-title">Type parameters</h4>
							<ul class="tsd-type-parameters">
								<li>
									<h4>O<span class="tsd-signature-symbol">: </span><span class="tsd-signature-type">Vector2</span></h4>
								</li>
							</ul>
							<h4 class="tsd-parameters-title">Parameters</h4>
							<ul class="tsd-parameters">
								<li>
									<h5><span class="tsd-flag ts-flagOptional">Optional</span> output: <span class="tsd-signature-type">O</span></h5>
									<div class="tsd-comment tsd-typography">
										<p>An object to store the values in. If not provided a new Vector2 will be created.</p>
									</div>
								</li>
							</ul>
							<h4 class="tsd-returns-title">Returns <span class="tsd-signature-type">O</span></h4>
						</li>
					</ul>
				</section>
				<section class="tsd-panel tsd-member tsd-kind-method tsd-parent-kind-class tsd-is-inherited">
					<a name="getdata" class="tsd-anchor"></a>
					<h3>get<wbr>Data</h3>
					<ul class="tsd-signatures tsd-kind-method tsd-parent-kind-class tsd-is-inherited">
						<li class="tsd-signature tsd-kind-icon">get<wbr>Data<span class="tsd-signature-symbol">(</span>key<span class="tsd-signature-symbol">: </span><span class="tsd-signature-type">string</span><span class="tsd-signature-symbol"> | </span><span class="tsd-signature-type">string</span><span class="tsd-signature-symbol">[]</span><span class="tsd-signature-symbol">)</span><span class="tsd-signature-symbol">: </span><span class="tsd-signature-type">any</span></li>
					</ul>
					<ul class="tsd-descriptions">
						<li class="tsd-description">
							<aside class="tsd-sources">
								<p>Inherited from <a href="goal.html">Goal</a>.<a href="goal.html#getdata">getData</a></p>
								<ul>
									<li>Defined in node_modules/phaser/types/phaser.d.ts:15251</li>
								</ul>
							</aside>
							<div class="tsd-comment tsd-typography">
								<div class="lead">
									<p>Retrieves the value for the given key in this Game Objects Data Manager, or undefined if it doesn&#39;t exist.</p>
								</div>
								<p>You can also access values via the <code>values</code> object. For example, if you had a key called <code>gold</code> you can do either:</p>
								<pre><code class="language-javascript">sprite.getData(<span class="hljs-string">&#x27;gold&#x27;</span>);</code></pre>
								<p>Or access the value directly:</p>
								<pre><code class="language-javascript">sprite.data.values.gold;</code></pre>
								<p>You can also pass in an array of keys, in which case an array of values will be returned:</p>
								<pre><code class="language-javascript">sprite.getData([ <span class="hljs-string">&#x27;gold&#x27;</span>, <span class="hljs-string">&#x27;armor&#x27;</span>, <span class="hljs-string">&#x27;health&#x27;</span> ]);</code></pre>
								<p>This approach is useful for destructuring arrays in ES6.</p>
							</div>
							<h4 class="tsd-parameters-title">Parameters</h4>
							<ul class="tsd-parameters">
								<li>
									<h5>key: <span class="tsd-signature-type">string</span><span class="tsd-signature-symbol"> | </span><span class="tsd-signature-type">string</span><span class="tsd-signature-symbol">[]</span></h5>
									<div class="tsd-comment tsd-typography">
										<p>The key of the value to retrieve, or an array of keys.</p>
									</div>
								</li>
							</ul>
							<h4 class="tsd-returns-title">Returns <span class="tsd-signature-type">any</span></h4>
						</li>
					</ul>
				</section>
				<section class="tsd-panel tsd-member tsd-kind-method tsd-parent-kind-class tsd-is-inherited">
					<a name="getindexlist" class="tsd-anchor"></a>
					<h3>get<wbr>Index<wbr>List</h3>
					<ul class="tsd-signatures tsd-kind-method tsd-parent-kind-class tsd-is-inherited">
						<li class="tsd-signature tsd-kind-icon">get<wbr>Index<wbr>List<span class="tsd-signature-symbol">(</span><span class="tsd-signature-symbol">)</span><span class="tsd-signature-symbol">: </span><span class="tsd-signature-type">integer</span><span class="tsd-signature-symbol">[]</span></li>
					</ul>
					<ul class="tsd-descriptions">
						<li class="tsd-description">
							<aside class="tsd-sources">
								<p>Inherited from <a href="goal.html">Goal</a>.<a href="goal.html#getindexlist">getIndexList</a></p>
								<ul>
									<li>Defined in node_modules/phaser/types/phaser.d.ts:15330</li>
								</ul>
							</aside>
							<div class="tsd-comment tsd-typography">
								<div class="lead">
									<p>Returns an array containing the display list index of either this Game Object, or if it has one,
										its parent Container. It then iterates up through all of the parent containers until it hits the
									root of the display list (which is index 0 in the returned array).</p>
								</div>
								<p>Used internally by the InputPlugin but also useful if you wish to find out the display depth of
								this Game Object and all of its ancestors.</p>
							</div>
							<h4 class="tsd-returns-title">Returns <span class="tsd-signature-type">integer</span><span class="tsd-signature-symbol">[]</span></h4>
						</li>
					</ul>
				</section>
				<section class="tsd-panel tsd-member tsd-kind-method tsd-parent-kind-class tsd-has-type-parameter tsd-is-overwrite tsd-is-inherited">
					<a name="getleftcenter" class="tsd-anchor"></a>
					<h3>get<wbr>Left<wbr>Center</h3>
					<ul class="tsd-signatures tsd-kind-method tsd-parent-kind-class tsd-has-type-parameter tsd-is-overwrite tsd-is-inherited">
						<li class="tsd-signature tsd-kind-icon">get<wbr>Left<wbr>Center&lt;O&gt;<span class="tsd-signature-symbol">(</span>output<span class="tsd-signature-symbol">?: </span><span class="tsd-signature-type">O</span>, includeParent<span class="tsd-signature-symbol">?: </span><span class="tsd-signature-type">boolean</span><span class="tsd-signature-symbol">)</span><span class="tsd-signature-symbol">: </span><span class="tsd-signature-type">O</span></li>
					</ul>
					<ul class="tsd-descriptions">
						<li class="tsd-description">
							<aside class="tsd-sources">
								<p>Inherited from <a href="marble.html">Marble</a>.<a href="marble.html#getleftcenter">getLeftCenter</a></p>
								<p>Overrides <a href="goal.html">Goal</a>.<a href="goal.html#getleftcenter">getLeftCenter</a></p>
								<ul>
									<li>Defined in node_modules/phaser/types/phaser.d.ts:68152</li>
								</ul>
							</aside>
							<div class="tsd-comment tsd-typography">
								<div class="lead">
									<p>Gets the left-center coordinate of this Game Object, regardless of origin.
									The returned point is calculated in local space and does not factor in any parent containers</p>
								</div>
							</div>
							<h4 class="tsd-type-parameters-title">Type parameters</h4>
							<ul class="tsd-type-parameters">
								<li>
									<h4>O<span class="tsd-signature-symbol">: </span><span class="tsd-signature-type">Vector2</span></h4>
								</li>
							</ul>
							<h4 class="tsd-parameters-title">Parameters</h4>
							<ul class="tsd-parameters">
								<li>
									<h5><span class="tsd-flag ts-flagOptional">Optional</span> output: <span class="tsd-signature-type">O</span></h5>
									<div class="tsd-comment tsd-typography">
										<p>An object to store the values in. If not provided a new Vector2 will be created.</p>
									</div>
								</li>
								<li>
									<h5><span class="tsd-flag ts-flagOptional">Optional</span> includeParent: <span class="tsd-signature-type">boolean</span></h5>
									<div class="tsd-comment tsd-typography">
										<p>If this Game Object has a parent Container, include it (and all other ancestors) in the resulting vector? Default false.</p>
									</div>
								</li>
							</ul>
							<h4 class="tsd-returns-title">Returns <span class="tsd-signature-type">O</span></h4>
						</li>
					</ul>
				</section>
				<section class="tsd-panel tsd-member tsd-kind-method tsd-parent-kind-class tsd-is-overwrite tsd-is-inherited">
					<a name="getlocaltransformmatrix" class="tsd-anchor"></a>
					<h3>get<wbr>Local<wbr>Transform<wbr>Matrix</h3>
					<ul class="tsd-signatures tsd-kind-method tsd-parent-kind-class tsd-is-overwrite tsd-is-inherited">
						<li class="tsd-signature tsd-kind-icon">get<wbr>Local<wbr>Transform<wbr>Matrix<span class="tsd-signature-symbol">(</span>tempMatrix<span class="tsd-signature-symbol">?: </span><span class="tsd-signature-type">TransformMatrix</span><span class="tsd-signature-symbol">)</span><span class="tsd-signature-symbol">: </span><span class="tsd-signature-type">TransformMatrix</span></li>
					</ul>
					<ul class="tsd-descriptions">
						<li class="tsd-description">
							<aside class="tsd-sources">
								<p>Inherited from <a href="marble.html">Marble</a>.<a href="marble.html#getlocaltransformmatrix">getLocalTransformMatrix</a></p>
								<p>Overrides <a href="goal.html">Goal</a>.<a href="goal.html#getlocaltransformmatrix">getLocalTransformMatrix</a></p>
								<ul>
									<li>Defined in node_modules/phaser/types/phaser.d.ts:68773</li>
								</ul>
							</aside>
							<div class="tsd-comment tsd-typography">
								<div class="lead">
									<p>Gets the local transform matrix for this Game Object.</p>
								</div>
							</div>
							<h4 class="tsd-parameters-title">Parameters</h4>
							<ul class="tsd-parameters">
								<li>
									<h5><span class="tsd-flag ts-flagOptional">Optional</span> tempMatrix: <span class="tsd-signature-type">TransformMatrix</span></h5>
									<div class="tsd-comment tsd-typography">
										<p>The matrix to populate with the values from this Game Object.</p>
									</div>
								</li>
							</ul>
							<h4 class="tsd-returns-title">Returns <span class="tsd-signature-type">TransformMatrix</span></h4>
						</li>
					</ul>
				</section>
				<section class="tsd-panel tsd-member tsd-kind-method tsd-parent-kind-class tsd-is-overwrite tsd-is-inherited">
					<a name="getparentrotation" class="tsd-anchor"></a>
					<h3>get<wbr>Parent<wbr>Rotation</h3>
					<ul class="tsd-signatures tsd-kind-method tsd-parent-kind-class tsd-is-overwrite tsd-is-inherited">
						<li class="tsd-signature tsd-kind-icon">get<wbr>Parent<wbr>Rotation<span class="tsd-signature-symbol">(</span><span class="tsd-signature-symbol">)</span><span class="tsd-signature-symbol">: </span><span class="tsd-signature-type">number</span></li>
					</ul>
					<ul class="tsd-descriptions">
						<li class="tsd-description">
							<aside class="tsd-sources">
								<p>Inherited from <a href="marble.html">Marble</a>.<a href="marble.html#getparentrotation">getParentRotation</a></p>
								<p>Overrides <a href="goal.html">Goal</a>.<a href="goal.html#getparentrotation">getParentRotation</a></p>
								<ul>
									<li>Defined in node_modules/phaser/types/phaser.d.ts:68787</li>
								</ul>
							</aside>
							<div class="tsd-comment tsd-typography">
								<div class="lead">
									<p>Gets the sum total rotation of all of this Game Objects parent Containers.</p>
								</div>
								<p>The returned value is in radians and will be zero if this Game Object has no parent container.</p>
							</div>
							<h4 class="tsd-returns-title">Returns <span class="tsd-signature-type">number</span></h4>
						</li>
					</ul>
				</section>
				<section class="tsd-panel tsd-member tsd-kind-method tsd-parent-kind-class tsd-is-overwrite tsd-is-inherited">
					<a name="getpipelinename" class="tsd-anchor"></a>
					<h3>get<wbr>Pipeline<wbr>Name</h3>
					<ul class="tsd-signatures tsd-kind-method tsd-parent-kind-class tsd-is-overwrite tsd-is-inherited">
						<li class="tsd-signature tsd-kind-icon">get<wbr>Pipeline<wbr>Name<span class="tsd-signature-symbol">(</span><span class="tsd-signature-symbol">)</span><span class="tsd-signature-symbol">: </span><span class="tsd-signature-type">string</span></li>
					</ul>
					<ul class="tsd-descriptions">
						<li class="tsd-description">
							<aside class="tsd-sources">
								<p>Inherited from <a href="marble.html">Marble</a>.<a href="marble.html#getpipelinename">getPipelineName</a></p>
								<p>Overrides <a href="goal.html">Goal</a>.<a href="goal.html#getpipelinename">getPipelineName</a></p>
								<ul>
									<li>Defined in node_modules/phaser/types/phaser.d.ts:68339</li>
								</ul>
							</aside>
							<div class="tsd-comment tsd-typography">
								<div class="lead">
									<p>Gets the name of the WebGL Pipeline this Game Object is currently using.</p>
								</div>
							</div>
							<h4 class="tsd-returns-title">Returns <span class="tsd-signature-type">string</span></h4>
						</li>
					</ul>
				</section>
				<section class="tsd-panel tsd-member tsd-kind-method tsd-parent-kind-class tsd-has-type-parameter tsd-is-overwrite tsd-is-inherited">
					<a name="getrightcenter" class="tsd-anchor"></a>
					<h3>get<wbr>Right<wbr>Center</h3>
					<ul class="tsd-signatures tsd-kind-method tsd-parent-kind-class tsd-has-type-parameter tsd-is-overwrite tsd-is-inherited">
						<li class="tsd-signature tsd-kind-icon">get<wbr>Right<wbr>Center&lt;O&gt;<span class="tsd-signature-symbol">(</span>output<span class="tsd-signature-symbol">?: </span><span class="tsd-signature-type">O</span>, includeParent<span class="tsd-signature-symbol">?: </span><span class="tsd-signature-type">boolean</span><span class="tsd-signature-symbol">)</span><span class="tsd-signature-symbol">: </span><span class="tsd-signature-type">O</span></li>
					</ul>
					<ul class="tsd-descriptions">
						<li class="tsd-description">
							<aside class="tsd-sources">
								<p>Inherited from <a href="marble.html">Marble</a>.<a href="marble.html#getrightcenter">getRightCenter</a></p>
								<p>Overrides <a href="goal.html">Goal</a>.<a href="goal.html#getrightcenter">getRightCenter</a></p>
								<ul>
									<li>Defined in node_modules/phaser/types/phaser.d.ts:68160</li>
								</ul>
							</aside>
							<div class="tsd-comment tsd-typography">
								<div class="lead">
									<p>Gets the right-center coordinate of this Game Object, regardless of origin.
									The returned point is calculated in local space and does not factor in any parent containers</p>
								</div>
							</div>
							<h4 class="tsd-type-parameters-title">Type parameters</h4>
							<ul class="tsd-type-parameters">
								<li>
									<h4>O<span class="tsd-signature-symbol">: </span><span class="tsd-signature-type">Vector2</span></h4>
								</li>
							</ul>
							<h4 class="tsd-parameters-title">Parameters</h4>
							<ul class="tsd-parameters">
								<li>
									<h5><span class="tsd-flag ts-flagOptional">Optional</span> output: <span class="tsd-signature-type">O</span></h5>
									<div class="tsd-comment tsd-typography">
										<p>An object to store the values in. If not provided a new Vector2 will be created.</p>
									</div>
								</li>
								<li>
									<h5><span class="tsd-flag ts-flagOptional">Optional</span> includeParent: <span class="tsd-signature-type">boolean</span></h5>
									<div class="tsd-comment tsd-typography">
										<p>If this Game Object has a parent Container, include it (and all other ancestors) in the resulting vector? Default false.</p>
									</div>
								</li>
							</ul>
							<h4 class="tsd-returns-title">Returns <span class="tsd-signature-type">O</span></h4>
						</li>
					</ul>
				</section>
				<section class="tsd-panel tsd-member tsd-kind-method tsd-parent-kind-class tsd-has-type-parameter tsd-is-overwrite tsd-is-inherited">
					<a name="gettopcenter" class="tsd-anchor"></a>
					<h3>get<wbr>Top<wbr>Center</h3>
					<ul class="tsd-signatures tsd-kind-method tsd-parent-kind-class tsd-has-type-parameter tsd-is-overwrite tsd-is-inherited">
						<li class="tsd-signature tsd-kind-icon">get<wbr>Top<wbr>Center&lt;O&gt;<span class="tsd-signature-symbol">(</span>output<span class="tsd-signature-symbol">?: </span><span class="tsd-signature-type">O</span>, includeParent<span class="tsd-signature-symbol">?: </span><span class="tsd-signature-type">boolean</span><span class="tsd-signature-symbol">)</span><span class="tsd-signature-symbol">: </span><span class="tsd-signature-type">O</span></li>
					</ul>
					<ul class="tsd-descriptions">
						<li class="tsd-description">
							<aside class="tsd-sources">
								<p>Inherited from <a href="marble.html">Marble</a>.<a href="marble.html#gettopcenter">getTopCenter</a></p>
								<p>Overrides <a href="goal.html">Goal</a>.<a href="goal.html#gettopcenter">getTopCenter</a></p>
								<ul>
									<li>Defined in node_modules/phaser/types/phaser.d.ts:68136</li>
								</ul>
							</aside>
							<div class="tsd-comment tsd-typography">
								<div class="lead">
									<p>Gets the top-center coordinate of this Game Object, regardless of origin.
									The returned point is calculated in local space and does not factor in any parent containers</p>
								</div>
							</div>
							<h4 class="tsd-type-parameters-title">Type parameters</h4>
							<ul class="tsd-type-parameters">
								<li>
									<h4>O<span class="tsd-signature-symbol">: </span><span class="tsd-signature-type">Vector2</span></h4>
								</li>
							</ul>
							<h4 class="tsd-parameters-title">Parameters</h4>
							<ul class="tsd-parameters">
								<li>
									<h5><span class="tsd-flag ts-flagOptional">Optional</span> output: <span class="tsd-signature-type">O</span></h5>
									<div class="tsd-comment tsd-typography">
										<p>An object to store the values in. If not provided a new Vector2 will be created.</p>
									</div>
								</li>
								<li>
									<h5><span class="tsd-flag ts-flagOptional">Optional</span> includeParent: <span class="tsd-signature-type">boolean</span></h5>
									<div class="tsd-comment tsd-typography">
										<p>If this Game Object has a parent Container, include it (and all other ancestors) in the resulting vector? Default false.</p>
									</div>
								</li>
							</ul>
							<h4 class="tsd-returns-title">Returns <span class="tsd-signature-type">O</span></h4>
						</li>
					</ul>
				</section>
				<section class="tsd-panel tsd-member tsd-kind-method tsd-parent-kind-class tsd-has-type-parameter tsd-is-overwrite tsd-is-inherited">
					<a name="gettopleft" class="tsd-anchor"></a>
					<h3>get<wbr>Top<wbr>Left</h3>
					<ul class="tsd-signatures tsd-kind-method tsd-parent-kind-class tsd-has-type-parameter tsd-is-overwrite tsd-is-inherited">
						<li class="tsd-signature tsd-kind-icon">get<wbr>Top<wbr>Left&lt;O&gt;<span class="tsd-signature-symbol">(</span>output<span class="tsd-signature-symbol">?: </span><span class="tsd-signature-type">O</span>, includeParent<span class="tsd-signature-symbol">?: </span><span class="tsd-signature-type">boolean</span><span class="tsd-signature-symbol">)</span><span class="tsd-signature-symbol">: </span><span class="tsd-signature-type">O</span></li>
					</ul>
					<ul class="tsd-descriptions">
						<li class="tsd-description">
							<aside class="tsd-sources">
								<p>Inherited from <a href="marble.html">Marble</a>.<a href="marble.html#gettopleft">getTopLeft</a></p>
								<p>Overrides <a href="goal.html">Goal</a>.<a href="goal.html#gettopleft">getTopLeft</a></p>
								<ul>
									<li>Defined in node_modules/phaser/types/phaser.d.ts:68128</li>
								</ul>
							</aside>
							<div class="tsd-comment tsd-typography">
								<div class="lead">
									<p>Gets the top-left corner coordinate of this Game Object, regardless of origin.
									The returned point is calculated in local space and does not factor in any parent containers</p>
								</div>
							</div>
							<h4 class="tsd-type-parameters-title">Type parameters</h4>
							<ul class="tsd-type-parameters">
								<li>
									<h4>O<span class="tsd-signature-symbol">: </span><span class="tsd-signature-type">Vector2</span></h4>
								</li>
							</ul>
							<h4 class="tsd-parameters-title">Parameters</h4>
							<ul class="tsd-parameters">
								<li>
									<h5><span class="tsd-flag ts-flagOptional">Optional</span> output: <span class="tsd-signature-type">O</span></h5>
									<div class="tsd-comment tsd-typography">
										<p>An object to store the values in. If not provided a new Vector2 will be created.</p>
									</div>
								</li>
								<li>
									<h5><span class="tsd-flag ts-flagOptional">Optional</span> includeParent: <span class="tsd-signature-type">boolean</span></h5>
									<div class="tsd-comment tsd-typography">
										<p>If this Game Object has a parent Container, include it (and all other ancestors) in the resulting vector? Default false.</p>
									</div>
								</li>
							</ul>
							<h4 class="tsd-returns-title">Returns <span class="tsd-signature-type">O</span></h4>
						</li>
					</ul>
				</section>
				<section class="tsd-panel tsd-member tsd-kind-method tsd-parent-kind-class tsd-has-type-parameter tsd-is-overwrite tsd-is-inherited">
					<a name="gettopright" class="tsd-anchor"></a>
					<h3>get<wbr>Top<wbr>Right</h3>
					<ul class="tsd-signatures tsd-kind-method tsd-parent-kind-class tsd-has-type-parameter tsd-is-overwrite tsd-is-inherited">
						<li class="tsd-signature tsd-kind-icon">get<wbr>Top<wbr>Right&lt;O&gt;<span class="tsd-signature-symbol">(</span>output<span class="tsd-signature-symbol">?: </span><span class="tsd-signature-type">O</span>, includeParent<span class="tsd-signature-symbol">?: </span><span class="tsd-signature-type">boolean</span><span class="tsd-signature-symbol">)</span><span class="tsd-signature-symbol">: </span><span class="tsd-signature-type">O</span></li>
					</ul>
					<ul class="tsd-descriptions">
						<li class="tsd-description">
							<aside class="tsd-sources">
								<p>Inherited from <a href="marble.html">Marble</a>.<a href="marble.html#gettopright">getTopRight</a></p>
								<p>Overrides <a href="goal.html">Goal</a>.<a href="goal.html#gettopright">getTopRight</a></p>
								<ul>
									<li>Defined in node_modules/phaser/types/phaser.d.ts:68144</li>
								</ul>
							</aside>
							<div class="tsd-comment tsd-typography">
								<div class="lead">
									<p>Gets the top-right corner coordinate of this Game Object, regardless of origin.
									The returned point is calculated in local space and does not factor in any parent containers</p>
								</div>
							</div>
							<h4 class="tsd-type-parameters-title">Type parameters</h4>
							<ul class="tsd-type-parameters">
								<li>
									<h4>O<span class="tsd-signature-symbol">: </span><span class="tsd-signature-type">Vector2</span></h4>
								</li>
							</ul>
							<h4 class="tsd-parameters-title">Parameters</h4>
							<ul class="tsd-parameters">
								<li>
									<h5><span class="tsd-flag ts-flagOptional">Optional</span> output: <span class="tsd-signature-type">O</span></h5>
									<div class="tsd-comment tsd-typography">
										<p>An object to store the values in. If not provided a new Vector2 will be created.</p>
									</div>
								</li>
								<li>
									<h5><span class="tsd-flag ts-flagOptional">Optional</span> includeParent: <span class="tsd-signature-type">boolean</span></h5>
									<div class="tsd-comment tsd-typography">
										<p>If this Game Object has a parent Container, include it (and all other ancestors) in the resulting vector? Default false.</p>
									</div>
								</li>
							</ul>
							<h4 class="tsd-returns-title">Returns <span class="tsd-signature-type">O</span></h4>
						</li>
					</ul>
				</section>
				<section class="tsd-panel tsd-member tsd-kind-method tsd-parent-kind-class tsd-is-overwrite tsd-is-inherited">
					<a name="getworldtransformmatrix" class="tsd-anchor"></a>
					<h3>get<wbr>World<wbr>Transform<wbr>Matrix</h3>
					<ul class="tsd-signatures tsd-kind-method tsd-parent-kind-class tsd-is-overwrite tsd-is-inherited">
						<li class="tsd-signature tsd-kind-icon">get<wbr>World<wbr>Transform<wbr>Matrix<span class="tsd-signature-symbol">(</span>tempMatrix<span class="tsd-signature-symbol">?: </span><span class="tsd-signature-type">TransformMatrix</span>, parentMatrix<span class="tsd-signature-symbol">?: </span><span class="tsd-signature-type">TransformMatrix</span><span class="tsd-signature-symbol">)</span><span class="tsd-signature-symbol">: </span><span class="tsd-signature-type">TransformMatrix</span></li>
					</ul>
					<ul class="tsd-descriptions">
						<li class="tsd-description">
							<aside class="tsd-sources">
								<p>Inherited from <a href="marble.html">Marble</a>.<a href="marble.html#getworldtransformmatrix">getWorldTransformMatrix</a></p>
								<p>Overrides <a href="goal.html">Goal</a>.<a href="goal.html#getworldtransformmatrix">getWorldTransformMatrix</a></p>
								<ul>
									<li>Defined in node_modules/phaser/types/phaser.d.ts:68780</li>
								</ul>
							</aside>
							<div class="tsd-comment tsd-typography">
								<div class="lead">
									<p>Gets the world transform matrix for this Game Object, factoring in any parent Containers.</p>
								</div>
							</div>
							<h4 class="tsd-parameters-title">Parameters</h4>
							<ul class="tsd-parameters">
								<li>
									<h5><span class="tsd-flag ts-flagOptional">Optional</span> tempMatrix: <span class="tsd-signature-type">TransformMatrix</span></h5>
									<div class="tsd-comment tsd-typography">
										<p>The matrix to populate with the values from this Game Object.</p>
									</div>
								</li>
								<li>
									<h5><span class="tsd-flag ts-flagOptional">Optional</span> parentMatrix: <span class="tsd-signature-type">TransformMatrix</span></h5>
									<div class="tsd-comment tsd-typography">
										<p>A temporary matrix to hold parent values during the calculations.</p>
									</div>
								</li>
							</ul>
							<h4 class="tsd-returns-title">Returns <span class="tsd-signature-type">TransformMatrix</span></h4>
						</li>
					</ul>
				</section>
				<section class="tsd-panel tsd-member tsd-kind-method tsd-parent-kind-class tsd-is-inherited">
					<a name="incdata" class="tsd-anchor"></a>
					<h3>inc<wbr>Data</h3>
					<ul class="tsd-signatures tsd-kind-method tsd-parent-kind-class tsd-is-inherited">
						<li class="tsd-signature tsd-kind-icon">inc<wbr>Data<span class="tsd-signature-symbol">(</span>key<span class="tsd-signature-symbol">: </span><span class="tsd-signature-type">string</span><span class="tsd-signature-symbol"> | </span><span class="tsd-signature-type">object</span>, data<span class="tsd-signature-symbol">?: </span><span class="tsd-signature-type">any</span><span class="tsd-signature-symbol">)</span><span class="tsd-signature-symbol">: </span><span class="tsd-signature-type">this</span></li>
					</ul>
					<ul class="tsd-descriptions">
						<li class="tsd-description">
							<aside class="tsd-sources">
								<p>Inherited from <a href="goal.html">Goal</a>.<a href="goal.html#incdata">incData</a></p>
								<ul>
									<li>Defined in node_modules/phaser/types/phaser.d.ts:15212</li>
								</ul>
							</aside>
							<div class="tsd-comment tsd-typography">
								<div class="lead">
									<p>Increase a value for the given key within this Game Objects Data Manager. If the key doesn&#39;t already exist in the Data Manager then it is increased from 0.</p>
								</div>
								<p>If the Game Object has not been enabled for data (via <code>setDataEnabled</code>) then it will be enabled
								before setting the value.</p>
								<p>If the key doesn&#39;t already exist in the Data Manager then it is created.</p>
								<p>When the value is first set, a <code>setdata</code> event is emitted from this Game Object.</p>
							</div>
							<h4 class="tsd-parameters-title">Parameters</h4>
							<ul class="tsd-parameters">
								<li>
									<h5>key: <span class="tsd-signature-type">string</span><span class="tsd-signature-symbol"> | </span><span class="tsd-signature-type">object</span></h5>
									<div class="tsd-comment tsd-typography">
										<p>The key to increase the value for.</p>
									</div>
								</li>
								<li>
									<h5><span class="tsd-flag ts-flagOptional">Optional</span> data: <span class="tsd-signature-type">any</span></h5>
									<div class="tsd-comment tsd-typography">
										<p>The value to increase for the given key.</p>
									</div>
								</li>
							</ul>
							<h4 class="tsd-returns-title">Returns <span class="tsd-signature-type">this</span></h4>
						</li>
					</ul>
				</section>
				<section class="tsd-panel tsd-member tsd-kind-method tsd-parent-kind-class tsd-is-overwrite tsd-is-inherited">
					<a name="initpipeline" class="tsd-anchor"></a>
					<h3>init<wbr>Pipeline</h3>
					<ul class="tsd-signatures tsd-kind-method tsd-parent-kind-class tsd-is-overwrite tsd-is-inherited">
						<li class="tsd-signature tsd-kind-icon">init<wbr>Pipeline<span class="tsd-signature-symbol">(</span>pipelineName<span class="tsd-signature-symbol">?: </span><span class="tsd-signature-type">string</span><span class="tsd-signature-symbol">)</span><span class="tsd-signature-symbol">: </span><span class="tsd-signature-type">boolean</span></li>
					</ul>
					<ul class="tsd-descriptions">
						<li class="tsd-description">
							<aside class="tsd-sources">
								<p>Inherited from <a href="marble.html">Marble</a>.<a href="marble.html#initpipeline">initPipeline</a></p>
								<p>Overrides <a href="goal.html">Goal</a>.<a href="goal.html#initpipeline">initPipeline</a></p>
								<ul>
									<li>Defined in node_modules/phaser/types/phaser.d.ts:68323</li>
								</ul>
							</aside>
							<div class="tsd-comment tsd-typography">
								<div class="lead">
									<p>Sets the initial WebGL Pipeline of this Game Object.
									This should only be called during the instantiation of the Game Object.</p>
								</div>
							</div>
							<h4 class="tsd-parameters-title">Parameters</h4>
							<ul class="tsd-parameters">
								<li>
									<h5><span class="tsd-flag ts-flagOptional">Optional</span> pipelineName: <span class="tsd-signature-type">string</span></h5>
									<div class="tsd-comment tsd-typography">
										<p>The name of the pipeline to set on this Game Object. Defaults to the Texture Tint Pipeline. Default TextureTintPipeline.</p>
									</div>
								</li>
							</ul>
							<h4 class="tsd-returns-title">Returns <span class="tsd-signature-type">boolean</span></h4>
						</li>
					</ul>
				</section>
				<section class="tsd-panel tsd-member tsd-kind-method tsd-parent-kind-class">
					<a name="ismoving" class="tsd-anchor"></a>
					<h3>is<wbr>Moving</h3>
					<ul class="tsd-signatures tsd-kind-method tsd-parent-kind-class">
						<li class="tsd-signature tsd-kind-icon">is<wbr>Moving<span class="tsd-signature-symbol">(</span><span class="tsd-signature-symbol">)</span><span class="tsd-signature-symbol">: </span><span class="tsd-signature-type">boolean</span></li>
					</ul>
					<ul class="tsd-descriptions">
						<li class="tsd-description">
							<aside class="tsd-sources">
								<ul>
<<<<<<< HEAD
									<li>Defined in <a href="https://github.com/ThomasDepian/MarbleEvolution/blob/784f76e/src/Marble.ts#L110">src/Marble.ts:110</a></li>
=======
									<li>Defined in <a href="https://github.com/ThomasDepian/MarbleEvolution/blob/515af04/src/Marble.ts#L110">src/Marble.ts:110</a></li>
>>>>>>> c3cfba00
								</ul>
							</aside>
							<div class="tsd-comment tsd-typography">
								<div class="lead">
									<p>Checks whether the marble is moving or not.</p>
								</div>
								<p>A marble is moving if it has a significant velocity.</p>
							</div>
							<h4 class="tsd-returns-title">Returns <span class="tsd-signature-type">boolean</span></h4>
							<p>Return <code>true</code> if the marble is moving, <code>false</code>
							otherwise.</p>
						</li>
					</ul>
				</section>
				<section class="tsd-panel tsd-member tsd-kind-method tsd-parent-kind-class tsd-is-inherited">
					<a name="issensor" class="tsd-anchor"></a>
					<h3>is<wbr>Sensor</h3>
					<ul class="tsd-signatures tsd-kind-method tsd-parent-kind-class tsd-is-inherited">
						<li class="tsd-signature tsd-kind-icon">is<wbr>Sensor<span class="tsd-signature-symbol">(</span><span class="tsd-signature-symbol">)</span><span class="tsd-signature-symbol">: </span><span class="tsd-signature-type">boolean</span></li>
					</ul>
					<ul class="tsd-descriptions">
						<li class="tsd-description">
							<aside class="tsd-sources">
								<p>Inherited from <a href="marble.html">Marble</a>.<a href="marble.html#issensor">isSensor</a></p>
								<ul>
									<li>Defined in node_modules/phaser/types/phaser.d.ts:68978</li>
								</ul>
							</aside>
							<div class="tsd-comment tsd-typography">
								<div class="lead">
									<p>Is the body belonging to this Game Object a sensor or not?</p>
								</div>
							</div>
							<h4 class="tsd-returns-title">Returns <span class="tsd-signature-type">boolean</span></h4>
						</li>
					</ul>
				</section>
				<section class="tsd-panel tsd-member tsd-kind-method tsd-parent-kind-class tsd-is-inherited">
					<a name="isstatic" class="tsd-anchor"></a>
					<h3>is<wbr>Static</h3>
					<ul class="tsd-signatures tsd-kind-method tsd-parent-kind-class tsd-is-inherited">
						<li class="tsd-signature tsd-kind-icon">is<wbr>Static<span class="tsd-signature-symbol">(</span><span class="tsd-signature-symbol">)</span><span class="tsd-signature-symbol">: </span><span class="tsd-signature-type">boolean</span></li>
					</ul>
					<ul class="tsd-descriptions">
						<li class="tsd-description">
							<aside class="tsd-sources">
								<p>Inherited from <a href="marble.html">Marble</a>.<a href="marble.html#isstatic">isStatic</a></p>
								<ul>
									<li>Defined in node_modules/phaser/types/phaser.d.ts:69092</li>
								</ul>
							</aside>
							<div class="tsd-comment tsd-typography">
								<div class="lead">
									<p>Returns <code>true</code> if the body is static, otherwise <code>false</code> for a dynamic body.</p>
								</div>
							</div>
							<h4 class="tsd-returns-title">Returns <span class="tsd-signature-type">boolean</span></h4>
						</li>
					</ul>
				</section>
				<section class="tsd-panel tsd-member tsd-kind-method tsd-parent-kind-class tsd-has-type-parameter">
					<a name="istouching" class="tsd-anchor"></a>
					<h3>is<wbr>Touching</h3>
					<ul class="tsd-signatures tsd-kind-method tsd-parent-kind-class tsd-has-type-parameter">
						<li class="tsd-signature tsd-kind-icon">is<wbr>Touching&lt;T&gt;<span class="tsd-signature-symbol">(</span>obj<span class="tsd-signature-symbol">: </span><span class="tsd-signature-type">T</span><span class="tsd-signature-symbol">)</span><span class="tsd-signature-symbol">: </span><span class="tsd-signature-type">boolean</span></li>
					</ul>
					<ul class="tsd-descriptions">
						<li class="tsd-description">
							<aside class="tsd-sources">
								<ul>
<<<<<<< HEAD
									<li>Defined in <a href="https://github.com/ThomasDepian/MarbleEvolution/blob/784f76e/src/Marble.ts#L121">src/Marble.ts:121</a></li>
=======
									<li>Defined in <a href="https://github.com/ThomasDepian/MarbleEvolution/blob/515af04/src/Marble.ts#L121">src/Marble.ts:121</a></li>
>>>>>>> c3cfba00
								</ul>
							</aside>
							<div class="tsd-comment tsd-typography">
								<div class="lead">
									<p>Checks whether the marble is touching the specified object or not.</p>
								</div>
							</div>
							<h4 class="tsd-type-parameters-title">Type parameters</h4>
							<ul class="tsd-type-parameters">
								<li>
									<h4>T<span class="tsd-signature-symbol">: </span><span class="tsd-signature-type">GetBounds</span></h4>
								</li>
							</ul>
							<h4 class="tsd-parameters-title">Parameters</h4>
							<ul class="tsd-parameters">
								<li>
									<h5>obj: <span class="tsd-signature-type">T</span></h5>
								</li>
							</ul>
							<h4 class="tsd-returns-title">Returns <span class="tsd-signature-type">boolean</span></h4>
							<p>Return <code>true</code> if the marble touches the object,
							<code>false</code> otherwise.</p>
						</li>
					</ul>
				</section>
				<section class="tsd-panel tsd-member tsd-kind-method tsd-parent-kind-class tsd-is-inherited">
					<a name="listenercount" class="tsd-anchor"></a>
					<h3>listener<wbr>Count</h3>
					<ul class="tsd-signatures tsd-kind-method tsd-parent-kind-class tsd-is-inherited">
						<li class="tsd-signature tsd-kind-icon">listener<wbr>Count<span class="tsd-signature-symbol">(</span>event<span class="tsd-signature-symbol">: </span><span class="tsd-signature-type">string</span><span class="tsd-signature-symbol"> | </span><span class="tsd-signature-type">symbol</span><span class="tsd-signature-symbol">)</span><span class="tsd-signature-symbol">: </span><span class="tsd-signature-type">number</span></li>
					</ul>
					<ul class="tsd-descriptions">
						<li class="tsd-description">
							<aside class="tsd-sources">
								<p>Inherited from <a href="goal.html">Goal</a>.<a href="goal.html#listenercount">listenerCount</a></p>
								<ul>
									<li>Defined in node_modules/phaser/types/phaser.d.ts:8209</li>
								</ul>
							</aside>
							<div class="tsd-comment tsd-typography">
								<div class="lead">
									<p>Return the number of listeners listening to a given event.</p>
								</div>
							</div>
							<h4 class="tsd-parameters-title">Parameters</h4>
							<ul class="tsd-parameters">
								<li>
									<h5>event: <span class="tsd-signature-type">string</span><span class="tsd-signature-symbol"> | </span><span class="tsd-signature-type">symbol</span></h5>
									<div class="tsd-comment tsd-typography">
										<p>The event name.</p>
									</div>
								</li>
							</ul>
							<h4 class="tsd-returns-title">Returns <span class="tsd-signature-type">number</span></h4>
						</li>
					</ul>
				</section>
				<section class="tsd-panel tsd-member tsd-kind-method tsd-parent-kind-class tsd-is-inherited">
					<a name="listeners" class="tsd-anchor"></a>
					<h3>listeners</h3>
					<ul class="tsd-signatures tsd-kind-method tsd-parent-kind-class tsd-is-inherited">
						<li class="tsd-signature tsd-kind-icon">listeners<span class="tsd-signature-symbol">(</span>event<span class="tsd-signature-symbol">: </span><span class="tsd-signature-type">string</span><span class="tsd-signature-symbol"> | </span><span class="tsd-signature-type">symbol</span><span class="tsd-signature-symbol">)</span><span class="tsd-signature-symbol">: </span><span class="tsd-signature-type">Function</span><span class="tsd-signature-symbol">[]</span></li>
					</ul>
					<ul class="tsd-descriptions">
						<li class="tsd-description">
							<aside class="tsd-sources">
								<p>Inherited from <a href="goal.html">Goal</a>.<a href="goal.html#listeners">listeners</a></p>
								<ul>
									<li>Defined in node_modules/phaser/types/phaser.d.ts:8203</li>
								</ul>
							</aside>
							<div class="tsd-comment tsd-typography">
								<div class="lead">
									<p>Return the listeners registered for a given event.</p>
								</div>
							</div>
							<h4 class="tsd-parameters-title">Parameters</h4>
							<ul class="tsd-parameters">
								<li>
									<h5>event: <span class="tsd-signature-type">string</span><span class="tsd-signature-symbol"> | </span><span class="tsd-signature-type">symbol</span></h5>
									<div class="tsd-comment tsd-typography">
										<p>The event name.</p>
									</div>
								</li>
							</ul>
							<h4 class="tsd-returns-title">Returns <span class="tsd-signature-type">Function</span><span class="tsd-signature-symbol">[]</span></h4>
						</li>
					</ul>
				</section>
				<section class="tsd-panel tsd-member tsd-kind-method tsd-parent-kind-class tsd-is-inherited">
					<a name="off" class="tsd-anchor"></a>
					<h3>off</h3>
					<ul class="tsd-signatures tsd-kind-method tsd-parent-kind-class tsd-is-inherited">
						<li class="tsd-signature tsd-kind-icon">off<span class="tsd-signature-symbol">(</span>event<span class="tsd-signature-symbol">: </span><span class="tsd-signature-type">string</span><span class="tsd-signature-symbol"> | </span><span class="tsd-signature-type">symbol</span>, fn<span class="tsd-signature-symbol">?: </span><span class="tsd-signature-type">Function</span>, context<span class="tsd-signature-symbol">?: </span><span class="tsd-signature-type">any</span>, once<span class="tsd-signature-symbol">?: </span><span class="tsd-signature-type">boolean</span><span class="tsd-signature-symbol">)</span><span class="tsd-signature-symbol">: </span><span class="tsd-signature-type">this</span></li>
					</ul>
					<ul class="tsd-descriptions">
						<li class="tsd-description">
							<aside class="tsd-sources">
								<p>Inherited from <a href="goal.html">Goal</a>.<a href="goal.html#off">off</a></p>
								<ul>
									<li>Defined in node_modules/phaser/types/phaser.d.ts:8258</li>
								</ul>
							</aside>
							<div class="tsd-comment tsd-typography">
								<div class="lead">
									<p>Remove the listeners of a given event.</p>
								</div>
							</div>
							<h4 class="tsd-parameters-title">Parameters</h4>
							<ul class="tsd-parameters">
								<li>
									<h5>event: <span class="tsd-signature-type">string</span><span class="tsd-signature-symbol"> | </span><span class="tsd-signature-type">symbol</span></h5>
									<div class="tsd-comment tsd-typography">
										<p>The event name.</p>
									</div>
								</li>
								<li>
									<h5><span class="tsd-flag ts-flagOptional">Optional</span> fn: <span class="tsd-signature-type">Function</span></h5>
									<div class="tsd-comment tsd-typography">
										<p>Only remove the listeners that match this function.</p>
									</div>
								</li>
								<li>
									<h5><span class="tsd-flag ts-flagOptional">Optional</span> context: <span class="tsd-signature-type">any</span></h5>
									<div class="tsd-comment tsd-typography">
										<p>Only remove the listeners that have this context.</p>
									</div>
								</li>
								<li>
									<h5><span class="tsd-flag ts-flagOptional">Optional</span> once: <span class="tsd-signature-type">boolean</span></h5>
									<div class="tsd-comment tsd-typography">
										<p>Only remove one-time listeners.</p>
									</div>
								</li>
							</ul>
							<h4 class="tsd-returns-title">Returns <span class="tsd-signature-type">this</span></h4>
						</li>
					</ul>
				</section>
				<section class="tsd-panel tsd-member tsd-kind-method tsd-parent-kind-class tsd-is-inherited">
					<a name="on" class="tsd-anchor"></a>
					<h3>on</h3>
					<ul class="tsd-signatures tsd-kind-method tsd-parent-kind-class tsd-is-inherited">
						<li class="tsd-signature tsd-kind-icon">on<span class="tsd-signature-symbol">(</span>event<span class="tsd-signature-symbol">: </span><span class="tsd-signature-type">string</span><span class="tsd-signature-symbol"> | </span><span class="tsd-signature-type">symbol</span>, fn<span class="tsd-signature-symbol">: </span><span class="tsd-signature-type">Function</span>, context<span class="tsd-signature-symbol">?: </span><span class="tsd-signature-type">any</span><span class="tsd-signature-symbol">)</span><span class="tsd-signature-symbol">: </span><span class="tsd-signature-type">this</span></li>
					</ul>
					<ul class="tsd-descriptions">
						<li class="tsd-description">
							<aside class="tsd-sources">
								<p>Inherited from <a href="goal.html">Goal</a>.<a href="goal.html#on">on</a></p>
								<ul>
									<li>Defined in node_modules/phaser/types/phaser.d.ts:8224</li>
								</ul>
							</aside>
							<div class="tsd-comment tsd-typography">
								<div class="lead">
									<p>Add a listener for a given event.</p>
								</div>
							</div>
							<h4 class="tsd-parameters-title">Parameters</h4>
							<ul class="tsd-parameters">
								<li>
									<h5>event: <span class="tsd-signature-type">string</span><span class="tsd-signature-symbol"> | </span><span class="tsd-signature-type">symbol</span></h5>
									<div class="tsd-comment tsd-typography">
										<p>The event name.</p>
									</div>
								</li>
								<li>
									<h5>fn: <span class="tsd-signature-type">Function</span></h5>
									<div class="tsd-comment tsd-typography">
										<p>The listener function.</p>
									</div>
								</li>
								<li>
									<h5><span class="tsd-flag ts-flagOptional">Optional</span> context: <span class="tsd-signature-type">any</span></h5>
									<div class="tsd-comment tsd-typography">
										<p>The context to invoke the listener with. Default this.</p>
									</div>
								</li>
							</ul>
							<h4 class="tsd-returns-title">Returns <span class="tsd-signature-type">this</span></h4>
						</li>
					</ul>
				</section>
				<section class="tsd-panel tsd-member tsd-kind-method tsd-parent-kind-class tsd-is-inherited">
					<a name="once" class="tsd-anchor"></a>
					<h3>once</h3>
					<ul class="tsd-signatures tsd-kind-method tsd-parent-kind-class tsd-is-inherited">
						<li class="tsd-signature tsd-kind-icon">once<span class="tsd-signature-symbol">(</span>event<span class="tsd-signature-symbol">: </span><span class="tsd-signature-type">string</span><span class="tsd-signature-symbol"> | </span><span class="tsd-signature-type">symbol</span>, fn<span class="tsd-signature-symbol">: </span><span class="tsd-signature-type">Function</span>, context<span class="tsd-signature-symbol">?: </span><span class="tsd-signature-type">any</span><span class="tsd-signature-symbol">)</span><span class="tsd-signature-symbol">: </span><span class="tsd-signature-type">this</span></li>
					</ul>
					<ul class="tsd-descriptions">
						<li class="tsd-description">
							<aside class="tsd-sources">
								<p>Inherited from <a href="goal.html">Goal</a>.<a href="goal.html#once">once</a></p>
								<ul>
									<li>Defined in node_modules/phaser/types/phaser.d.ts:8240</li>
								</ul>
							</aside>
							<div class="tsd-comment tsd-typography">
								<div class="lead">
									<p>Add a one-time listener for a given event.</p>
								</div>
							</div>
							<h4 class="tsd-parameters-title">Parameters</h4>
							<ul class="tsd-parameters">
								<li>
									<h5>event: <span class="tsd-signature-type">string</span><span class="tsd-signature-symbol"> | </span><span class="tsd-signature-type">symbol</span></h5>
									<div class="tsd-comment tsd-typography">
										<p>The event name.</p>
									</div>
								</li>
								<li>
									<h5>fn: <span class="tsd-signature-type">Function</span></h5>
									<div class="tsd-comment tsd-typography">
										<p>The listener function.</p>
									</div>
								</li>
								<li>
									<h5><span class="tsd-flag ts-flagOptional">Optional</span> context: <span class="tsd-signature-type">any</span></h5>
									<div class="tsd-comment tsd-typography">
										<p>The context to invoke the listener with. Default this.</p>
									</div>
								</li>
							</ul>
							<h4 class="tsd-returns-title">Returns <span class="tsd-signature-type">this</span></h4>
						</li>
					</ul>
				</section>
				<section class="tsd-panel tsd-member tsd-kind-method tsd-parent-kind-class tsd-is-inherited">
					<a name="play" class="tsd-anchor"></a>
					<h3>play</h3>
					<ul class="tsd-signatures tsd-kind-method tsd-parent-kind-class tsd-is-inherited">
						<li class="tsd-signature tsd-kind-icon">play<span class="tsd-signature-symbol">(</span>key<span class="tsd-signature-symbol">: </span><span class="tsd-signature-type">string</span>, ignoreIfPlaying<span class="tsd-signature-symbol">?: </span><span class="tsd-signature-type">boolean</span>, startFrame<span class="tsd-signature-symbol">?: </span><span class="tsd-signature-type">integer</span><span class="tsd-signature-symbol">)</span><span class="tsd-signature-symbol">: </span><span class="tsd-signature-type">this</span></li>
					</ul>
					<ul class="tsd-descriptions">
						<li class="tsd-description">
							<aside class="tsd-sources">
								<p>Inherited from <a href="goal.html">Goal</a>.<a href="goal.html#play">play</a></p>
								<ul>
									<li>Defined in node_modules/phaser/types/phaser.d.ts:34148</li>
								</ul>
							</aside>
							<div class="tsd-comment tsd-typography">
								<div class="lead">
									<p>Start playing the given animation.</p>
								</div>
							</div>
							<h4 class="tsd-parameters-title">Parameters</h4>
							<ul class="tsd-parameters">
								<li>
									<h5>key: <span class="tsd-signature-type">string</span></h5>
									<div class="tsd-comment tsd-typography">
										<p>The string-based key of the animation to play.</p>
									</div>
								</li>
								<li>
									<h5><span class="tsd-flag ts-flagOptional">Optional</span> ignoreIfPlaying: <span class="tsd-signature-type">boolean</span></h5>
									<div class="tsd-comment tsd-typography">
										<p>If an animation is already playing then ignore this call. Default false.</p>
									</div>
								</li>
								<li>
									<h5><span class="tsd-flag ts-flagOptional">Optional</span> startFrame: <span class="tsd-signature-type">integer</span></h5>
									<div class="tsd-comment tsd-typography">
										<p>Optionally start the animation playing from this frame index. Default 0.</p>
									</div>
								</li>
							</ul>
							<h4 class="tsd-returns-title">Returns <span class="tsd-signature-type">this</span></h4>
						</li>
					</ul>
				</section>
				<section class="tsd-panel tsd-member tsd-kind-method tsd-parent-kind-class tsd-is-inherited tsd-is-protected">
					<a name="preupdate" class="tsd-anchor"></a>
					<h3><span class="tsd-flag ts-flagProtected">Protected</span> pre<wbr>Update</h3>
					<ul class="tsd-signatures tsd-kind-method tsd-parent-kind-class tsd-is-inherited tsd-is-protected">
						<li class="tsd-signature tsd-kind-icon">pre<wbr>Update<span class="tsd-signature-symbol">(</span>time<span class="tsd-signature-symbol">: </span><span class="tsd-signature-type">number</span>, delta<span class="tsd-signature-symbol">: </span><span class="tsd-signature-type">number</span><span class="tsd-signature-symbol">)</span><span class="tsd-signature-symbol">: </span><span class="tsd-signature-type">void</span></li>
					</ul>
					<ul class="tsd-descriptions">
						<li class="tsd-description">
							<aside class="tsd-sources">
								<p>Inherited from <a href="goal.html">Goal</a>.<a href="goal.html#preupdate">preUpdate</a></p>
								<ul>
									<li>Defined in node_modules/phaser/types/phaser.d.ts:34140</li>
								</ul>
							</aside>
							<div class="tsd-comment tsd-typography">
								<div class="lead">
									<p>Update this Sprite&#39;s animations.</p>
								</div>
							</div>
							<h4 class="tsd-parameters-title">Parameters</h4>
							<ul class="tsd-parameters">
								<li>
									<h5>time: <span class="tsd-signature-type">number</span></h5>
									<div class="tsd-comment tsd-typography">
										<p>The current timestamp.</p>
									</div>
								</li>
								<li>
									<h5>delta: <span class="tsd-signature-type">number</span></h5>
									<div class="tsd-comment tsd-typography">
										<p>The delta time, in ms, elapsed since the last frame.</p>
									</div>
								</li>
							</ul>
							<h4 class="tsd-returns-title">Returns <span class="tsd-signature-type">void</span></h4>
						</li>
					</ul>
				</section>
				<section class="tsd-panel tsd-member tsd-kind-method tsd-parent-kind-class tsd-is-inherited">
					<a name="removealllisteners" class="tsd-anchor"></a>
					<h3>remove<wbr>All<wbr>Listeners</h3>
					<ul class="tsd-signatures tsd-kind-method tsd-parent-kind-class tsd-is-inherited">
						<li class="tsd-signature tsd-kind-icon">remove<wbr>All<wbr>Listeners<span class="tsd-signature-symbol">(</span>event<span class="tsd-signature-symbol">?: </span><span class="tsd-signature-type">string</span><span class="tsd-signature-symbol"> | </span><span class="tsd-signature-type">symbol</span><span class="tsd-signature-symbol">)</span><span class="tsd-signature-symbol">: </span><span class="tsd-signature-type">this</span></li>
					</ul>
					<ul class="tsd-descriptions">
						<li class="tsd-description">
							<aside class="tsd-sources">
								<p>Inherited from <a href="goal.html">Goal</a>.<a href="goal.html#removealllisteners">removeAllListeners</a></p>
								<ul>
									<li>Defined in node_modules/phaser/types/phaser.d.ts:8264</li>
								</ul>
							</aside>
							<div class="tsd-comment tsd-typography">
								<div class="lead">
									<p>Remove all listeners, or those of the specified event.</p>
								</div>
							</div>
							<h4 class="tsd-parameters-title">Parameters</h4>
							<ul class="tsd-parameters">
								<li>
									<h5><span class="tsd-flag ts-flagOptional">Optional</span> event: <span class="tsd-signature-type">string</span><span class="tsd-signature-symbol"> | </span><span class="tsd-signature-type">symbol</span></h5>
									<div class="tsd-comment tsd-typography">
										<p>The event name.</p>
									</div>
								</li>
							</ul>
							<h4 class="tsd-returns-title">Returns <span class="tsd-signature-type">this</span></h4>
						</li>
					</ul>
				</section>
				<section class="tsd-panel tsd-member tsd-kind-method tsd-parent-kind-class tsd-is-inherited">
					<a name="removeinteractive" class="tsd-anchor"></a>
					<h3>remove<wbr>Interactive</h3>
					<ul class="tsd-signatures tsd-kind-method tsd-parent-kind-class tsd-is-inherited">
						<li class="tsd-signature tsd-kind-icon">remove<wbr>Interactive<span class="tsd-signature-symbol">(</span><span class="tsd-signature-symbol">)</span><span class="tsd-signature-symbol">: </span><span class="tsd-signature-type">this</span></li>
					</ul>
					<ul class="tsd-descriptions">
						<li class="tsd-description">
							<aside class="tsd-sources">
								<p>Inherited from <a href="goal.html">Goal</a>.<a href="goal.html#removeinteractive">removeInteractive</a></p>
								<ul>
									<li>Defined in node_modules/phaser/types/phaser.d.ts:15302</li>
								</ul>
							</aside>
							<div class="tsd-comment tsd-typography">
								<div class="lead">
									<p>If this Game Object has previously been enabled for input, this will queue it
										for removal, causing it to no longer be interactive. The removal happens on
									the next game step, it is not immediate.</p>
								</div>
								<p>The Interactive Object that was assigned to this Game Object will be destroyed,
								removed from the Input Manager and cleared from this Game Object.</p>
								<p>If you wish to re-enable this Game Object at a later date you will need to
								re-create its InteractiveObject by calling <code>setInteractive</code> again.</p>
								<p>If you wish to only temporarily stop an object from receiving input then use
									<code>disableInteractive</code> instead, as that toggles the interactive state, where-as
								this erases it completely.</p>
								<p>If you wish to resize a hit area, don&#39;t remove and then set it as being
									interactive. Instead, access the hitarea object directly and resize the shape
									being used. I.e.: <code>sprite.input.hitArea.setSize(width, height)</code> (assuming the
								shape is a Rectangle, which it is by default.)</p>
							</div>
							<h4 class="tsd-returns-title">Returns <span class="tsd-signature-type">this</span></h4>
						</li>
					</ul>
				</section>
				<section class="tsd-panel tsd-member tsd-kind-method tsd-parent-kind-class tsd-is-inherited">
					<a name="removelistener" class="tsd-anchor"></a>
					<h3>remove<wbr>Listener</h3>
					<ul class="tsd-signatures tsd-kind-method tsd-parent-kind-class tsd-is-inherited">
						<li class="tsd-signature tsd-kind-icon">remove<wbr>Listener<span class="tsd-signature-symbol">(</span>event<span class="tsd-signature-symbol">: </span><span class="tsd-signature-type">string</span><span class="tsd-signature-symbol"> | </span><span class="tsd-signature-type">symbol</span>, fn<span class="tsd-signature-symbol">?: </span><span class="tsd-signature-type">Function</span>, context<span class="tsd-signature-symbol">?: </span><span class="tsd-signature-type">any</span>, once<span class="tsd-signature-symbol">?: </span><span class="tsd-signature-type">boolean</span><span class="tsd-signature-symbol">)</span><span class="tsd-signature-symbol">: </span><span class="tsd-signature-type">this</span></li>
					</ul>
					<ul class="tsd-descriptions">
						<li class="tsd-description">
							<aside class="tsd-sources">
								<p>Inherited from <a href="goal.html">Goal</a>.<a href="goal.html#removelistener">removeListener</a></p>
								<ul>
									<li>Defined in node_modules/phaser/types/phaser.d.ts:8249</li>
								</ul>
							</aside>
							<div class="tsd-comment tsd-typography">
								<div class="lead">
									<p>Remove the listeners of a given event.</p>
								</div>
							</div>
							<h4 class="tsd-parameters-title">Parameters</h4>
							<ul class="tsd-parameters">
								<li>
									<h5>event: <span class="tsd-signature-type">string</span><span class="tsd-signature-symbol"> | </span><span class="tsd-signature-type">symbol</span></h5>
									<div class="tsd-comment tsd-typography">
										<p>The event name.</p>
									</div>
								</li>
								<li>
									<h5><span class="tsd-flag ts-flagOptional">Optional</span> fn: <span class="tsd-signature-type">Function</span></h5>
									<div class="tsd-comment tsd-typography">
										<p>Only remove the listeners that match this function.</p>
									</div>
								</li>
								<li>
									<h5><span class="tsd-flag ts-flagOptional">Optional</span> context: <span class="tsd-signature-type">any</span></h5>
									<div class="tsd-comment tsd-typography">
										<p>Only remove the listeners that have this context.</p>
									</div>
								</li>
								<li>
									<h5><span class="tsd-flag ts-flagOptional">Optional</span> once: <span class="tsd-signature-type">boolean</span></h5>
									<div class="tsd-comment tsd-typography">
										<p>Only remove one-time listeners.</p>
									</div>
								</li>
							</ul>
							<h4 class="tsd-returns-title">Returns <span class="tsd-signature-type">this</span></h4>
						</li>
					</ul>
				</section>
				<section class="tsd-panel tsd-member tsd-kind-method tsd-parent-kind-class">
					<a name="reset" class="tsd-anchor"></a>
					<h3>reset</h3>
					<ul class="tsd-signatures tsd-kind-method tsd-parent-kind-class">
						<li class="tsd-signature tsd-kind-icon">reset<span class="tsd-signature-symbol">(</span><span class="tsd-signature-symbol">)</span><span class="tsd-signature-symbol">: </span><span class="tsd-signature-type">void</span></li>
					</ul>
					<ul class="tsd-descriptions">
						<li class="tsd-description">
							<aside class="tsd-sources">
								<ul>
<<<<<<< HEAD
									<li>Defined in <a href="https://github.com/ThomasDepian/MarbleEvolution/blob/784f76e/src/Marble.ts#L86">src/Marble.ts:86</a></li>
=======
									<li>Defined in <a href="https://github.com/ThomasDepian/MarbleEvolution/blob/515af04/src/Marble.ts#L86">src/Marble.ts:86</a></li>
>>>>>>> c3cfba00
								</ul>
							</aside>
							<div class="tsd-comment tsd-typography">
								<div class="lead">
									<p>Resets a marble.</p>
								</div>
								<p>A marble gets reset by setting its velocity to zero and
								positioning it at the start point.</p>
							</div>
							<h4 class="tsd-returns-title">Returns <span class="tsd-signature-type">void</span></h4>
						</li>
					</ul>
				</section>
				<section class="tsd-panel tsd-member tsd-kind-method tsd-parent-kind-class tsd-is-overwrite tsd-is-inherited">
					<a name="resetflip" class="tsd-anchor"></a>
					<h3>reset<wbr>Flip</h3>
					<ul class="tsd-signatures tsd-kind-method tsd-parent-kind-class tsd-is-overwrite tsd-is-inherited">
						<li class="tsd-signature tsd-kind-icon">reset<wbr>Flip<span class="tsd-signature-symbol">(</span><span class="tsd-signature-symbol">)</span><span class="tsd-signature-symbol">: </span><span class="tsd-signature-type">this</span></li>
					</ul>
					<ul class="tsd-descriptions">
						<li class="tsd-description">
							<aside class="tsd-sources">
								<p>Inherited from <a href="marble.html">Marble</a>.<a href="marble.html#resetflip">resetFlip</a></p>
								<p>Overrides <a href="goal.html">Goal</a>.<a href="goal.html#resetflip">resetFlip</a></p>
								<ul>
									<li>Defined in node_modules/phaser/types/phaser.d.ts:68113</li>
								</ul>
							</aside>
							<div class="tsd-comment tsd-typography">
								<div class="lead">
									<p>Resets the horizontal and vertical flipped state of this Game Object back to their default un-flipped state.</p>
								</div>
							</div>
							<h4 class="tsd-returns-title">Returns <span class="tsd-signature-type">this</span></h4>
						</li>
					</ul>
				</section>
				<section class="tsd-panel tsd-member tsd-kind-method tsd-parent-kind-class tsd-is-overwrite tsd-is-inherited">
					<a name="resetpipeline" class="tsd-anchor"></a>
					<h3>reset<wbr>Pipeline</h3>
					<ul class="tsd-signatures tsd-kind-method tsd-parent-kind-class tsd-is-overwrite tsd-is-inherited">
						<li class="tsd-signature tsd-kind-icon">reset<wbr>Pipeline<span class="tsd-signature-symbol">(</span><span class="tsd-signature-symbol">)</span><span class="tsd-signature-symbol">: </span><span class="tsd-signature-type">boolean</span></li>
					</ul>
					<ul class="tsd-descriptions">
						<li class="tsd-description">
							<aside class="tsd-sources">
								<p>Inherited from <a href="marble.html">Marble</a>.<a href="marble.html#resetpipeline">resetPipeline</a></p>
								<p>Overrides <a href="goal.html">Goal</a>.<a href="goal.html#resetpipeline">resetPipeline</a></p>
								<ul>
									<li>Defined in node_modules/phaser/types/phaser.d.ts:68334</li>
								</ul>
							</aside>
							<div class="tsd-comment tsd-typography">
								<div class="lead">
									<p>Resets the WebGL Pipeline of this Game Object back to the default it was created with.</p>
								</div>
							</div>
							<h4 class="tsd-returns-title">Returns <span class="tsd-signature-type">boolean</span></h4>
						</li>
					</ul>
				</section>
				<section class="tsd-panel tsd-member tsd-kind-method tsd-parent-kind-class tsd-is-inherited">
					<a name="setactive" class="tsd-anchor"></a>
					<h3>set<wbr>Active</h3>
					<ul class="tsd-signatures tsd-kind-method tsd-parent-kind-class tsd-is-inherited">
						<li class="tsd-signature tsd-kind-icon">set<wbr>Active<span class="tsd-signature-symbol">(</span>value<span class="tsd-signature-symbol">: </span><span class="tsd-signature-type">boolean</span><span class="tsd-signature-symbol">)</span><span class="tsd-signature-symbol">: </span><span class="tsd-signature-type">this</span></li>
					</ul>
					<ul class="tsd-descriptions">
						<li class="tsd-description">
							<aside class="tsd-sources">
								<p>Inherited from <a href="goal.html">Goal</a>.<a href="goal.html#setactive">setActive</a></p>
								<ul>
									<li>Defined in node_modules/phaser/types/phaser.d.ts:15130</li>
								</ul>
							</aside>
							<div class="tsd-comment tsd-typography">
								<div class="lead">
									<p>Sets the <code>active</code> property of this Game Object and returns this Game Object for further chaining.
									A Game Object with its <code>active</code> property set to <code>true</code> will be updated by the Scenes UpdateList.</p>
								</div>
							</div>
							<h4 class="tsd-parameters-title">Parameters</h4>
							<ul class="tsd-parameters">
								<li>
									<h5>value: <span class="tsd-signature-type">boolean</span></h5>
									<div class="tsd-comment tsd-typography">
										<p>True if this Game Object should be set as active, false if not.</p>
									</div>
								</li>
							</ul>
							<h4 class="tsd-returns-title">Returns <span class="tsd-signature-type">this</span></h4>
						</li>
					</ul>
				</section>
				<section class="tsd-panel tsd-member tsd-kind-method tsd-parent-kind-class tsd-is-overwrite tsd-is-inherited">
					<a name="setalpha" class="tsd-anchor"></a>
					<h3>set<wbr>Alpha</h3>
					<ul class="tsd-signatures tsd-kind-method tsd-parent-kind-class tsd-is-overwrite tsd-is-inherited">
						<li class="tsd-signature tsd-kind-icon">set<wbr>Alpha<span class="tsd-signature-symbol">(</span>topLeft<span class="tsd-signature-symbol">?: </span><span class="tsd-signature-type">number</span>, topRight<span class="tsd-signature-symbol">?: </span><span class="tsd-signature-type">number</span>, bottomLeft<span class="tsd-signature-symbol">?: </span><span class="tsd-signature-type">number</span>, bottomRight<span class="tsd-signature-symbol">?: </span><span class="tsd-signature-type">number</span><span class="tsd-signature-symbol">)</span><span class="tsd-signature-symbol">: </span><span class="tsd-signature-type">this</span></li>
					</ul>
					<ul class="tsd-descriptions">
						<li class="tsd-description">
							<aside class="tsd-sources">
								<p>Inherited from <a href="marble.html">Marble</a>.<a href="marble.html#setalpha">setAlpha</a></p>
								<p>Overrides <a href="goal.html">Goal</a>.<a href="goal.html#setalpha">setAlpha</a></p>
								<ul>
									<li>Defined in node_modules/phaser/types/phaser.d.ts:67944</li>
								</ul>
							</aside>
							<div class="tsd-comment tsd-typography">
								<div class="lead">
									<p>Set the Alpha level of this Game Object. The alpha controls the opacity of the Game Object as it renders.
									Alpha values are provided as a float between 0, fully transparent, and 1, fully opaque.</p>
								</div>
								<p>If your game is running under WebGL you can optionally specify four different alpha values, each of which
								correspond to the four corners of the Game Object. Under Canvas only the <code>topLeft</code> value given is used.</p>
							</div>
							<h4 class="tsd-parameters-title">Parameters</h4>
							<ul class="tsd-parameters">
								<li>
									<h5><span class="tsd-flag ts-flagOptional">Optional</span> topLeft: <span class="tsd-signature-type">number</span></h5>
									<div class="tsd-comment tsd-typography">
										<p>The alpha value used for the top-left of the Game Object. If this is the only value given it&#39;s applied across the whole Game Object. Default 1.</p>
									</div>
								</li>
								<li>
									<h5><span class="tsd-flag ts-flagOptional">Optional</span> topRight: <span class="tsd-signature-type">number</span></h5>
									<div class="tsd-comment tsd-typography">
										<p>The alpha value used for the top-right of the Game Object. WebGL only.</p>
									</div>
								</li>
								<li>
									<h5><span class="tsd-flag ts-flagOptional">Optional</span> bottomLeft: <span class="tsd-signature-type">number</span></h5>
									<div class="tsd-comment tsd-typography">
										<p>The alpha value used for the bottom-left of the Game Object. WebGL only.</p>
									</div>
								</li>
								<li>
									<h5><span class="tsd-flag ts-flagOptional">Optional</span> bottomRight: <span class="tsd-signature-type">number</span></h5>
									<div class="tsd-comment tsd-typography">
										<p>The alpha value used for the bottom-right of the Game Object. WebGL only.</p>
									</div>
								</li>
							</ul>
							<h4 class="tsd-returns-title">Returns <span class="tsd-signature-type">this</span></h4>
						</li>
					</ul>
				</section>
				<section class="tsd-panel tsd-member tsd-kind-method tsd-parent-kind-class tsd-is-overwrite tsd-is-inherited">
					<a name="setangle" class="tsd-anchor"></a>
					<h3>set<wbr>Angle</h3>
					<ul class="tsd-signatures tsd-kind-method tsd-parent-kind-class tsd-is-overwrite tsd-is-inherited">
						<li class="tsd-signature tsd-kind-icon">set<wbr>Angle<span class="tsd-signature-symbol">(</span>degrees<span class="tsd-signature-symbol">?: </span><span class="tsd-signature-type">number</span><span class="tsd-signature-symbol">)</span><span class="tsd-signature-symbol">: </span><span class="tsd-signature-type">this</span></li>
					</ul>
					<ul class="tsd-descriptions">
						<li class="tsd-description">
							<aside class="tsd-sources">
								<p>Inherited from <a href="marble.html">Marble</a>.<a href="marble.html#setangle">setAngle</a></p>
								<p>Overrides <a href="goal.html">Goal</a>.<a href="goal.html#setangle">setAngle</a></p>
								<ul>
									<li>Defined in node_modules/phaser/types/phaser.d.ts:68733</li>
								</ul>
							</aside>
							<div class="tsd-comment tsd-typography">
								<div class="lead">
									<p>Sets the angle of this Game Object.</p>
								</div>
							</div>
							<h4 class="tsd-parameters-title">Parameters</h4>
							<ul class="tsd-parameters">
								<li>
									<h5><span class="tsd-flag ts-flagOptional">Optional</span> degrees: <span class="tsd-signature-type">number</span></h5>
									<div class="tsd-comment tsd-typography">
										<p>The rotation of this Game Object, in degrees. Default 0.</p>
									</div>
								</li>
							</ul>
							<h4 class="tsd-returns-title">Returns <span class="tsd-signature-type">this</span></h4>
						</li>
					</ul>
				</section>
				<section class="tsd-panel tsd-member tsd-kind-method tsd-parent-kind-class tsd-is-inherited">
					<a name="setangularvelocity" class="tsd-anchor"></a>
					<h3>set<wbr>Angular<wbr>Velocity</h3>
					<ul class="tsd-signatures tsd-kind-method tsd-parent-kind-class tsd-is-inherited">
						<li class="tsd-signature tsd-kind-icon">set<wbr>Angular<wbr>Velocity<span class="tsd-signature-symbol">(</span>value<span class="tsd-signature-symbol">: </span><span class="tsd-signature-type">number</span><span class="tsd-signature-symbol">)</span><span class="tsd-signature-symbol">: </span><span class="tsd-signature-type">GameObject</span></li>
					</ul>
					<ul class="tsd-descriptions">
						<li class="tsd-description">
							<aside class="tsd-sources">
								<p>Inherited from <a href="marble.html">Marble</a>.<a href="marble.html#setangularvelocity">setAngularVelocity</a></p>
								<ul>
									<li>Defined in node_modules/phaser/types/phaser.d.ts:69105</li>
								</ul>
							</aside>
							<div class="tsd-comment tsd-typography">
								<div class="lead">
									<p>Sets the angular velocity of the body instantly.
									Position, angle, force etc. are unchanged.</p>
								</div>
							</div>
							<h4 class="tsd-parameters-title">Parameters</h4>
							<ul class="tsd-parameters">
								<li>
									<h5>value: <span class="tsd-signature-type">number</span></h5>
									<div class="tsd-comment tsd-typography">
										<p>The angular velocity.</p>
									</div>
								</li>
							</ul>
							<h4 class="tsd-returns-title">Returns <span class="tsd-signature-type">GameObject</span></h4>
						</li>
					</ul>
				</section>
				<section class="tsd-panel tsd-member tsd-kind-method tsd-parent-kind-class tsd-is-inherited">
					<a name="setawake" class="tsd-anchor"></a>
					<h3>set<wbr>Awake</h3>
					<ul class="tsd-signatures tsd-kind-method tsd-parent-kind-class tsd-is-inherited">
						<li class="tsd-signature tsd-kind-icon">set<wbr>Awake<span class="tsd-signature-symbol">(</span><span class="tsd-signature-symbol">)</span><span class="tsd-signature-symbol">: </span><span class="tsd-signature-type">this</span></li>
					</ul>
					<ul class="tsd-descriptions">
						<li class="tsd-description">
							<aside class="tsd-sources">
								<p>Inherited from <a href="marble.html">Marble</a>.<a href="marble.html#setawake">setAwake</a></p>
								<ul>
									<li>Defined in node_modules/phaser/types/phaser.d.ts:69051</li>
								</ul>
							</aside>
							<div class="tsd-comment tsd-typography">
								<div class="lead">
									<p>Wakes this Body if asleep.</p>
								</div>
							</div>
							<h4 class="tsd-returns-title">Returns <span class="tsd-signature-type">this</span></h4>
						</li>
					</ul>
				</section>
				<section class="tsd-panel tsd-member tsd-kind-method tsd-parent-kind-class tsd-is-overwrite tsd-is-inherited">
					<a name="setblendmode" class="tsd-anchor"></a>
					<h3>set<wbr>Blend<wbr>Mode</h3>
					<ul class="tsd-signatures tsd-kind-method tsd-parent-kind-class tsd-is-overwrite tsd-is-inherited">
						<li class="tsd-signature tsd-kind-icon">set<wbr>Blend<wbr>Mode<span class="tsd-signature-symbol">(</span>value<span class="tsd-signature-symbol">: </span><span class="tsd-signature-type">string</span><span class="tsd-signature-symbol"> | </span><span class="tsd-signature-type">BlendModes</span><span class="tsd-signature-symbol">)</span><span class="tsd-signature-symbol">: </span><span class="tsd-signature-type">this</span></li>
					</ul>
					<ul class="tsd-descriptions">
						<li class="tsd-description">
							<aside class="tsd-sources">
								<p>Inherited from <a href="marble.html">Marble</a>.<a href="marble.html#setblendmode">setBlendMode</a></p>
								<p>Overrides <a href="goal.html">Goal</a>.<a href="goal.html#setblendmode">setBlendMode</a></p>
								<ul>
									<li>Defined in node_modules/phaser/types/phaser.d.ts:68022</li>
								</ul>
							</aside>
							<div class="tsd-comment tsd-typography">
								<div class="lead">
									<p>Sets the Blend Mode being used by this Game Object.</p>
								</div>
								<p>This can be a const, such as <code>Phaser.BlendModes.SCREEN</code>, or an integer, such as 4 (for Overlay)</p>
								<p>Under WebGL only the following Blend Modes are available:</p>
								<ul>
									<li>ADD</li>
									<li>MULTIPLY</li>
									<li>SCREEN</li>
									<li>ERASE (only works when rendering to a framebuffer, like a Render Texture)</li>
								</ul>
								<p>Canvas has more available depending on browser support.</p>
								<p>You can also create your own custom Blend Modes in WebGL.</p>
								<p>Blend modes have different effects under Canvas and WebGL, and from browser to browser, depending
									on support. Blend Modes also cause a WebGL batch flush should it encounter a new blend mode. For these
									reasons try to be careful about the construction of your Scene and the frequency in which blend modes
								are used.</p>
							</div>
							<h4 class="tsd-parameters-title">Parameters</h4>
							<ul class="tsd-parameters">
								<li>
									<h5>value: <span class="tsd-signature-type">string</span><span class="tsd-signature-symbol"> | </span><span class="tsd-signature-type">BlendModes</span></h5>
									<div class="tsd-comment tsd-typography">
										<p>The BlendMode value. Either a string or a CONST.</p>
									</div>
								</li>
							</ul>
							<h4 class="tsd-returns-title">Returns <span class="tsd-signature-type">this</span></h4>
						</li>
					</ul>
				</section>
				<section class="tsd-panel tsd-member tsd-kind-method tsd-parent-kind-class tsd-is-inherited">
					<a name="setbody" class="tsd-anchor"></a>
					<h3>set<wbr>Body</h3>
					<ul class="tsd-signatures tsd-kind-method tsd-parent-kind-class tsd-is-inherited">
						<li class="tsd-signature tsd-kind-icon">set<wbr>Body<span class="tsd-signature-symbol">(</span>config<span class="tsd-signature-symbol">: </span><span class="tsd-signature-type">string</span><span class="tsd-signature-symbol"> | </span><span class="tsd-signature-type">Phaser.Types.Physics.Matter.MatterSetBodyConfig</span>, options<span class="tsd-signature-symbol">?: </span><span class="tsd-signature-type">Phaser.Types.Physics.Matter.MatterBodyConfig</span><span class="tsd-signature-symbol">)</span><span class="tsd-signature-symbol">: </span><span class="tsd-signature-type">GameObject</span></li>
					</ul>
					<ul class="tsd-descriptions">
						<li class="tsd-description">
							<aside class="tsd-sources">
								<p>Inherited from <a href="marble.html">Marble</a>.<a href="marble.html#setbody">setBody</a></p>
								<ul>
									<li>Defined in node_modules/phaser/types/phaser.d.ts:69041</li>
								</ul>
							</aside>
							<div class="tsd-comment tsd-typography">
								<div class="lead">
									<p>Set this Game Object to create and use a new Body based on the configuration object given.</p>
								</div>
								<p>Calling this method resets previous properties you may have set on the body, including
								plugins, mass, friction, etc. So be sure to re-apply these in the options object if needed.</p>
							</div>
							<h4 class="tsd-parameters-title">Parameters</h4>
							<ul class="tsd-parameters">
								<li>
									<h5>config: <span class="tsd-signature-type">string</span><span class="tsd-signature-symbol"> | </span><span class="tsd-signature-type">Phaser.Types.Physics.Matter.MatterSetBodyConfig</span></h5>
									<div class="tsd-comment tsd-typography">
										<p>Either a string, such as <code>circle</code>, or a Matter Set Body Configuration object.</p>
									</div>
								</li>
								<li>
									<h5><span class="tsd-flag ts-flagOptional">Optional</span> options: <span class="tsd-signature-type">Phaser.Types.Physics.Matter.MatterBodyConfig</span></h5>
									<div class="tsd-comment tsd-typography">
										<p>An optional Body configuration object that is used to set initial Body properties on creation.</p>
									</div>
								</li>
							</ul>
							<h4 class="tsd-returns-title">Returns <span class="tsd-signature-type">GameObject</span></h4>
						</li>
					</ul>
				</section>
				<section class="tsd-panel tsd-member tsd-kind-method tsd-parent-kind-class tsd-is-inherited">
					<a name="setbounce" class="tsd-anchor"></a>
					<h3>set<wbr>Bounce</h3>
					<ul class="tsd-signatures tsd-kind-method tsd-parent-kind-class tsd-is-inherited">
						<li class="tsd-signature tsd-kind-icon">set<wbr>Bounce<span class="tsd-signature-symbol">(</span>value<span class="tsd-signature-symbol">: </span><span class="tsd-signature-type">number</span><span class="tsd-signature-symbol">)</span><span class="tsd-signature-symbol">: </span><span class="tsd-signature-type">GameObject</span></li>
					</ul>
					<ul class="tsd-descriptions">
						<li class="tsd-description">
							<aside class="tsd-sources">
								<p>Inherited from <a href="marble.html">Marble</a>.<a href="marble.html#setbounce">setBounce</a></p>
								<ul>
									<li>Defined in node_modules/phaser/types/phaser.d.ts:68808</li>
								</ul>
							</aside>
							<div class="tsd-comment tsd-typography">
								<div class="lead">
									<p>Sets the restitution on the physics object.</p>
								</div>
							</div>
							<h4 class="tsd-parameters-title">Parameters</h4>
							<ul class="tsd-parameters">
								<li>
									<h5>value: <span class="tsd-signature-type">number</span></h5>
									<div class="tsd-comment tsd-typography">
										<p>A Number that defines the restitution (elasticity) of the body. The value is always positive and is in the range (0, 1). A value of 0 means collisions may be perfectly inelastic and no bouncing may occur. A value of 0.8 means the body may bounce back with approximately 80% of its kinetic energy. Note that collision response is based on pairs of bodies, and that restitution values are combined with the following formula: <code>Math.max(bodyA.restitution, bodyB.restitution)</code></p>
									</div>
								</li>
							</ul>
							<h4 class="tsd-returns-title">Returns <span class="tsd-signature-type">GameObject</span></h4>
						</li>
					</ul>
				</section>
				<section class="tsd-panel tsd-member tsd-kind-method tsd-parent-kind-class tsd-is-inherited">
					<a name="setcircle" class="tsd-anchor"></a>
					<h3>set<wbr>Circle</h3>
					<ul class="tsd-signatures tsd-kind-method tsd-parent-kind-class tsd-is-inherited">
						<li class="tsd-signature tsd-kind-icon">set<wbr>Circle<span class="tsd-signature-symbol">(</span>radius<span class="tsd-signature-symbol">: </span><span class="tsd-signature-type">number</span>, options<span class="tsd-signature-symbol">?: </span><span class="tsd-signature-type">Phaser.Types.Physics.Matter.MatterBodyConfig</span><span class="tsd-signature-symbol">)</span><span class="tsd-signature-symbol">: </span><span class="tsd-signature-type">GameObject</span></li>
					</ul>
					<ul class="tsd-descriptions">
						<li class="tsd-description">
							<aside class="tsd-sources">
								<p>Inherited from <a href="marble.html">Marble</a>.<a href="marble.html#setcircle">setCircle</a></p>
								<ul>
									<li>Defined in node_modules/phaser/types/phaser.d.ts:68999</li>
								</ul>
							</aside>
							<div class="tsd-comment tsd-typography">
								<div class="lead">
									<p>Set the body on a Game Object to a circle.</p>
								</div>
								<p>Calling this methods resets previous properties you may have set on the body, including
								plugins, mass, friction, etc. So be sure to re-apply these in the options object if needed.</p>
							</div>
							<h4 class="tsd-parameters-title">Parameters</h4>
							<ul class="tsd-parameters">
								<li>
									<h5>radius: <span class="tsd-signature-type">number</span></h5>
									<div class="tsd-comment tsd-typography">
										<p>The radius of the circle.</p>
									</div>
								</li>
								<li>
									<h5><span class="tsd-flag ts-flagOptional">Optional</span> options: <span class="tsd-signature-type">Phaser.Types.Physics.Matter.MatterBodyConfig</span></h5>
									<div class="tsd-comment tsd-typography">
										<p>An optional Body configuration object that is used to set initial Body properties on creation.</p>
									</div>
								</li>
							</ul>
							<h4 class="tsd-returns-title">Returns <span class="tsd-signature-type">GameObject</span></h4>
						</li>
					</ul>
				</section>
				<section class="tsd-panel tsd-member tsd-kind-method tsd-parent-kind-class tsd-is-inherited">
					<a name="setcollideswith" class="tsd-anchor"></a>
					<h3>set<wbr>Collides<wbr>With</h3>
					<ul class="tsd-signatures tsd-kind-method tsd-parent-kind-class tsd-is-inherited">
						<li class="tsd-signature tsd-kind-icon">set<wbr>Collides<wbr>With<span class="tsd-signature-symbol">(</span>categories<span class="tsd-signature-symbol">: </span><span class="tsd-signature-type">number</span><span class="tsd-signature-symbol"> | </span><span class="tsd-signature-type">number</span><span class="tsd-signature-symbol">[]</span><span class="tsd-signature-symbol">)</span><span class="tsd-signature-symbol">: </span><span class="tsd-signature-type">GameObject</span></li>
					</ul>
					<ul class="tsd-descriptions">
						<li class="tsd-description">
							<aside class="tsd-sources">
								<p>Inherited from <a href="marble.html">Marble</a>.<a href="marble.html#setcollideswith">setCollidesWith</a></p>
								<ul>
									<li>Defined in node_modules/phaser/types/phaser.d.ts:68833</li>
								</ul>
							</aside>
							<div class="tsd-comment tsd-typography">
								<div class="lead">
									<p>Sets the collision mask for this Game Object&#39;s Matter Body. Two Matter Bodies with different collision groups will only
										collide if each one includes the other&#39;s category in its mask based on a bitwise AND, i.e. <code>(categoryA &amp; maskB) !== 0</code>
									and <code>(categoryB &amp; maskA) !== 0</code> are both true.</p>
								</div>
							</div>
							<h4 class="tsd-parameters-title">Parameters</h4>
							<ul class="tsd-parameters">
								<li>
									<h5>categories: <span class="tsd-signature-type">number</span><span class="tsd-signature-symbol"> | </span><span class="tsd-signature-type">number</span><span class="tsd-signature-symbol">[]</span></h5>
									<div class="tsd-comment tsd-typography">
										<p>A unique category bitfield, or an array of them.</p>
									</div>
								</li>
							</ul>
							<h4 class="tsd-returns-title">Returns <span class="tsd-signature-type">GameObject</span></h4>
						</li>
					</ul>
				</section>
				<section class="tsd-panel tsd-member tsd-kind-method tsd-parent-kind-class tsd-is-inherited">
					<a name="setcollisioncategory" class="tsd-anchor"></a>
					<h3>set<wbr>Collision<wbr>Category</h3>
					<ul class="tsd-signatures tsd-kind-method tsd-parent-kind-class tsd-is-inherited">
						<li class="tsd-signature tsd-kind-icon">set<wbr>Collision<wbr>Category<span class="tsd-signature-symbol">(</span>value<span class="tsd-signature-symbol">: </span><span class="tsd-signature-type">number</span><span class="tsd-signature-symbol">)</span><span class="tsd-signature-symbol">: </span><span class="tsd-signature-type">GameObject</span></li>
					</ul>
					<ul class="tsd-descriptions">
						<li class="tsd-description">
							<aside class="tsd-sources">
								<p>Inherited from <a href="marble.html">Marble</a>.<a href="marble.html#setcollisioncategory">setCollisionCategory</a></p>
								<ul>
									<li>Defined in node_modules/phaser/types/phaser.d.ts:68816</li>
								</ul>
							</aside>
							<div class="tsd-comment tsd-typography">
								<div class="lead">
									<p>Sets the collision category of this Game Object&#39;s Matter Body. This number must be a power of two between 2^0 (= 1) and 2^31.
										Two bodies with different collision groups (see {@link #setCollisionGroup}) will only collide if their collision
									categories are included in their collision masks (see {@link #setCollidesWith}).</p>
								</div>
							</div>
							<h4 class="tsd-parameters-title">Parameters</h4>
							<ul class="tsd-parameters">
								<li>
									<h5>value: <span class="tsd-signature-type">number</span></h5>
									<div class="tsd-comment tsd-typography">
										<p>Unique category bitfield.</p>
									</div>
								</li>
							</ul>
							<h4 class="tsd-returns-title">Returns <span class="tsd-signature-type">GameObject</span></h4>
						</li>
					</ul>
				</section>
				<section class="tsd-panel tsd-member tsd-kind-method tsd-parent-kind-class tsd-is-inherited">
					<a name="setcollisiongroup" class="tsd-anchor"></a>
					<h3>set<wbr>Collision<wbr>Group</h3>
					<ul class="tsd-signatures tsd-kind-method tsd-parent-kind-class tsd-is-inherited">
						<li class="tsd-signature tsd-kind-icon">set<wbr>Collision<wbr>Group<span class="tsd-signature-symbol">(</span>value<span class="tsd-signature-symbol">: </span><span class="tsd-signature-type">number</span><span class="tsd-signature-symbol">)</span><span class="tsd-signature-symbol">: </span><span class="tsd-signature-type">GameObject</span></li>
					</ul>
					<ul class="tsd-descriptions">
						<li class="tsd-description">
							<aside class="tsd-sources">
								<p>Inherited from <a href="marble.html">Marble</a>.<a href="marble.html#setcollisiongroup">setCollisionGroup</a></p>
								<ul>
									<li>Defined in node_modules/phaser/types/phaser.d.ts:68825</li>
								</ul>
							</aside>
							<div class="tsd-comment tsd-typography">
								<div class="lead">
									<p>Sets the collision group of this Game Object&#39;s Matter Body. If this is zero or two Matter Bodies have different values,
										they will collide according to the usual rules (see {@link #setCollisionCategory} and {@link #setCollisionGroup}).
										If two Matter Bodies have the same positive value, they will always collide; if they have the same negative value,
									they will never collide.</p>
								</div>
							</div>
							<h4 class="tsd-parameters-title">Parameters</h4>
							<ul class="tsd-parameters">
								<li>
									<h5>value: <span class="tsd-signature-type">number</span></h5>
									<div class="tsd-comment tsd-typography">
										<p>Unique group index.</p>
									</div>
								</li>
							</ul>
							<h4 class="tsd-returns-title">Returns <span class="tsd-signature-type">GameObject</span></h4>
						</li>
					</ul>
				</section>
				<section class="tsd-panel tsd-member tsd-kind-method tsd-parent-kind-class tsd-is-overwrite tsd-is-inherited">
					<a name="setcrop" class="tsd-anchor"></a>
					<h3>set<wbr>Crop</h3>
					<ul class="tsd-signatures tsd-kind-method tsd-parent-kind-class tsd-is-overwrite tsd-is-inherited">
						<li class="tsd-signature tsd-kind-icon">set<wbr>Crop<span class="tsd-signature-symbol">(</span>x<span class="tsd-signature-symbol">?: </span><span class="tsd-signature-type">number</span><span class="tsd-signature-symbol"> | </span><span class="tsd-signature-type">Rectangle</span>, y<span class="tsd-signature-symbol">?: </span><span class="tsd-signature-type">number</span>, width<span class="tsd-signature-symbol">?: </span><span class="tsd-signature-type">number</span>, height<span class="tsd-signature-symbol">?: </span><span class="tsd-signature-type">number</span><span class="tsd-signature-symbol">)</span><span class="tsd-signature-symbol">: </span><span class="tsd-signature-type">this</span></li>
					</ul>
					<ul class="tsd-descriptions">
						<li class="tsd-description">
							<aside class="tsd-sources">
								<p>Inherited from <a href="marble.html">Marble</a>.<a href="marble.html#setcrop">setCrop</a></p>
								<p>Overrides <a href="goal.html">Goal</a>.<a href="goal.html#setcrop">setCrop</a></p>
								<ul>
									<li>Defined in node_modules/phaser/types/phaser.d.ts:68518</li>
								</ul>
							</aside>
							<div class="tsd-comment tsd-typography">
								<div class="lead">
									<p>Applies a crop to a texture based Game Object, such as a Sprite or Image.</p>
								</div>
								<p>The crop is a rectangle that limits the area of the texture frame that is visible during rendering.</p>
								<p>Cropping a Game Object does not change its size, dimensions, physics body or hit area, it just
								changes what is shown when rendered.</p>
								<p>The crop coordinates are relative to the texture frame, not the Game Object, meaning 0 x 0 is the top-left.</p>
								<p>Therefore, if you had a Game Object that had an 800x600 sized texture, and you wanted to show only the left
								half of it, you could call <code>setCrop(0, 0, 400, 600)</code>.</p>
								<p>It is also scaled to match the Game Object scale automatically. Therefore a crop rect of 100x50 would crop
								an area of 200x100 when applied to a Game Object that had a scale factor of 2.</p>
								<p>You can either pass in numeric values directly, or you can provide a single Rectangle object as the first argument.</p>
								<p>Call this method with no arguments at all to reset the crop, or toggle the property <code>isCropped</code> to <code>false</code>.</p>
								<p>You should do this if the crop rectangle becomes the same size as the frame itself, as it will allow
								the renderer to skip several internal calculations.</p>
							</div>
							<h4 class="tsd-parameters-title">Parameters</h4>
							<ul class="tsd-parameters">
								<li>
									<h5><span class="tsd-flag ts-flagOptional">Optional</span> x: <span class="tsd-signature-type">number</span><span class="tsd-signature-symbol"> | </span><span class="tsd-signature-type">Rectangle</span></h5>
									<div class="tsd-comment tsd-typography">
										<p>The x coordinate to start the crop from. Or a Phaser.Geom.Rectangle object, in which case the rest of the arguments are ignored.</p>
									</div>
								</li>
								<li>
									<h5><span class="tsd-flag ts-flagOptional">Optional</span> y: <span class="tsd-signature-type">number</span></h5>
									<div class="tsd-comment tsd-typography">
										<p>The y coordinate to start the crop from.</p>
									</div>
								</li>
								<li>
									<h5><span class="tsd-flag ts-flagOptional">Optional</span> width: <span class="tsd-signature-type">number</span></h5>
									<div class="tsd-comment tsd-typography">
										<p>The width of the crop rectangle in pixels.</p>
									</div>
								</li>
								<li>
									<h5><span class="tsd-flag ts-flagOptional">Optional</span> height: <span class="tsd-signature-type">number</span></h5>
									<div class="tsd-comment tsd-typography">
										<p>The height of the crop rectangle in pixels.</p>
									</div>
								</li>
							</ul>
							<h4 class="tsd-returns-title">Returns <span class="tsd-signature-type">this</span></h4>
						</li>
					</ul>
				</section>
				<section class="tsd-panel tsd-member tsd-kind-method tsd-parent-kind-class tsd-is-inherited">
					<a name="setdata" class="tsd-anchor"></a>
					<h3>set<wbr>Data</h3>
					<ul class="tsd-signatures tsd-kind-method tsd-parent-kind-class tsd-is-inherited">
						<li class="tsd-signature tsd-kind-icon">set<wbr>Data<span class="tsd-signature-symbol">(</span>key<span class="tsd-signature-symbol">: </span><span class="tsd-signature-type">string</span><span class="tsd-signature-symbol"> | </span><span class="tsd-signature-type">object</span>, data<span class="tsd-signature-symbol">?: </span><span class="tsd-signature-type">any</span><span class="tsd-signature-symbol">)</span><span class="tsd-signature-symbol">: </span><span class="tsd-signature-type">this</span></li>
					</ul>
					<ul class="tsd-descriptions">
						<li class="tsd-description">
							<aside class="tsd-sources">
								<p>Inherited from <a href="goal.html">Goal</a>.<a href="goal.html#setdata">setData</a></p>
								<ul>
									<li>Defined in node_modules/phaser/types/phaser.d.ts:15198</li>
								</ul>
							</aside>
							<div class="tsd-comment tsd-typography">
								<div class="lead">
									<p>Allows you to store a key value pair within this Game Objects Data Manager.</p>
								</div>
								<p>If the Game Object has not been enabled for data (via <code>setDataEnabled</code>) then it will be enabled
								before setting the value.</p>
								<p>If the key doesn&#39;t already exist in the Data Manager then it is created.</p>
								<pre><code class="language-javascript">sprite.setData(<span class="hljs-string">&#x27;name&#x27;</span>, <span class="hljs-string">&#x27;Red Gem Stone&#x27;</span>);</code></pre>
								<p>You can also pass in an object of key value pairs as the first argument:</p>
								<pre><code class="language-javascript">sprite.setData({ <span class="hljs-attr">name</span>: <span class="hljs-string">&#x27;Red Gem Stone&#x27;</span>, <span class="hljs-attr">level</span>: <span class="hljs-number">2</span>, <span class="hljs-attr">owner</span>: <span class="hljs-string">&#x27;Link&#x27;</span>, <span class="hljs-attr">gold</span>: <span class="hljs-number">50</span> });</code></pre>
								<p>To get a value back again you can call <code>getData</code>:</p>
								<pre><code class="language-javascript">sprite.getData(<span class="hljs-string">&#x27;gold&#x27;</span>);</code></pre>
								<p>Or you can access the value directly via the <code>values</code> property, where it works like any other variable:</p>
								<pre><code class="language-javascript">sprite.data.values.gold += <span class="hljs-number">50</span>;</code></pre>
								<p>When the value is first set, a <code>setdata</code> event is emitted from this Game Object.</p>
								<p>If the key already exists, a <code>changedata</code> event is emitted instead, along an event named after the key.
									For example, if you updated an existing key called <code>PlayerLives</code> then it would emit the event <code>changedata-PlayerLives</code>.
								These events will be emitted regardless if you use this method to set the value, or the direct <code>values</code> setter.</p>
								<p>Please note that the data keys are case-sensitive and must be valid JavaScript Object property strings.
								This means the keys <code>gold</code> and <code>Gold</code> are treated as two unique values within the Data Manager.</p>
							</div>
							<h4 class="tsd-parameters-title">Parameters</h4>
							<ul class="tsd-parameters">
								<li>
									<h5>key: <span class="tsd-signature-type">string</span><span class="tsd-signature-symbol"> | </span><span class="tsd-signature-type">object</span></h5>
									<div class="tsd-comment tsd-typography">
										<p>The key to set the value for. Or an object of key value pairs. If an object the <code>data</code> argument is ignored.</p>
									</div>
								</li>
								<li>
									<h5><span class="tsd-flag ts-flagOptional">Optional</span> data: <span class="tsd-signature-type">any</span></h5>
									<div class="tsd-comment tsd-typography">
										<p>The value to set for the given key. If an object is provided as the key this argument is ignored.</p>
									</div>
								</li>
							</ul>
							<h4 class="tsd-returns-title">Returns <span class="tsd-signature-type">this</span></h4>
						</li>
					</ul>
				</section>
				<section class="tsd-panel tsd-member tsd-kind-method tsd-parent-kind-class tsd-is-inherited">
					<a name="setdataenabled" class="tsd-anchor"></a>
					<h3>set<wbr>Data<wbr>Enabled</h3>
					<ul class="tsd-signatures tsd-kind-method tsd-parent-kind-class tsd-is-inherited">
						<li class="tsd-signature tsd-kind-icon">set<wbr>Data<wbr>Enabled<span class="tsd-signature-symbol">(</span><span class="tsd-signature-symbol">)</span><span class="tsd-signature-symbol">: </span><span class="tsd-signature-type">this</span></li>
					</ul>
					<ul class="tsd-descriptions">
						<li class="tsd-description">
							<aside class="tsd-sources">
								<p>Inherited from <a href="goal.html">Goal</a>.<a href="goal.html#setdataenabled">setDataEnabled</a></p>
								<ul>
									<li>Defined in node_modules/phaser/types/phaser.d.ts:15155</li>
								</ul>
							</aside>
							<div class="tsd-comment tsd-typography">
								<div class="lead">
									<p>Adds a Data Manager component to this Game Object.</p>
								</div>
							</div>
							<h4 class="tsd-returns-title">Returns <span class="tsd-signature-type">this</span></h4>
						</li>
					</ul>
				</section>
				<section class="tsd-panel tsd-member tsd-kind-method tsd-parent-kind-class tsd-is-inherited">
					<a name="setdensity" class="tsd-anchor"></a>
					<h3>set<wbr>Density</h3>
					<ul class="tsd-signatures tsd-kind-method tsd-parent-kind-class tsd-is-inherited">
						<li class="tsd-signature tsd-kind-icon">set<wbr>Density<span class="tsd-signature-symbol">(</span>value<span class="tsd-signature-symbol">: </span><span class="tsd-signature-type">number</span><span class="tsd-signature-symbol">)</span><span class="tsd-signature-symbol">: </span><span class="tsd-signature-type">GameObject</span></li>
					</ul>
					<ul class="tsd-descriptions">
						<li class="tsd-description">
							<aside class="tsd-sources">
								<p>Inherited from <a href="marble.html">Marble</a>.<a href="marble.html#setdensity">setDensity</a></p>
								<ul>
									<li>Defined in node_modules/phaser/types/phaser.d.ts:68957</li>
								</ul>
							</aside>
							<div class="tsd-comment tsd-typography">
								<div class="lead">
									<p>Sets density of the body.</p>
								</div>
							</div>
							<h4 class="tsd-parameters-title">Parameters</h4>
							<ul class="tsd-parameters">
								<li>
									<h5>value: <span class="tsd-signature-type">number</span></h5>
									<div class="tsd-comment tsd-typography">
										<p>The new density of the body.</p>
									</div>
								</li>
							</ul>
							<h4 class="tsd-returns-title">Returns <span class="tsd-signature-type">GameObject</span></h4>
						</li>
					</ul>
				</section>
				<section class="tsd-panel tsd-member tsd-kind-method tsd-parent-kind-class tsd-is-overwrite tsd-is-inherited">
					<a name="setdepth" class="tsd-anchor"></a>
					<h3>set<wbr>Depth</h3>
					<ul class="tsd-signatures tsd-kind-method tsd-parent-kind-class tsd-is-overwrite tsd-is-inherited">
						<li class="tsd-signature tsd-kind-icon">set<wbr>Depth<span class="tsd-signature-symbol">(</span>value<span class="tsd-signature-symbol">: </span><span class="tsd-signature-type">integer</span><span class="tsd-signature-symbol">)</span><span class="tsd-signature-symbol">: </span><span class="tsd-signature-type">this</span></li>
					</ul>
					<ul class="tsd-descriptions">
						<li class="tsd-description">
							<aside class="tsd-sources">
								<p>Inherited from <a href="marble.html">Marble</a>.<a href="marble.html#setdepth">setDepth</a></p>
								<p>Overrides <a href="goal.html">Goal</a>.<a href="goal.html#setdepth">setDepth</a></p>
								<ul>
									<li>Defined in node_modules/phaser/types/phaser.d.ts:68049</li>
								</ul>
							</aside>
							<div class="tsd-comment tsd-typography">
								<div class="lead">
									<p>The depth of this Game Object within the Scene.</p>
								</div>
								<p>The depth is also known as the &#39;z-index&#39; in some environments, and allows you to change the rendering order
								of Game Objects, without actually moving their position in the display list.</p>
								<p>The default depth is zero. A Game Object with a higher depth
								value will always render in front of one with a lower value.</p>
								<p>Setting the depth will queue a depth sort event within the Scene.</p>
							</div>
							<h4 class="tsd-parameters-title">Parameters</h4>
							<ul class="tsd-parameters">
								<li>
									<h5>value: <span class="tsd-signature-type">integer</span></h5>
									<div class="tsd-comment tsd-typography">
										<p>The depth of this Game Object.</p>
									</div>
								</li>
							</ul>
							<h4 class="tsd-returns-title">Returns <span class="tsd-signature-type">this</span></h4>
						</li>
					</ul>
				</section>
				<section class="tsd-panel tsd-member tsd-kind-method tsd-parent-kind-class tsd-is-overwrite tsd-is-inherited">
					<a name="setdisplayorigin" class="tsd-anchor"></a>
					<h3>set<wbr>Display<wbr>Origin</h3>
					<ul class="tsd-signatures tsd-kind-method tsd-parent-kind-class tsd-is-overwrite tsd-is-inherited">
						<li class="tsd-signature tsd-kind-icon">set<wbr>Display<wbr>Origin<span class="tsd-signature-symbol">(</span>x<span class="tsd-signature-symbol">?: </span><span class="tsd-signature-type">number</span>, y<span class="tsd-signature-symbol">?: </span><span class="tsd-signature-type">number</span><span class="tsd-signature-symbol">)</span><span class="tsd-signature-symbol">: </span><span class="tsd-signature-type">this</span></li>
					</ul>
					<ul class="tsd-descriptions">
						<li class="tsd-description">
							<aside class="tsd-sources">
								<p>Inherited from <a href="marble.html">Marble</a>.<a href="marble.html#setdisplayorigin">setDisplayOrigin</a></p>
								<p>Overrides <a href="goal.html">Goal</a>.<a href="goal.html#setdisplayorigin">setDisplayOrigin</a></p>
								<ul>
									<li>Defined in node_modules/phaser/types/phaser.d.ts:68300</li>
								</ul>
							</aside>
							<div class="tsd-comment tsd-typography">
								<div class="lead">
									<p>Sets the display origin of this Game Object.
									The difference between this and setting the origin is that you can use pixel values for setting the display origin.</p>
								</div>
							</div>
							<h4 class="tsd-parameters-title">Parameters</h4>
							<ul class="tsd-parameters">
								<li>
									<h5><span class="tsd-flag ts-flagOptional">Optional</span> x: <span class="tsd-signature-type">number</span></h5>
									<div class="tsd-comment tsd-typography">
										<p>The horizontal display origin value. Default 0.</p>
									</div>
								</li>
								<li>
									<h5><span class="tsd-flag ts-flagOptional">Optional</span> y: <span class="tsd-signature-type">number</span></h5>
									<div class="tsd-comment tsd-typography">
										<p>The vertical display origin value. If not defined it will be set to the value of <code>x</code>. Default x.</p>
									</div>
								</li>
							</ul>
							<h4 class="tsd-returns-title">Returns <span class="tsd-signature-type">this</span></h4>
						</li>
					</ul>
				</section>
				<section class="tsd-panel tsd-member tsd-kind-method tsd-parent-kind-class tsd-is-overwrite tsd-is-inherited">
					<a name="setdisplaysize" class="tsd-anchor"></a>
					<h3>set<wbr>Display<wbr>Size</h3>
					<ul class="tsd-signatures tsd-kind-method tsd-parent-kind-class tsd-is-overwrite tsd-is-inherited">
						<li class="tsd-signature tsd-kind-icon">set<wbr>Display<wbr>Size<span class="tsd-signature-symbol">(</span>width<span class="tsd-signature-symbol">: </span><span class="tsd-signature-type">number</span>, height<span class="tsd-signature-symbol">: </span><span class="tsd-signature-type">number</span><span class="tsd-signature-symbol">)</span><span class="tsd-signature-symbol">: </span><span class="tsd-signature-type">this</span></li>
					</ul>
					<ul class="tsd-descriptions">
						<li class="tsd-description">
							<aside class="tsd-sources">
								<p>Inherited from <a href="marble.html">Marble</a>.<a href="marble.html#setdisplaysize">setDisplaySize</a></p>
								<p>Overrides <a href="goal.html">Goal</a>.<a href="goal.html#setdisplaysize">setDisplaySize</a></p>
								<ul>
									<li>Defined in node_modules/phaser/types/phaser.d.ts:68472</li>
								</ul>
							</aside>
							<div class="tsd-comment tsd-typography">
								<div class="lead">
									<p>Sets the display size of this Game Object.</p>
								</div>
								<p>Calling this will adjust the scale.</p>
							</div>
							<h4 class="tsd-parameters-title">Parameters</h4>
							<ul class="tsd-parameters">
								<li>
									<h5>width: <span class="tsd-signature-type">number</span></h5>
									<div class="tsd-comment tsd-typography">
										<p>The width of this Game Object.</p>
									</div>
								</li>
								<li>
									<h5>height: <span class="tsd-signature-type">number</span></h5>
									<div class="tsd-comment tsd-typography">
										<p>The height of this Game Object.</p>
									</div>
								</li>
							</ul>
							<h4 class="tsd-returns-title">Returns <span class="tsd-signature-type">this</span></h4>
						</li>
					</ul>
				</section>
				<section class="tsd-panel tsd-member tsd-kind-method tsd-parent-kind-class tsd-is-inherited">
					<a name="setexistingbody" class="tsd-anchor"></a>
					<h3>set<wbr>Existing<wbr>Body</h3>
					<ul class="tsd-signatures tsd-kind-method tsd-parent-kind-class tsd-is-inherited">
						<li class="tsd-signature tsd-kind-icon">set<wbr>Existing<wbr>Body<span class="tsd-signature-symbol">(</span>body<span class="tsd-signature-symbol">: </span><span class="tsd-signature-type">MatterJS.BodyType</span>, addToWorld<span class="tsd-signature-symbol">?: </span><span class="tsd-signature-type">boolean</span><span class="tsd-signature-symbol">)</span><span class="tsd-signature-symbol">: </span><span class="tsd-signature-type">GameObject</span></li>
					</ul>
					<ul class="tsd-descriptions">
						<li class="tsd-description">
							<aside class="tsd-sources">
								<p>Inherited from <a href="marble.html">Marble</a>.<a href="marble.html#setexistingbody">setExistingBody</a></p>
								<ul>
									<li>Defined in node_modules/phaser/types/phaser.d.ts:69031</li>
								</ul>
							</aside>
							<div class="tsd-comment tsd-typography">
								<div class="lead">
									<p>Set this Game Object to use the given existing Matter Body.</p>
								</div>
								<p>The body is first removed from the world before being added to this Game Object.</p>
							</div>
							<h4 class="tsd-parameters-title">Parameters</h4>
							<ul class="tsd-parameters">
								<li>
									<h5>body: <span class="tsd-signature-type">MatterJS.BodyType</span></h5>
									<div class="tsd-comment tsd-typography">
										<p>The Body this Game Object should use.</p>
									</div>
								</li>
								<li>
									<h5><span class="tsd-flag ts-flagOptional">Optional</span> addToWorld: <span class="tsd-signature-type">boolean</span></h5>
									<div class="tsd-comment tsd-typography">
										<p>Should the body be immediately added to the World? Default true.</p>
									</div>
								</li>
							</ul>
							<h4 class="tsd-returns-title">Returns <span class="tsd-signature-type">GameObject</span></h4>
						</li>
					</ul>
				</section>
				<section class="tsd-panel tsd-member tsd-kind-method tsd-parent-kind-class tsd-is-inherited">
					<a name="setfixedrotation" class="tsd-anchor"></a>
					<h3>set<wbr>Fixed<wbr>Rotation</h3>
					<ul class="tsd-signatures tsd-kind-method tsd-parent-kind-class tsd-is-inherited">
						<li class="tsd-signature tsd-kind-icon">set<wbr>Fixed<wbr>Rotation<span class="tsd-signature-symbol">(</span><span class="tsd-signature-symbol">)</span><span class="tsd-signature-symbol">: </span><span class="tsd-signature-type">this</span></li>
					</ul>
					<ul class="tsd-descriptions">
						<li class="tsd-description">
							<aside class="tsd-sources">
								<p>Inherited from <a href="marble.html">Marble</a>.<a href="marble.html#setfixedrotation">setFixedRotation</a></p>
								<ul>
									<li>Defined in node_modules/phaser/types/phaser.d.ts:69098</li>
								</ul>
							</aside>
							<div class="tsd-comment tsd-typography">
								<div class="lead">
									<p>Setting fixed rotation sets the Body inertia to Infinity, which stops it
									from being able to rotate when forces are applied to it.</p>
								</div>
							</div>
							<h4 class="tsd-returns-title">Returns <span class="tsd-signature-type">this</span></h4>
						</li>
					</ul>
				</section>
				<section class="tsd-panel tsd-member tsd-kind-method tsd-parent-kind-class tsd-is-overwrite tsd-is-inherited">
					<a name="setflip" class="tsd-anchor"></a>
					<h3>set<wbr>Flip</h3>
					<ul class="tsd-signatures tsd-kind-method tsd-parent-kind-class tsd-is-overwrite tsd-is-inherited">
						<li class="tsd-signature tsd-kind-icon">set<wbr>Flip<span class="tsd-signature-symbol">(</span>x<span class="tsd-signature-symbol">: </span><span class="tsd-signature-type">boolean</span>, y<span class="tsd-signature-symbol">: </span><span class="tsd-signature-type">boolean</span><span class="tsd-signature-symbol">)</span><span class="tsd-signature-symbol">: </span><span class="tsd-signature-type">this</span></li>
					</ul>
					<ul class="tsd-descriptions">
						<li class="tsd-description">
							<aside class="tsd-sources">
								<p>Inherited from <a href="marble.html">Marble</a>.<a href="marble.html#setflip">setFlip</a></p>
								<p>Overrides <a href="goal.html">Goal</a>.<a href="goal.html#setflip">setFlip</a></p>
								<ul>
									<li>Defined in node_modules/phaser/types/phaser.d.ts:68108</li>
								</ul>
							</aside>
							<div class="tsd-comment tsd-typography">
								<div class="lead">
									<p>Sets the horizontal and vertical flipped state of this Game Object.</p>
								</div>
								<p>A Game Object that is flipped will render inversed on the flipped axis.
									Flipping always takes place from the middle of the texture and does not impact the scale value.
								If this Game Object has a physics body, it will not change the body. This is a rendering toggle only.</p>
							</div>
							<h4 class="tsd-parameters-title">Parameters</h4>
							<ul class="tsd-parameters">
								<li>
									<h5>x: <span class="tsd-signature-type">boolean</span></h5>
									<div class="tsd-comment tsd-typography">
										<p>The horizontal flipped state. <code>false</code> for no flip, or <code>true</code> to be flipped.</p>
									</div>
								</li>
								<li>
									<h5>y: <span class="tsd-signature-type">boolean</span></h5>
									<div class="tsd-comment tsd-typography">
										<p>The horizontal flipped state. <code>false</code> for no flip, or <code>true</code> to be flipped.</p>
									</div>
								</li>
							</ul>
							<h4 class="tsd-returns-title">Returns <span class="tsd-signature-type">this</span></h4>
						</li>
					</ul>
				</section>
				<section class="tsd-panel tsd-member tsd-kind-method tsd-parent-kind-class tsd-is-overwrite tsd-is-inherited">
					<a name="setflipx" class="tsd-anchor"></a>
					<h3>set<wbr>FlipX</h3>
					<ul class="tsd-signatures tsd-kind-method tsd-parent-kind-class tsd-is-overwrite tsd-is-inherited">
						<li class="tsd-signature tsd-kind-icon">set<wbr>FlipX<span class="tsd-signature-symbol">(</span>value<span class="tsd-signature-symbol">: </span><span class="tsd-signature-type">boolean</span><span class="tsd-signature-symbol">)</span><span class="tsd-signature-symbol">: </span><span class="tsd-signature-type">this</span></li>
					</ul>
					<ul class="tsd-descriptions">
						<li class="tsd-description">
							<aside class="tsd-sources">
								<p>Inherited from <a href="marble.html">Marble</a>.<a href="marble.html#setflipx">setFlipX</a></p>
								<p>Overrides <a href="goal.html">Goal</a>.<a href="goal.html#setflipx">setFlipX</a></p>
								<ul>
									<li>Defined in node_modules/phaser/types/phaser.d.ts:68091</li>
								</ul>
							</aside>
							<div class="tsd-comment tsd-typography">
								<div class="lead">
									<p>Sets the horizontal flipped state of this Game Object.</p>
								</div>
								<p>A Game Object that is flipped horizontally will render inversed on the horizontal axis.
									Flipping always takes place from the middle of the texture and does not impact the scale value.
								If this Game Object has a physics body, it will not change the body. This is a rendering toggle only.</p>
							</div>
							<h4 class="tsd-parameters-title">Parameters</h4>
							<ul class="tsd-parameters">
								<li>
									<h5>value: <span class="tsd-signature-type">boolean</span></h5>
									<div class="tsd-comment tsd-typography">
										<p>The flipped state. <code>false</code> for no flip, or <code>true</code> to be flipped.</p>
									</div>
								</li>
							</ul>
							<h4 class="tsd-returns-title">Returns <span class="tsd-signature-type">this</span></h4>
						</li>
					</ul>
				</section>
				<section class="tsd-panel tsd-member tsd-kind-method tsd-parent-kind-class tsd-is-overwrite tsd-is-inherited">
					<a name="setflipy" class="tsd-anchor"></a>
					<h3>set<wbr>FlipY</h3>
					<ul class="tsd-signatures tsd-kind-method tsd-parent-kind-class tsd-is-overwrite tsd-is-inherited">
						<li class="tsd-signature tsd-kind-icon">set<wbr>FlipY<span class="tsd-signature-symbol">(</span>value<span class="tsd-signature-symbol">: </span><span class="tsd-signature-type">boolean</span><span class="tsd-signature-symbol">)</span><span class="tsd-signature-symbol">: </span><span class="tsd-signature-type">this</span></li>
					</ul>
					<ul class="tsd-descriptions">
						<li class="tsd-description">
							<aside class="tsd-sources">
								<p>Inherited from <a href="marble.html">Marble</a>.<a href="marble.html#setflipy">setFlipY</a></p>
								<p>Overrides <a href="goal.html">Goal</a>.<a href="goal.html#setflipy">setFlipY</a></p>
								<ul>
									<li>Defined in node_modules/phaser/types/phaser.d.ts:68097</li>
								</ul>
							</aside>
							<div class="tsd-comment tsd-typography">
								<div class="lead">
									<p>Sets the vertical flipped state of this Game Object.</p>
								</div>
							</div>
							<h4 class="tsd-parameters-title">Parameters</h4>
							<ul class="tsd-parameters">
								<li>
									<h5>value: <span class="tsd-signature-type">boolean</span></h5>
									<div class="tsd-comment tsd-typography">
										<p>The flipped state. <code>false</code> for no flip, or <code>true</code> to be flipped.</p>
									</div>
								</li>
							</ul>
							<h4 class="tsd-returns-title">Returns <span class="tsd-signature-type">this</span></h4>
						</li>
					</ul>
				</section>
				<section class="tsd-panel tsd-member tsd-kind-method tsd-parent-kind-class tsd-is-overwrite tsd-is-inherited">
					<a name="setframe" class="tsd-anchor"></a>
					<h3>set<wbr>Frame</h3>
					<ul class="tsd-signatures tsd-kind-method tsd-parent-kind-class tsd-is-overwrite tsd-is-inherited">
						<li class="tsd-signature tsd-kind-icon">set<wbr>Frame<span class="tsd-signature-symbol">(</span>frame<span class="tsd-signature-symbol">: </span><span class="tsd-signature-type">string</span><span class="tsd-signature-symbol"> | </span><span class="tsd-signature-type">integer</span>, updateSize<span class="tsd-signature-symbol">?: </span><span class="tsd-signature-type">boolean</span>, updateOrigin<span class="tsd-signature-symbol">?: </span><span class="tsd-signature-type">boolean</span><span class="tsd-signature-symbol">)</span><span class="tsd-signature-symbol">: </span><span class="tsd-signature-type">this</span></li>
					</ul>
					<ul class="tsd-descriptions">
						<li class="tsd-description">
							<aside class="tsd-sources">
								<p>Inherited from <a href="marble.html">Marble</a>.<a href="marble.html#setframe">setFrame</a></p>
								<p>Overrides <a href="goal.html">Goal</a>.<a href="goal.html#setframe">setFrame</a></p>
								<ul>
									<li>Defined in node_modules/phaser/types/phaser.d.ts:68542</li>
								</ul>
							</aside>
							<div class="tsd-comment tsd-typography">
								<div class="lead">
									<p>Sets the frame this Game Object will use to render with.</p>
								</div>
								<p>The Frame has to belong to the current Texture being used.</p>
								<p>It can be either a string or an index.</p>
								<p>Calling <code>setFrame</code> will modify the <code>width</code> and <code>height</code> properties of your Game Object.
								It will also change the <code>origin</code> if the Frame has a custom pivot point, as exported from packages like Texture Packer.</p>
							</div>
							<h4 class="tsd-parameters-title">Parameters</h4>
							<ul class="tsd-parameters">
								<li>
									<h5>frame: <span class="tsd-signature-type">string</span><span class="tsd-signature-symbol"> | </span><span class="tsd-signature-type">integer</span></h5>
									<div class="tsd-comment tsd-typography">
										<p>The name or index of the frame within the Texture.</p>
									</div>
								</li>
								<li>
									<h5><span class="tsd-flag ts-flagOptional">Optional</span> updateSize: <span class="tsd-signature-type">boolean</span></h5>
									<div class="tsd-comment tsd-typography">
										<p>Should this call adjust the size of the Game Object? Default true.</p>
									</div>
								</li>
								<li>
									<h5><span class="tsd-flag ts-flagOptional">Optional</span> updateOrigin: <span class="tsd-signature-type">boolean</span></h5>
									<div class="tsd-comment tsd-typography">
										<p>Should this call adjust the origin of the Game Object? Default true.</p>
									</div>
								</li>
							</ul>
							<h4 class="tsd-returns-title">Returns <span class="tsd-signature-type">this</span></h4>
						</li>
					</ul>
				</section>
				<section class="tsd-panel tsd-member tsd-kind-method tsd-parent-kind-class tsd-is-inherited">
					<a name="setfriction" class="tsd-anchor"></a>
					<h3>set<wbr>Friction</h3>
					<ul class="tsd-signatures tsd-kind-method tsd-parent-kind-class tsd-is-inherited">
						<li class="tsd-signature tsd-kind-icon">set<wbr>Friction<span class="tsd-signature-symbol">(</span>value<span class="tsd-signature-symbol">: </span><span class="tsd-signature-type">number</span>, air<span class="tsd-signature-symbol">?: </span><span class="tsd-signature-type">number</span>, fstatic<span class="tsd-signature-symbol">?: </span><span class="tsd-signature-type">number</span><span class="tsd-signature-symbol">)</span><span class="tsd-signature-symbol">: </span><span class="tsd-signature-type">GameObject</span></li>
					</ul>
					<ul class="tsd-descriptions">
						<li class="tsd-description">
							<aside class="tsd-sources">
								<p>Inherited from <a href="marble.html">Marble</a>.<a href="marble.html#setfriction">setFriction</a></p>
								<ul>
									<li>Defined in node_modules/phaser/types/phaser.d.ts:68923</li>
								</ul>
							</aside>
							<div class="tsd-comment tsd-typography">
								<div class="lead">
									<p>Sets new friction values for this Game Object&#39;s Matter Body.</p>
								</div>
							</div>
							<h4 class="tsd-parameters-title">Parameters</h4>
							<ul class="tsd-parameters">
								<li>
									<h5>value: <span class="tsd-signature-type">number</span></h5>
									<div class="tsd-comment tsd-typography">
										<p>The new friction of the body, between 0 and 1, where 0 allows the Body to slide indefinitely, while 1 allows it to stop almost immediately after a force is applied.</p>
									</div>
								</li>
								<li>
									<h5><span class="tsd-flag ts-flagOptional">Optional</span> air: <span class="tsd-signature-type">number</span></h5>
									<div class="tsd-comment tsd-typography">
										<p>If provided, the new air resistance of the Body. The higher the value, the faster the Body will slow as it moves through space. 0 means the body has no air resistance.</p>
									</div>
								</li>
								<li>
									<h5><span class="tsd-flag ts-flagOptional">Optional</span> fstatic: <span class="tsd-signature-type">number</span></h5>
									<div class="tsd-comment tsd-typography">
										<p>If provided, the new static friction of the Body. The higher the value (e.g. 10), the more force it will take to initially get the Body moving when it is nearly stationary. 0 means the body will never &quot;stick&quot; when it is nearly stationary.</p>
									</div>
								</li>
							</ul>
							<h4 class="tsd-returns-title">Returns <span class="tsd-signature-type">GameObject</span></h4>
						</li>
					</ul>
				</section>
				<section class="tsd-panel tsd-member tsd-kind-method tsd-parent-kind-class tsd-is-inherited">
					<a name="setfrictionair" class="tsd-anchor"></a>
					<h3>set<wbr>Friction<wbr>Air</h3>
					<ul class="tsd-signatures tsd-kind-method tsd-parent-kind-class tsd-is-inherited">
						<li class="tsd-signature tsd-kind-icon">set<wbr>Friction<wbr>Air<span class="tsd-signature-symbol">(</span>value<span class="tsd-signature-symbol">: </span><span class="tsd-signature-type">number</span><span class="tsd-signature-symbol">)</span><span class="tsd-signature-symbol">: </span><span class="tsd-signature-type">GameObject</span></li>
					</ul>
					<ul class="tsd-descriptions">
						<li class="tsd-description">
							<aside class="tsd-sources">
								<p>Inherited from <a href="marble.html">Marble</a>.<a href="marble.html#setfrictionair">setFrictionAir</a></p>
								<ul>
									<li>Defined in node_modules/phaser/types/phaser.d.ts:68931</li>
								</ul>
							</aside>
							<div class="tsd-comment tsd-typography">
								<div class="lead">
									<p>Sets a new air resistance for this Game Object&#39;s Matter Body.
										A value of 0 means the Body will never slow as it moves through space.
									The higher the value, the faster a Body slows when moving through space.</p>
								</div>
							</div>
							<h4 class="tsd-parameters-title">Parameters</h4>
							<ul class="tsd-parameters">
								<li>
									<h5>value: <span class="tsd-signature-type">number</span></h5>
									<div class="tsd-comment tsd-typography">
										<p>The new air resistance for the Body.</p>
									</div>
								</li>
							</ul>
							<h4 class="tsd-returns-title">Returns <span class="tsd-signature-type">GameObject</span></h4>
						</li>
					</ul>
				</section>
				<section class="tsd-panel tsd-member tsd-kind-method tsd-parent-kind-class tsd-is-inherited">
					<a name="setfrictionstatic" class="tsd-anchor"></a>
					<h3>set<wbr>Friction<wbr>Static</h3>
					<ul class="tsd-signatures tsd-kind-method tsd-parent-kind-class tsd-is-inherited">
						<li class="tsd-signature tsd-kind-icon">set<wbr>Friction<wbr>Static<span class="tsd-signature-symbol">(</span>value<span class="tsd-signature-symbol">: </span><span class="tsd-signature-type">number</span><span class="tsd-signature-symbol">)</span><span class="tsd-signature-symbol">: </span><span class="tsd-signature-type">GameObject</span></li>
					</ul>
					<ul class="tsd-descriptions">
						<li class="tsd-description">
							<aside class="tsd-sources">
								<p>Inherited from <a href="marble.html">Marble</a>.<a href="marble.html#setfrictionstatic">setFrictionStatic</a></p>
								<ul>
									<li>Defined in node_modules/phaser/types/phaser.d.ts:68939</li>
								</ul>
							</aside>
							<div class="tsd-comment tsd-typography">
								<div class="lead">
									<p>Sets a new static friction for this Game Object&#39;s Matter Body.
										A value of 0 means the Body will never &quot;stick&quot; when it is nearly stationary.
									The higher the value (e.g. 10), the more force it will take to initially get the Body moving when it is nearly stationary.</p>
								</div>
							</div>
							<h4 class="tsd-parameters-title">Parameters</h4>
							<ul class="tsd-parameters">
								<li>
									<h5>value: <span class="tsd-signature-type">number</span></h5>
									<div class="tsd-comment tsd-typography">
										<p>The new static friction for the Body.</p>
									</div>
								</li>
							</ul>
							<h4 class="tsd-returns-title">Returns <span class="tsd-signature-type">GameObject</span></h4>
						</li>
					</ul>
				</section>
				<section class="tsd-panel tsd-member tsd-kind-method tsd-parent-kind-class tsd-is-inherited">
					<a name="setignoregravity" class="tsd-anchor"></a>
					<h3>set<wbr>Ignore<wbr>Gravity</h3>
					<ul class="tsd-signatures tsd-kind-method tsd-parent-kind-class tsd-is-inherited">
						<li class="tsd-signature tsd-kind-icon">set<wbr>Ignore<wbr>Gravity<span class="tsd-signature-symbol">(</span>value<span class="tsd-signature-symbol">: </span><span class="tsd-signature-type">boolean</span><span class="tsd-signature-symbol">)</span><span class="tsd-signature-symbol">: </span><span class="tsd-signature-type">GameObject</span></li>
					</ul>
					<ul class="tsd-descriptions">
						<li class="tsd-description">
							<aside class="tsd-sources">
								<p>Inherited from <a href="marble.html">Marble</a>.<a href="marble.html#setignoregravity">setIgnoreGravity</a></p>
								<ul>
									<li>Defined in node_modules/phaser/types/phaser.d.ts:68945</li>
								</ul>
							</aside>
							<div class="tsd-comment tsd-typography">
								<div class="lead">
									<p>A togglable function for ignoring world gravity in real-time on the current body.</p>
								</div>
							</div>
							<h4 class="tsd-parameters-title">Parameters</h4>
							<ul class="tsd-parameters">
								<li>
									<h5>value: <span class="tsd-signature-type">boolean</span></h5>
									<div class="tsd-comment tsd-typography">
										<p>Set to true to ignore the effect of world gravity, or false to not ignore it.</p>
									</div>
								</li>
							</ul>
							<h4 class="tsd-returns-title">Returns <span class="tsd-signature-type">GameObject</span></h4>
						</li>
					</ul>
				</section>
				<section class="tsd-panel tsd-member tsd-kind-method tsd-parent-kind-class tsd-is-inherited">
					<a name="setinteractive" class="tsd-anchor"></a>
					<h3>set<wbr>Interactive</h3>
					<ul class="tsd-signatures tsd-kind-method tsd-parent-kind-class tsd-is-inherited">
						<li class="tsd-signature tsd-kind-icon">set<wbr>Interactive<span class="tsd-signature-symbol">(</span>shape<span class="tsd-signature-symbol">?: </span><span class="tsd-signature-type">Phaser.Types.Input.InputConfiguration</span><span class="tsd-signature-symbol"> | </span><span class="tsd-signature-type">any</span>, callback<span class="tsd-signature-symbol">?: </span><span class="tsd-signature-type">Phaser.Types.Input.HitAreaCallback</span>, dropZone<span class="tsd-signature-symbol">?: </span><span class="tsd-signature-type">boolean</span><span class="tsd-signature-symbol">)</span><span class="tsd-signature-symbol">: </span><span class="tsd-signature-type">this</span></li>
					</ul>
					<ul class="tsd-descriptions">
						<li class="tsd-description">
							<aside class="tsd-sources">
								<p>Inherited from <a href="goal.html">Goal</a>.<a href="goal.html#setinteractive">setInteractive</a></p>
								<ul>
									<li>Defined in node_modules/phaser/types/phaser.d.ts:15269</li>
								</ul>
							</aside>
							<div class="tsd-comment tsd-typography">
								<div class="lead">
									<p>Pass this Game Object to the Input Manager to enable it for Input.</p>
								</div>
								<p>Input works by using hit areas, these are nearly always geometric shapes, such as rectangles or circles, that act as the hit area
									for the Game Object. However, you can provide your own hit area shape and callback, should you wish to handle some more advanced
								input detection.</p>
								<p>If no arguments are provided it will try and create a rectangle hit area based on the texture frame the Game Object is using. If
									this isn&#39;t a texture-bound object, such as a Graphics or BitmapText object, this will fail, and you&#39;ll need to provide a specific
								shape for it to use.</p>
								<p>You can also provide an Input Configuration Object as the only argument to this method.</p>
							</div>
							<h4 class="tsd-parameters-title">Parameters</h4>
							<ul class="tsd-parameters">
								<li>
									<h5><span class="tsd-flag ts-flagOptional">Optional</span> shape: <span class="tsd-signature-type">Phaser.Types.Input.InputConfiguration</span><span class="tsd-signature-symbol"> | </span><span class="tsd-signature-type">any</span></h5>
									<div class="tsd-comment tsd-typography">
										<p>Either an input configuration object, or a geometric shape that defines the hit area for the Game Object. If not specified a Rectangle will be used.</p>
									</div>
								</li>
								<li>
									<h5><span class="tsd-flag ts-flagOptional">Optional</span> callback: <span class="tsd-signature-type">Phaser.Types.Input.HitAreaCallback</span></h5>
									<div class="tsd-comment tsd-typography">
										<p>A callback to be invoked when the Game Object is interacted with. If you provide a shape you must also provide a callback.</p>
									</div>
								</li>
								<li>
									<h5><span class="tsd-flag ts-flagOptional">Optional</span> dropZone: <span class="tsd-signature-type">boolean</span></h5>
									<div class="tsd-comment tsd-typography">
										<p>Should this Game Object be treated as a drop zone target? Default false.</p>
									</div>
								</li>
							</ul>
							<h4 class="tsd-returns-title">Returns <span class="tsd-signature-type">this</span></h4>
						</li>
					</ul>
				</section>
				<section class="tsd-panel tsd-member tsd-kind-method tsd-parent-kind-class tsd-is-overwrite tsd-is-inherited">
					<a name="setmask" class="tsd-anchor"></a>
					<h3>set<wbr>Mask</h3>
					<ul class="tsd-signatures tsd-kind-method tsd-parent-kind-class tsd-is-overwrite tsd-is-inherited">
						<li class="tsd-signature tsd-kind-icon">set<wbr>Mask<span class="tsd-signature-symbol">(</span>mask<span class="tsd-signature-symbol">: </span><span class="tsd-signature-type">BitmapMask</span><span class="tsd-signature-symbol"> | </span><span class="tsd-signature-type">GeometryMask</span><span class="tsd-signature-symbol">)</span><span class="tsd-signature-symbol">: </span><span class="tsd-signature-type">this</span></li>
					</ul>
					<ul class="tsd-descriptions">
						<li class="tsd-description">
							<aside class="tsd-sources">
								<p>Inherited from <a href="marble.html">Marble</a>.<a href="marble.html#setmask">setMask</a></p>
								<p>Overrides <a href="goal.html">Goal</a>.<a href="goal.html#setmask">setMask</a></p>
								<ul>
									<li>Defined in node_modules/phaser/types/phaser.d.ts:68213</li>
								</ul>
							</aside>
							<div class="tsd-comment tsd-typography">
								<div class="lead">
									<p>Sets the mask that this Game Object will use to render with.</p>
								</div>
								<p>The mask must have been previously created and can be either a GeometryMask or a BitmapMask.
								Note: Bitmap Masks only work on WebGL. Geometry Masks work on both WebGL and Canvas.</p>
								<p>If a mask is already set on this Game Object it will be immediately replaced.</p>
								<p>Masks are positioned in global space and are not relative to the Game Object to which they
								are applied. The reason for this is that multiple Game Objects can all share the same mask.</p>
								<p>Masks have no impact on physics or input detection. They are purely a rendering component
								that allows you to limit what is visible during the render pass.</p>
							</div>
							<h4 class="tsd-parameters-title">Parameters</h4>
							<ul class="tsd-parameters">
								<li>
									<h5>mask: <span class="tsd-signature-type">BitmapMask</span><span class="tsd-signature-symbol"> | </span><span class="tsd-signature-type">GeometryMask</span></h5>
									<div class="tsd-comment tsd-typography">
										<p>The mask this Game Object will use when rendering.</p>
									</div>
								</li>
							</ul>
							<h4 class="tsd-returns-title">Returns <span class="tsd-signature-type">this</span></h4>
						</li>
					</ul>
				</section>
				<section class="tsd-panel tsd-member tsd-kind-method tsd-parent-kind-class tsd-is-inherited">
					<a name="setmass" class="tsd-anchor"></a>
					<h3>set<wbr>Mass</h3>
					<ul class="tsd-signatures tsd-kind-method tsd-parent-kind-class tsd-is-inherited">
						<li class="tsd-signature tsd-kind-icon">set<wbr>Mass<span class="tsd-signature-symbol">(</span>value<span class="tsd-signature-symbol">: </span><span class="tsd-signature-type">number</span><span class="tsd-signature-symbol">)</span><span class="tsd-signature-symbol">: </span><span class="tsd-signature-type">GameObject</span></li>
					</ul>
					<ul class="tsd-descriptions">
						<li class="tsd-description">
							<aside class="tsd-sources">
								<p>Inherited from <a href="marble.html">Marble</a>.<a href="marble.html#setmass">setMass</a></p>
								<ul>
									<li>Defined in node_modules/phaser/types/phaser.d.ts:68951</li>
								</ul>
							</aside>
							<div class="tsd-comment tsd-typography">
								<div class="lead">
									<p>Sets the mass of the Game Object&#39;s Matter Body.</p>
								</div>
							</div>
							<h4 class="tsd-parameters-title">Parameters</h4>
							<ul class="tsd-parameters">
								<li>
									<h5>value: <span class="tsd-signature-type">number</span></h5>
									<div class="tsd-comment tsd-typography">
										<p>The new mass of the body.</p>
									</div>
								</li>
							</ul>
							<h4 class="tsd-returns-title">Returns <span class="tsd-signature-type">GameObject</span></h4>
						</li>
					</ul>
				</section>
				<section class="tsd-panel tsd-member tsd-kind-method tsd-parent-kind-class tsd-is-inherited">
					<a name="setname" class="tsd-anchor"></a>
					<h3>set<wbr>Name</h3>
					<ul class="tsd-signatures tsd-kind-method tsd-parent-kind-class tsd-is-inherited">
						<li class="tsd-signature tsd-kind-icon">set<wbr>Name<span class="tsd-signature-symbol">(</span>value<span class="tsd-signature-symbol">: </span><span class="tsd-signature-type">string</span><span class="tsd-signature-symbol">)</span><span class="tsd-signature-symbol">: </span><span class="tsd-signature-type">this</span></li>
					</ul>
					<ul class="tsd-descriptions">
						<li class="tsd-description">
							<aside class="tsd-sources">
								<p>Inherited from <a href="goal.html">Goal</a>.<a href="goal.html#setname">setName</a></p>
								<ul>
									<li>Defined in node_modules/phaser/types/phaser.d.ts:15137</li>
								</ul>
							</aside>
							<div class="tsd-comment tsd-typography">
								<div class="lead">
									<p>Sets the <code>name</code> property of this Game Object and returns this Game Object for further chaining.
									The <code>name</code> property is not populated by Phaser and is presented for your own use.</p>
								</div>
							</div>
							<h4 class="tsd-parameters-title">Parameters</h4>
							<ul class="tsd-parameters">
								<li>
									<h5>value: <span class="tsd-signature-type">string</span></h5>
									<div class="tsd-comment tsd-typography">
										<p>The name to be given to this Game Object.</p>
									</div>
								</li>
							</ul>
							<h4 class="tsd-returns-title">Returns <span class="tsd-signature-type">this</span></h4>
						</li>
					</ul>
				</section>
				<section class="tsd-panel tsd-member tsd-kind-method tsd-parent-kind-class tsd-is-inherited">
					<a name="setoncollide" class="tsd-anchor"></a>
					<h3>set<wbr>OnCollide</h3>
					<ul class="tsd-signatures tsd-kind-method tsd-parent-kind-class tsd-is-inherited">
						<li class="tsd-signature tsd-kind-icon">set<wbr>OnCollide<span class="tsd-signature-symbol">(</span>callback<span class="tsd-signature-symbol">: </span><span class="tsd-signature-type">Function</span><span class="tsd-signature-symbol">)</span><span class="tsd-signature-symbol">: </span><span class="tsd-signature-type">GameObject</span></li>
					</ul>
					<ul class="tsd-descriptions">
						<li class="tsd-description">
							<aside class="tsd-sources">
								<p>Inherited from <a href="marble.html">Marble</a>.<a href="marble.html#setoncollide">setOnCollide</a></p>
								<ul>
									<li>Defined in node_modules/phaser/types/phaser.d.ts:68842</li>
								</ul>
							</aside>
							<div class="tsd-comment tsd-typography">
								<div class="lead">
									<p>The callback is sent a <code>Phaser.Types.Physics.Matter.MatterCollisionData</code> object.</p>
								</div>
								<p>This does not change the bodies collision category, group or filter. Those must be set in addition
								to the callback.</p>
							</div>
							<h4 class="tsd-parameters-title">Parameters</h4>
							<ul class="tsd-parameters">
								<li>
									<h5>callback: <span class="tsd-signature-type">Function</span></h5>
									<div class="tsd-comment tsd-typography">
										<p>The callback to invoke when this body starts colliding with another.</p>
									</div>
								</li>
							</ul>
							<h4 class="tsd-returns-title">Returns <span class="tsd-signature-type">GameObject</span></h4>
						</li>
					</ul>
				</section>
				<section class="tsd-panel tsd-member tsd-kind-method tsd-parent-kind-class tsd-is-inherited">
					<a name="setoncollideactive" class="tsd-anchor"></a>
					<h3>set<wbr>OnCollide<wbr>Active</h3>
					<ul class="tsd-signatures tsd-kind-method tsd-parent-kind-class tsd-is-inherited">
						<li class="tsd-signature tsd-kind-icon">set<wbr>OnCollide<wbr>Active<span class="tsd-signature-symbol">(</span>callback<span class="tsd-signature-symbol">: </span><span class="tsd-signature-type">Function</span><span class="tsd-signature-symbol">)</span><span class="tsd-signature-symbol">: </span><span class="tsd-signature-type">GameObject</span></li>
					</ul>
					<ul class="tsd-descriptions">
						<li class="tsd-description">
							<aside class="tsd-sources">
								<p>Inherited from <a href="marble.html">Marble</a>.<a href="marble.html#setoncollideactive">setOnCollideActive</a></p>
								<ul>
									<li>Defined in node_modules/phaser/types/phaser.d.ts:68860</li>
								</ul>
							</aside>
							<div class="tsd-comment tsd-typography">
								<div class="lead">
									<p>The callback is sent a <code>Phaser.Types.Physics.Matter.MatterCollisionData</code> object.</p>
								</div>
								<p>This does not change the bodies collision category, group or filter. Those must be set in addition
								to the callback.</p>
							</div>
							<h4 class="tsd-parameters-title">Parameters</h4>
							<ul class="tsd-parameters">
								<li>
									<h5>callback: <span class="tsd-signature-type">Function</span></h5>
									<div class="tsd-comment tsd-typography">
										<p>The callback to invoke for the duration of this body colliding with another.</p>
									</div>
								</li>
							</ul>
							<h4 class="tsd-returns-title">Returns <span class="tsd-signature-type">GameObject</span></h4>
						</li>
					</ul>
				</section>
				<section class="tsd-panel tsd-member tsd-kind-method tsd-parent-kind-class tsd-is-inherited">
					<a name="setoncollideend" class="tsd-anchor"></a>
					<h3>set<wbr>OnCollide<wbr>End</h3>
					<ul class="tsd-signatures tsd-kind-method tsd-parent-kind-class tsd-is-inherited">
						<li class="tsd-signature tsd-kind-icon">set<wbr>OnCollide<wbr>End<span class="tsd-signature-symbol">(</span>callback<span class="tsd-signature-symbol">: </span><span class="tsd-signature-type">Function</span><span class="tsd-signature-symbol">)</span><span class="tsd-signature-symbol">: </span><span class="tsd-signature-type">GameObject</span></li>
					</ul>
					<ul class="tsd-descriptions">
						<li class="tsd-description">
							<aside class="tsd-sources">
								<p>Inherited from <a href="marble.html">Marble</a>.<a href="marble.html#setoncollideend">setOnCollideEnd</a></p>
								<ul>
									<li>Defined in node_modules/phaser/types/phaser.d.ts:68851</li>
								</ul>
							</aside>
							<div class="tsd-comment tsd-typography">
								<div class="lead">
									<p>The callback is sent a <code>Phaser.Types.Physics.Matter.MatterCollisionData</code> object.</p>
								</div>
								<p>This does not change the bodies collision category, group or filter. Those must be set in addition
								to the callback.</p>
							</div>
							<h4 class="tsd-parameters-title">Parameters</h4>
							<ul class="tsd-parameters">
								<li>
									<h5>callback: <span class="tsd-signature-type">Function</span></h5>
									<div class="tsd-comment tsd-typography">
										<p>The callback to invoke when this body stops colliding with another.</p>
									</div>
								</li>
							</ul>
							<h4 class="tsd-returns-title">Returns <span class="tsd-signature-type">GameObject</span></h4>
						</li>
					</ul>
				</section>
				<section class="tsd-panel tsd-member tsd-kind-method tsd-parent-kind-class tsd-is-inherited">
					<a name="setoncollidewith" class="tsd-anchor"></a>
					<h3>set<wbr>OnCollide<wbr>With</h3>
					<ul class="tsd-signatures tsd-kind-method tsd-parent-kind-class tsd-is-inherited">
						<li class="tsd-signature tsd-kind-icon">set<wbr>OnCollide<wbr>With<span class="tsd-signature-symbol">(</span>body<span class="tsd-signature-symbol">: </span><span class="tsd-signature-type">Body</span><span class="tsd-signature-symbol"> | </span><span class="tsd-signature-type">Body</span><span class="tsd-signature-symbol">[]</span>, callback<span class="tsd-signature-symbol">: </span><span class="tsd-signature-type">Function</span><span class="tsd-signature-symbol">)</span><span class="tsd-signature-symbol">: </span><span class="tsd-signature-type">GameObject</span></li>
					</ul>
					<ul class="tsd-descriptions">
						<li class="tsd-description">
							<aside class="tsd-sources">
								<p>Inherited from <a href="marble.html">Marble</a>.<a href="marble.html#setoncollidewith">setOnCollideWith</a></p>
								<ul>
									<li>Defined in node_modules/phaser/types/phaser.d.ts:68870</li>
								</ul>
							</aside>
							<div class="tsd-comment tsd-typography">
								<div class="lead">
									<p>The callback is sent a reference to the other body, along with a <code>Phaser.Types.Physics.Matter.MatterCollisionData</code> object.</p>
								</div>
								<p>This does not change the bodies collision category, group or filter. Those must be set in addition
								to the callback.</p>
							</div>
							<h4 class="tsd-parameters-title">Parameters</h4>
							<ul class="tsd-parameters">
								<li>
									<h5>body: <span class="tsd-signature-type">Body</span><span class="tsd-signature-symbol"> | </span><span class="tsd-signature-type">Body</span><span class="tsd-signature-symbol">[]</span></h5>
									<div class="tsd-comment tsd-typography">
										<p>The body, or an array of bodies, to test for collisions with.</p>
									</div>
								</li>
								<li>
									<h5>callback: <span class="tsd-signature-type">Function</span></h5>
									<div class="tsd-comment tsd-typography">
										<p>The callback to invoke when this body collides with the given body or bodies.</p>
									</div>
								</li>
							</ul>
							<h4 class="tsd-returns-title">Returns <span class="tsd-signature-type">GameObject</span></h4>
						</li>
					</ul>
				</section>
				<section class="tsd-panel tsd-member tsd-kind-method tsd-parent-kind-class tsd-is-overwrite tsd-is-inherited">
					<a name="setorigin" class="tsd-anchor"></a>
					<h3>set<wbr>Origin</h3>
					<ul class="tsd-signatures tsd-kind-method tsd-parent-kind-class tsd-is-overwrite tsd-is-inherited">
						<li class="tsd-signature tsd-kind-icon">set<wbr>Origin<span class="tsd-signature-symbol">(</span>x<span class="tsd-signature-symbol">?: </span><span class="tsd-signature-type">number</span>, y<span class="tsd-signature-symbol">?: </span><span class="tsd-signature-type">number</span><span class="tsd-signature-symbol">)</span><span class="tsd-signature-symbol">: </span><span class="tsd-signature-type">this</span></li>
					</ul>
					<ul class="tsd-descriptions">
						<li class="tsd-description">
							<aside class="tsd-sources">
								<p>Inherited from <a href="marble.html">Marble</a>.<a href="marble.html#setorigin">setOrigin</a></p>
								<p>Overrides <a href="goal.html">Goal</a>.<a href="goal.html#setorigin">setOrigin</a></p>
								<ul>
									<li>Defined in node_modules/phaser/types/phaser.d.ts:68287</li>
								</ul>
							</aside>
							<div class="tsd-comment tsd-typography">
								<div class="lead">
									<p>Sets the origin of this Game Object.</p>
								</div>
								<p>The values are given in the range 0 to 1.</p>
							</div>
							<h4 class="tsd-parameters-title">Parameters</h4>
							<ul class="tsd-parameters">
								<li>
									<h5><span class="tsd-flag ts-flagOptional">Optional</span> x: <span class="tsd-signature-type">number</span></h5>
									<div class="tsd-comment tsd-typography">
										<p>The horizontal origin value. Default 0.5.</p>
									</div>
								</li>
								<li>
									<h5><span class="tsd-flag ts-flagOptional">Optional</span> y: <span class="tsd-signature-type">number</span></h5>
									<div class="tsd-comment tsd-typography">
										<p>The vertical origin value. If not defined it will be set to the value of <code>x</code>. Default x.</p>
									</div>
								</li>
							</ul>
							<h4 class="tsd-returns-title">Returns <span class="tsd-signature-type">this</span></h4>
						</li>
					</ul>
				</section>
				<section class="tsd-panel tsd-member tsd-kind-method tsd-parent-kind-class tsd-is-overwrite tsd-is-inherited">
					<a name="setoriginfromframe" class="tsd-anchor"></a>
					<h3>set<wbr>Origin<wbr>From<wbr>Frame</h3>
					<ul class="tsd-signatures tsd-kind-method tsd-parent-kind-class tsd-is-overwrite tsd-is-inherited">
						<li class="tsd-signature tsd-kind-icon">set<wbr>Origin<wbr>From<wbr>Frame<span class="tsd-signature-symbol">(</span><span class="tsd-signature-symbol">)</span><span class="tsd-signature-symbol">: </span><span class="tsd-signature-type">this</span></li>
					</ul>
					<ul class="tsd-descriptions">
						<li class="tsd-description">
							<aside class="tsd-sources">
								<p>Inherited from <a href="marble.html">Marble</a>.<a href="marble.html#setoriginfromframe">setOriginFromFrame</a></p>
								<p>Overrides <a href="goal.html">Goal</a>.<a href="goal.html#setoriginfromframe">setOriginFromFrame</a></p>
								<ul>
									<li>Defined in node_modules/phaser/types/phaser.d.ts:68292</li>
								</ul>
							</aside>
							<div class="tsd-comment tsd-typography">
								<div class="lead">
									<p>Sets the origin of this Game Object based on the Pivot values in its Frame.</p>
								</div>
							</div>
							<h4 class="tsd-returns-title">Returns <span class="tsd-signature-type">this</span></h4>
						</li>
					</ul>
				</section>
				<section class="tsd-panel tsd-member tsd-kind-method tsd-parent-kind-class tsd-is-overwrite tsd-is-inherited">
					<a name="setpipeline" class="tsd-anchor"></a>
					<h3>set<wbr>Pipeline</h3>
					<ul class="tsd-signatures tsd-kind-method tsd-parent-kind-class tsd-is-overwrite tsd-is-inherited">
						<li class="tsd-signature tsd-kind-icon">set<wbr>Pipeline<span class="tsd-signature-symbol">(</span>pipelineName<span class="tsd-signature-symbol">: </span><span class="tsd-signature-type">string</span><span class="tsd-signature-symbol">)</span><span class="tsd-signature-symbol">: </span><span class="tsd-signature-type">this</span></li>
					</ul>
					<ul class="tsd-descriptions">
						<li class="tsd-description">
							<aside class="tsd-sources">
								<p>Inherited from <a href="marble.html">Marble</a>.<a href="marble.html#setpipeline">setPipeline</a></p>
								<p>Overrides <a href="goal.html">Goal</a>.<a href="goal.html#setpipeline">setPipeline</a></p>
								<ul>
									<li>Defined in node_modules/phaser/types/phaser.d.ts:68329</li>
								</ul>
							</aside>
							<div class="tsd-comment tsd-typography">
								<div class="lead">
									<p>Sets the active WebGL Pipeline of this Game Object.</p>
								</div>
							</div>
							<h4 class="tsd-parameters-title">Parameters</h4>
							<ul class="tsd-parameters">
								<li>
									<h5>pipelineName: <span class="tsd-signature-type">string</span></h5>
									<div class="tsd-comment tsd-typography">
										<p>The name of the pipeline to set on this Game Object.</p>
									</div>
								</li>
							</ul>
							<h4 class="tsd-returns-title">Returns <span class="tsd-signature-type">this</span></h4>
						</li>
					</ul>
				</section>
				<section class="tsd-panel tsd-member tsd-kind-method tsd-parent-kind-class tsd-is-inherited">
					<a name="setpolygon" class="tsd-anchor"></a>
					<h3>set<wbr>Polygon</h3>
					<ul class="tsd-signatures tsd-kind-method tsd-parent-kind-class tsd-is-inherited">
						<li class="tsd-signature tsd-kind-icon">set<wbr>Polygon<span class="tsd-signature-symbol">(</span>sides<span class="tsd-signature-symbol">: </span><span class="tsd-signature-type">number</span>, radius<span class="tsd-signature-symbol">: </span><span class="tsd-signature-type">number</span>, options<span class="tsd-signature-symbol">?: </span><span class="tsd-signature-type">Phaser.Types.Physics.Matter.MatterBodyConfig</span><span class="tsd-signature-symbol">)</span><span class="tsd-signature-symbol">: </span><span class="tsd-signature-type">GameObject</span></li>
					</ul>
					<ul class="tsd-descriptions">
						<li class="tsd-description">
							<aside class="tsd-sources">
								<p>Inherited from <a href="marble.html">Marble</a>.<a href="marble.html#setpolygon">setPolygon</a></p>
								<ul>
									<li>Defined in node_modules/phaser/types/phaser.d.ts:69010</li>
								</ul>
							</aside>
							<div class="tsd-comment tsd-typography">
								<div class="lead">
									<p>Set the body on the Game Object to a polygon shape.</p>
								</div>
								<p>Calling this methods resets previous properties you may have set on the body, including
								plugins, mass, friction, etc. So be sure to re-apply these in the options object if needed.</p>
							</div>
							<h4 class="tsd-parameters-title">Parameters</h4>
							<ul class="tsd-parameters">
								<li>
									<h5>sides: <span class="tsd-signature-type">number</span></h5>
									<div class="tsd-comment tsd-typography">
										<p>The number of sides the polygon will have.</p>
									</div>
								</li>
								<li>
									<h5>radius: <span class="tsd-signature-type">number</span></h5>
									<div class="tsd-comment tsd-typography">
										<p>The &quot;radius&quot; of the polygon, i.e. the distance from its center to any vertex. This is also the radius of its circumcircle.</p>
									</div>
								</li>
								<li>
									<h5><span class="tsd-flag ts-flagOptional">Optional</span> options: <span class="tsd-signature-type">Phaser.Types.Physics.Matter.MatterBodyConfig</span></h5>
									<div class="tsd-comment tsd-typography">
										<p>An optional Body configuration object that is used to set initial Body properties on creation.</p>
									</div>
								</li>
							</ul>
							<h4 class="tsd-returns-title">Returns <span class="tsd-signature-type">GameObject</span></h4>
						</li>
					</ul>
				</section>
				<section class="tsd-panel tsd-member tsd-kind-method tsd-parent-kind-class tsd-is-overwrite tsd-is-inherited">
					<a name="setposition" class="tsd-anchor"></a>
					<h3>set<wbr>Position</h3>
					<ul class="tsd-signatures tsd-kind-method tsd-parent-kind-class tsd-is-overwrite tsd-is-inherited">
						<li class="tsd-signature tsd-kind-icon">set<wbr>Position<span class="tsd-signature-symbol">(</span>x<span class="tsd-signature-symbol">?: </span><span class="tsd-signature-type">number</span>, y<span class="tsd-signature-symbol">?: </span><span class="tsd-signature-type">number</span>, z<span class="tsd-signature-symbol">?: </span><span class="tsd-signature-type">number</span>, w<span class="tsd-signature-symbol">?: </span><span class="tsd-signature-type">number</span><span class="tsd-signature-symbol">)</span><span class="tsd-signature-symbol">: </span><span class="tsd-signature-type">this</span></li>
					</ul>
					<ul class="tsd-descriptions">
						<li class="tsd-description">
							<aside class="tsd-sources">
								<p>Inherited from <a href="marble.html">Marble</a>.<a href="marble.html#setposition">setPosition</a></p>
								<p>Overrides <a href="goal.html">Goal</a>.<a href="goal.html#setposition">setPosition</a></p>
								<ul>
									<li>Defined in node_modules/phaser/types/phaser.d.ts:68706</li>
								</ul>
							</aside>
							<div class="tsd-comment tsd-typography">
								<div class="lead">
									<p>Sets the position of this Game Object.</p>
								</div>
							</div>
							<h4 class="tsd-parameters-title">Parameters</h4>
							<ul class="tsd-parameters">
								<li>
									<h5><span class="tsd-flag ts-flagOptional">Optional</span> x: <span class="tsd-signature-type">number</span></h5>
									<div class="tsd-comment tsd-typography">
										<p>The x position of this Game Object. Default 0.</p>
									</div>
								</li>
								<li>
									<h5><span class="tsd-flag ts-flagOptional">Optional</span> y: <span class="tsd-signature-type">number</span></h5>
									<div class="tsd-comment tsd-typography">
										<p>The y position of this Game Object. If not set it will use the <code>x</code> value. Default x.</p>
									</div>
								</li>
								<li>
									<h5><span class="tsd-flag ts-flagOptional">Optional</span> z: <span class="tsd-signature-type">number</span></h5>
									<div class="tsd-comment tsd-typography">
										<p>The z position of this Game Object. Default 0.</p>
									</div>
								</li>
								<li>
									<h5><span class="tsd-flag ts-flagOptional">Optional</span> w: <span class="tsd-signature-type">number</span></h5>
									<div class="tsd-comment tsd-typography">
										<p>The w position of this Game Object. Default 0.</p>
									</div>
								</li>
							</ul>
							<h4 class="tsd-returns-title">Returns <span class="tsd-signature-type">this</span></h4>
						</li>
					</ul>
				</section>
				<section class="tsd-panel tsd-member tsd-kind-method tsd-parent-kind-class tsd-is-overwrite tsd-is-inherited">
					<a name="setrandomposition" class="tsd-anchor"></a>
					<h3>set<wbr>Random<wbr>Position</h3>
					<ul class="tsd-signatures tsd-kind-method tsd-parent-kind-class tsd-is-overwrite tsd-is-inherited">
						<li class="tsd-signature tsd-kind-icon">set<wbr>Random<wbr>Position<span class="tsd-signature-symbol">(</span>x<span class="tsd-signature-symbol">?: </span><span class="tsd-signature-type">number</span>, y<span class="tsd-signature-symbol">?: </span><span class="tsd-signature-type">number</span>, width<span class="tsd-signature-symbol">?: </span><span class="tsd-signature-type">number</span>, height<span class="tsd-signature-symbol">?: </span><span class="tsd-signature-type">number</span><span class="tsd-signature-symbol">)</span><span class="tsd-signature-symbol">: </span><span class="tsd-signature-type">this</span></li>
					</ul>
					<ul class="tsd-descriptions">
						<li class="tsd-description">
							<aside class="tsd-sources">
								<p>Inherited from <a href="marble.html">Marble</a>.<a href="marble.html#setrandomposition">setRandomPosition</a></p>
								<p>Overrides <a href="goal.html">Goal</a>.<a href="goal.html#setrandomposition">setRandomPosition</a></p>
								<ul>
									<li>Defined in node_modules/phaser/types/phaser.d.ts:68721</li>
								</ul>
							</aside>
							<div class="tsd-comment tsd-typography">
								<div class="lead">
									<p>Sets the position of this Game Object to be a random position within the confines of
									the given area.</p>
								</div>
								<p>If no area is specified a random position between 0 x 0 and the game width x height is used instead.</p>
								<p>The position does not factor in the size of this Game Object, meaning that only the origin is
								guaranteed to be within the area.</p>
							</div>
							<h4 class="tsd-parameters-title">Parameters</h4>
							<ul class="tsd-parameters">
								<li>
									<h5><span class="tsd-flag ts-flagOptional">Optional</span> x: <span class="tsd-signature-type">number</span></h5>
									<div class="tsd-comment tsd-typography">
										<p>The x position of the top-left of the random area. Default 0.</p>
									</div>
								</li>
								<li>
									<h5><span class="tsd-flag ts-flagOptional">Optional</span> y: <span class="tsd-signature-type">number</span></h5>
									<div class="tsd-comment tsd-typography">
										<p>The y position of the top-left of the random area. Default 0.</p>
									</div>
								</li>
								<li>
									<h5><span class="tsd-flag ts-flagOptional">Optional</span> width: <span class="tsd-signature-type">number</span></h5>
									<div class="tsd-comment tsd-typography">
										<p>The width of the random area.</p>
									</div>
								</li>
								<li>
									<h5><span class="tsd-flag ts-flagOptional">Optional</span> height: <span class="tsd-signature-type">number</span></h5>
									<div class="tsd-comment tsd-typography">
										<p>The height of the random area.</p>
									</div>
								</li>
							</ul>
							<h4 class="tsd-returns-title">Returns <span class="tsd-signature-type">this</span></h4>
						</li>
					</ul>
				</section>
				<section class="tsd-panel tsd-member tsd-kind-method tsd-parent-kind-class tsd-is-inherited">
					<a name="setrectangle" class="tsd-anchor"></a>
					<h3>set<wbr>Rectangle</h3>
					<ul class="tsd-signatures tsd-kind-method tsd-parent-kind-class tsd-is-inherited">
						<li class="tsd-signature tsd-kind-icon">set<wbr>Rectangle<span class="tsd-signature-symbol">(</span>width<span class="tsd-signature-symbol">: </span><span class="tsd-signature-type">number</span>, height<span class="tsd-signature-symbol">: </span><span class="tsd-signature-type">number</span>, options<span class="tsd-signature-symbol">?: </span><span class="tsd-signature-type">Phaser.Types.Physics.Matter.MatterBodyConfig</span><span class="tsd-signature-symbol">)</span><span class="tsd-signature-symbol">: </span><span class="tsd-signature-type">GameObject</span></li>
					</ul>
					<ul class="tsd-descriptions">
						<li class="tsd-description">
							<aside class="tsd-sources">
								<p>Inherited from <a href="marble.html">Marble</a>.<a href="marble.html#setrectangle">setRectangle</a></p>
								<ul>
									<li>Defined in node_modules/phaser/types/phaser.d.ts:68989</li>
								</ul>
							</aside>
							<div class="tsd-comment tsd-typography">
								<div class="lead">
									<p>Set the body on a Game Object to a rectangle.</p>
								</div>
								<p>Calling this methods resets previous properties you may have set on the body, including
								plugins, mass, friction, etc. So be sure to re-apply these in the options object if needed.</p>
							</div>
							<h4 class="tsd-parameters-title">Parameters</h4>
							<ul class="tsd-parameters">
								<li>
									<h5>width: <span class="tsd-signature-type">number</span></h5>
									<div class="tsd-comment tsd-typography">
										<p>Width of the rectangle.</p>
									</div>
								</li>
								<li>
									<h5>height: <span class="tsd-signature-type">number</span></h5>
									<div class="tsd-comment tsd-typography">
										<p>Height of the rectangle.</p>
									</div>
								</li>
								<li>
									<h5><span class="tsd-flag ts-flagOptional">Optional</span> options: <span class="tsd-signature-type">Phaser.Types.Physics.Matter.MatterBodyConfig</span></h5>
									<div class="tsd-comment tsd-typography">
										<p>An optional Body configuration object that is used to set initial Body properties on creation.</p>
									</div>
								</li>
							</ul>
							<h4 class="tsd-returns-title">Returns <span class="tsd-signature-type">GameObject</span></h4>
						</li>
					</ul>
				</section>
				<section class="tsd-panel tsd-member tsd-kind-method tsd-parent-kind-class tsd-is-overwrite tsd-is-inherited">
					<a name="setrotation" class="tsd-anchor"></a>
					<h3>set<wbr>Rotation</h3>
					<ul class="tsd-signatures tsd-kind-method tsd-parent-kind-class tsd-is-overwrite tsd-is-inherited">
						<li class="tsd-signature tsd-kind-icon">set<wbr>Rotation<span class="tsd-signature-symbol">(</span>radians<span class="tsd-signature-symbol">?: </span><span class="tsd-signature-type">number</span><span class="tsd-signature-symbol">)</span><span class="tsd-signature-symbol">: </span><span class="tsd-signature-type">this</span></li>
					</ul>
					<ul class="tsd-descriptions">
						<li class="tsd-description">
							<aside class="tsd-sources">
								<p>Inherited from <a href="marble.html">Marble</a>.<a href="marble.html#setrotation">setRotation</a></p>
								<p>Overrides <a href="goal.html">Goal</a>.<a href="goal.html#setrotation">setRotation</a></p>
								<ul>
									<li>Defined in node_modules/phaser/types/phaser.d.ts:68727</li>
								</ul>
							</aside>
							<div class="tsd-comment tsd-typography">
								<div class="lead">
									<p>Sets the rotation of this Game Object.</p>
								</div>
							</div>
							<h4 class="tsd-parameters-title">Parameters</h4>
							<ul class="tsd-parameters">
								<li>
									<h5><span class="tsd-flag ts-flagOptional">Optional</span> radians: <span class="tsd-signature-type">number</span></h5>
									<div class="tsd-comment tsd-typography">
										<p>The rotation of this Game Object, in radians. Default 0.</p>
									</div>
								</li>
							</ul>
							<h4 class="tsd-returns-title">Returns <span class="tsd-signature-type">this</span></h4>
						</li>
					</ul>
				</section>
				<section class="tsd-panel tsd-member tsd-kind-method tsd-parent-kind-class tsd-is-overwrite tsd-is-inherited">
					<a name="setscale" class="tsd-anchor"></a>
					<h3>set<wbr>Scale</h3>
					<ul class="tsd-signatures tsd-kind-method tsd-parent-kind-class tsd-is-overwrite tsd-is-inherited">
						<li class="tsd-signature tsd-kind-icon">set<wbr>Scale<span class="tsd-signature-symbol">(</span>x<span class="tsd-signature-symbol">: </span><span class="tsd-signature-type">number</span>, y<span class="tsd-signature-symbol">?: </span><span class="tsd-signature-type">number</span><span class="tsd-signature-symbol">)</span><span class="tsd-signature-symbol">: </span><span class="tsd-signature-type">this</span></li>
					</ul>
					<ul class="tsd-descriptions">
						<li class="tsd-description">
							<aside class="tsd-sources">
								<p>Inherited from <a href="marble.html">Marble</a>.<a href="marble.html#setscale">setScale</a></p>
								<p>Overrides <a href="goal.html">Goal</a>.<a href="goal.html#setscale">setScale</a></p>
								<ul>
									<li>Defined in node_modules/phaser/types/phaser.d.ts:68740</li>
								</ul>
							</aside>
							<div class="tsd-comment tsd-typography">
								<div class="lead">
									<p>Sets the scale of this Game Object.</p>
								</div>
							</div>
							<h4 class="tsd-parameters-title">Parameters</h4>
							<ul class="tsd-parameters">
								<li>
									<h5>x: <span class="tsd-signature-type">number</span></h5>
									<div class="tsd-comment tsd-typography">
										<p>The horizontal scale of this Game Object.</p>
									</div>
								</li>
								<li>
									<h5><span class="tsd-flag ts-flagOptional">Optional</span> y: <span class="tsd-signature-type">number</span></h5>
									<div class="tsd-comment tsd-typography">
										<p>The vertical scale of this Game Object. If not set it will use the <code>x</code> value. Default x.</p>
									</div>
								</li>
							</ul>
							<h4 class="tsd-returns-title">Returns <span class="tsd-signature-type">this</span></h4>
						</li>
					</ul>
				</section>
				<section class="tsd-panel tsd-member tsd-kind-method tsd-parent-kind-class tsd-is-overwrite tsd-is-inherited">
					<a name="setscrollfactor" class="tsd-anchor"></a>
					<h3>set<wbr>Scroll<wbr>Factor</h3>
					<ul class="tsd-signatures tsd-kind-method tsd-parent-kind-class tsd-is-overwrite tsd-is-inherited">
						<li class="tsd-signature tsd-kind-icon">set<wbr>Scroll<wbr>Factor<span class="tsd-signature-symbol">(</span>x<span class="tsd-signature-symbol">: </span><span class="tsd-signature-type">number</span>, y<span class="tsd-signature-symbol">?: </span><span class="tsd-signature-type">number</span><span class="tsd-signature-symbol">)</span><span class="tsd-signature-symbol">: </span><span class="tsd-signature-type">this</span></li>
					</ul>
					<ul class="tsd-descriptions">
						<li class="tsd-description">
							<aside class="tsd-sources">
								<p>Inherited from <a href="marble.html">Marble</a>.<a href="marble.html#setscrollfactor">setScrollFactor</a></p>
								<p>Overrides <a href="goal.html">Goal</a>.<a href="goal.html#setscrollfactor">setScrollFactor</a></p>
								<ul>
									<li>Defined in node_modules/phaser/types/phaser.d.ts:68398</li>
								</ul>
							</aside>
							<div class="tsd-comment tsd-typography">
								<div class="lead">
									<p>Sets the scroll factor of this Game Object.</p>
								</div>
								<p>The scroll factor controls the influence of the movement of a Camera upon this Game Object.</p>
								<p>When a camera scrolls it will change the location at which this Game Object is rendered on-screen.
								It does not change the Game Objects actual position values.</p>
								<p>A value of 1 means it will move exactly in sync with a camera.
									A value of 0 means it will not move at all, even if the camera moves.
								Other values control the degree to which the camera movement is mapped to this Game Object.</p>
								<p>Please be aware that scroll factor values other than 1 are not taken in to consideration when
									calculating physics collisions. Bodies always collide based on their world position, but changing
									the scroll factor is a visual adjustment to where the textures are rendered, which can offset
								them from physics bodies if not accounted for in your code.</p>
							</div>
							<h4 class="tsd-parameters-title">Parameters</h4>
							<ul class="tsd-parameters">
								<li>
									<h5>x: <span class="tsd-signature-type">number</span></h5>
									<div class="tsd-comment tsd-typography">
										<p>The horizontal scroll factor of this Game Object.</p>
									</div>
								</li>
								<li>
									<h5><span class="tsd-flag ts-flagOptional">Optional</span> y: <span class="tsd-signature-type">number</span></h5>
									<div class="tsd-comment tsd-typography">
										<p>The vertical scroll factor of this Game Object. If not set it will use the <code>x</code> value. Default x.</p>
									</div>
								</li>
							</ul>
							<h4 class="tsd-returns-title">Returns <span class="tsd-signature-type">this</span></h4>
						</li>
					</ul>
				</section>
				<section class="tsd-panel tsd-member tsd-kind-method tsd-parent-kind-class tsd-is-inherited">
					<a name="setsensor" class="tsd-anchor"></a>
					<h3>set<wbr>Sensor</h3>
					<ul class="tsd-signatures tsd-kind-method tsd-parent-kind-class tsd-is-inherited">
						<li class="tsd-signature tsd-kind-icon">set<wbr>Sensor<span class="tsd-signature-symbol">(</span>value<span class="tsd-signature-symbol">: </span><span class="tsd-signature-type">boolean</span><span class="tsd-signature-symbol">)</span><span class="tsd-signature-symbol">: </span><span class="tsd-signature-type">GameObject</span></li>
					</ul>
					<ul class="tsd-descriptions">
						<li class="tsd-description">
							<aside class="tsd-sources">
								<p>Inherited from <a href="marble.html">Marble</a>.<a href="marble.html#setsensor">setSensor</a></p>
								<ul>
									<li>Defined in node_modules/phaser/types/phaser.d.ts:68973</li>
								</ul>
							</aside>
							<div class="tsd-comment tsd-typography">
								<div class="lead">
									<p>Set the body belonging to this Game Object to be a sensor.
									Sensors trigger collision events, but don&#39;t react with colliding body physically.</p>
								</div>
							</div>
							<h4 class="tsd-parameters-title">Parameters</h4>
							<ul class="tsd-parameters">
								<li>
									<h5>value: <span class="tsd-signature-type">boolean</span></h5>
									<div class="tsd-comment tsd-typography">
										<p><code>true</code> to set the body as a sensor, or <code>false</code> to disable it.</p>
									</div>
								</li>
							</ul>
							<h4 class="tsd-returns-title">Returns <span class="tsd-signature-type">GameObject</span></h4>
						</li>
					</ul>
				</section>
				<section class="tsd-panel tsd-member tsd-kind-method tsd-parent-kind-class tsd-is-overwrite tsd-is-inherited">
					<a name="setsize" class="tsd-anchor"></a>
					<h3>set<wbr>Size</h3>
					<ul class="tsd-signatures tsd-kind-method tsd-parent-kind-class tsd-is-overwrite tsd-is-inherited">
						<li class="tsd-signature tsd-kind-icon">set<wbr>Size<span class="tsd-signature-symbol">(</span>width<span class="tsd-signature-symbol">: </span><span class="tsd-signature-type">number</span>, height<span class="tsd-signature-symbol">: </span><span class="tsd-signature-type">number</span><span class="tsd-signature-symbol">)</span><span class="tsd-signature-symbol">: </span><span class="tsd-signature-type">this</span></li>
					</ul>
					<ul class="tsd-descriptions">
						<li class="tsd-description">
							<aside class="tsd-sources">
								<p>Inherited from <a href="marble.html">Marble</a>.<a href="marble.html#setsize">setSize</a></p>
								<p>Overrides <a href="goal.html">Goal</a>.<a href="goal.html#setsize">setSize</a></p>
								<ul>
									<li>Defined in node_modules/phaser/types/phaser.d.ts:68463</li>
								</ul>
							</aside>
							<div class="tsd-comment tsd-typography">
								<div class="lead">
									<p>Sets the internal size of this Game Object, as used for frame or physics body creation.</p>
								</div>
								<p>This will not change the size that the Game Object is rendered in-game.
									For that you need to either set the scale of the Game Object (<code>setScale</code>) or call the
									<code>setDisplaySize</code> method, which is the same thing as changing the scale but allows you
								to do so by giving pixel values.</p>
								<p>If you have enabled this Game Object for input, changing the size will <em>not</em> change the
								size of the hit area. To do this you should adjust the <code>input.hitArea</code> object directly.</p>
							</div>
							<h4 class="tsd-parameters-title">Parameters</h4>
							<ul class="tsd-parameters">
								<li>
									<h5>width: <span class="tsd-signature-type">number</span></h5>
									<div class="tsd-comment tsd-typography">
										<p>The width of this Game Object.</p>
									</div>
								</li>
								<li>
									<h5>height: <span class="tsd-signature-type">number</span></h5>
									<div class="tsd-comment tsd-typography">
										<p>The height of this Game Object.</p>
									</div>
								</li>
							</ul>
							<h4 class="tsd-returns-title">Returns <span class="tsd-signature-type">this</span></h4>
						</li>
					</ul>
				</section>
				<section class="tsd-panel tsd-member tsd-kind-method tsd-parent-kind-class tsd-is-overwrite tsd-is-inherited">
					<a name="setsizetoframe" class="tsd-anchor"></a>
					<h3>set<wbr>Size<wbr>ToFrame</h3>
					<ul class="tsd-signatures tsd-kind-method tsd-parent-kind-class tsd-is-overwrite tsd-is-inherited">
						<li class="tsd-signature tsd-kind-icon">set<wbr>Size<wbr>ToFrame<span class="tsd-signature-symbol">(</span>frame<span class="tsd-signature-symbol">: </span><span class="tsd-signature-type">Frame</span><span class="tsd-signature-symbol">)</span><span class="tsd-signature-symbol">: </span><span class="tsd-signature-type">this</span></li>
					</ul>
					<ul class="tsd-descriptions">
						<li class="tsd-description">
							<aside class="tsd-sources">
								<p>Inherited from <a href="marble.html">Marble</a>.<a href="marble.html#setsizetoframe">setSizeToFrame</a></p>
								<p>Overrides <a href="goal.html">Goal</a>.<a href="goal.html#setsizetoframe">setSizeToFrame</a></p>
								<ul>
									<li>Defined in node_modules/phaser/types/phaser.d.ts:68448</li>
								</ul>
							</aside>
							<div class="tsd-comment tsd-typography">
								<div class="lead">
									<p>Sets the size of this Game Object to be that of the given Frame.</p>
								</div>
								<p>This will not change the size that the Game Object is rendered in-game.
									For that you need to either set the scale of the Game Object (<code>setScale</code>) or call the
									<code>setDisplaySize</code> method, which is the same thing as changing the scale but allows you
								to do so by giving pixel values.</p>
								<p>If you have enabled this Game Object for input, changing the size will <em>not</em> change the
								size of the hit area. To do this you should adjust the <code>input.hitArea</code> object directly.</p>
							</div>
							<h4 class="tsd-parameters-title">Parameters</h4>
							<ul class="tsd-parameters">
								<li>
									<h5>frame: <span class="tsd-signature-type">Frame</span></h5>
									<div class="tsd-comment tsd-typography">
										<p>The frame to base the size of this Game Object on.</p>
									</div>
								</li>
							</ul>
							<h4 class="tsd-returns-title">Returns <span class="tsd-signature-type">this</span></h4>
						</li>
					</ul>
				</section>
				<section class="tsd-panel tsd-member tsd-kind-method tsd-parent-kind-class tsd-is-inherited">
					<a name="setsleependevent" class="tsd-anchor"></a>
					<h3>set<wbr>Sleep<wbr>End<wbr>Event</h3>
					<ul class="tsd-signatures tsd-kind-method tsd-parent-kind-class tsd-is-inherited">
						<li class="tsd-signature tsd-kind-icon">set<wbr>Sleep<wbr>End<wbr>Event<span class="tsd-signature-symbol">(</span>value<span class="tsd-signature-symbol">: </span><span class="tsd-signature-type">boolean</span><span class="tsd-signature-symbol">)</span><span class="tsd-signature-symbol">: </span><span class="tsd-signature-type">this</span></li>
					</ul>
					<ul class="tsd-descriptions">
						<li class="tsd-description">
							<aside class="tsd-sources">
								<p>Inherited from <a href="marble.html">Marble</a>.<a href="marble.html#setsleependevent">setSleepEndEvent</a></p>
								<ul>
									<li>Defined in node_modules/phaser/types/phaser.d.ts:69081</li>
								</ul>
							</aside>
							<div class="tsd-comment tsd-typography">
								<div class="lead">
									<p>Enables or disables the Sleep End event for this body.</p>
								</div>
							</div>
							<h4 class="tsd-parameters-title">Parameters</h4>
							<ul class="tsd-parameters">
								<li>
									<h5>value: <span class="tsd-signature-type">boolean</span></h5>
									<div class="tsd-comment tsd-typography">
										<p><code>true</code> to enable the sleep event, or <code>false</code> to disable it.</p>
									</div>
								</li>
							</ul>
							<h4 class="tsd-returns-title">Returns <span class="tsd-signature-type">this</span></h4>
						</li>
					</ul>
				</section>
				<section class="tsd-panel tsd-member tsd-kind-method tsd-parent-kind-class tsd-is-inherited">
					<a name="setsleepevents" class="tsd-anchor"></a>
					<h3>set<wbr>Sleep<wbr>Events</h3>
					<ul class="tsd-signatures tsd-kind-method tsd-parent-kind-class tsd-is-inherited">
						<li class="tsd-signature tsd-kind-icon">set<wbr>Sleep<wbr>Events<span class="tsd-signature-symbol">(</span>start<span class="tsd-signature-symbol">: </span><span class="tsd-signature-type">boolean</span>, end<span class="tsd-signature-symbol">: </span><span class="tsd-signature-type">boolean</span><span class="tsd-signature-symbol">)</span><span class="tsd-signature-symbol">: </span><span class="tsd-signature-type">this</span></li>
					</ul>
					<ul class="tsd-descriptions">
						<li class="tsd-description">
							<aside class="tsd-sources">
								<p>Inherited from <a href="marble.html">Marble</a>.<a href="marble.html#setsleepevents">setSleepEvents</a></p>
								<ul>
									<li>Defined in node_modules/phaser/types/phaser.d.ts:69069</li>
								</ul>
							</aside>
							<div class="tsd-comment tsd-typography">
								<div class="lead">
									<p>Enable sleep and wake events for this body.</p>
								</div>
								<p>By default when a body goes to sleep, or wakes up, it will not emit any events.</p>
								<p>The events are emitted by the Matter World instance and can be listened to via
								the <code>SLEEP_START</code> and <code>SLEEP_END</code> events.</p>
							</div>
							<h4 class="tsd-parameters-title">Parameters</h4>
							<ul class="tsd-parameters">
								<li>
									<h5>start: <span class="tsd-signature-type">boolean</span></h5>
									<div class="tsd-comment tsd-typography">
										<p><code>true</code> if you want the sleep start event to be emitted for this body.</p>
									</div>
								</li>
								<li>
									<h5>end: <span class="tsd-signature-type">boolean</span></h5>
									<div class="tsd-comment tsd-typography">
										<p><code>true</code> if you want the sleep end event to be emitted for this body.</p>
									</div>
								</li>
							</ul>
							<h4 class="tsd-returns-title">Returns <span class="tsd-signature-type">this</span></h4>
						</li>
					</ul>
				</section>
				<section class="tsd-panel tsd-member tsd-kind-method tsd-parent-kind-class tsd-is-inherited">
					<a name="setsleepstartevent" class="tsd-anchor"></a>
					<h3>set<wbr>Sleep<wbr>Start<wbr>Event</h3>
					<ul class="tsd-signatures tsd-kind-method tsd-parent-kind-class tsd-is-inherited">
						<li class="tsd-signature tsd-kind-icon">set<wbr>Sleep<wbr>Start<wbr>Event<span class="tsd-signature-symbol">(</span>value<span class="tsd-signature-symbol">: </span><span class="tsd-signature-type">boolean</span><span class="tsd-signature-symbol">)</span><span class="tsd-signature-symbol">: </span><span class="tsd-signature-type">this</span></li>
					</ul>
					<ul class="tsd-descriptions">
						<li class="tsd-description">
							<aside class="tsd-sources">
								<p>Inherited from <a href="marble.html">Marble</a>.<a href="marble.html#setsleepstartevent">setSleepStartEvent</a></p>
								<ul>
									<li>Defined in node_modules/phaser/types/phaser.d.ts:69075</li>
								</ul>
							</aside>
							<div class="tsd-comment tsd-typography">
								<div class="lead">
									<p>Enables or disables the Sleep Start event for this body.</p>
								</div>
							</div>
							<h4 class="tsd-parameters-title">Parameters</h4>
							<ul class="tsd-parameters">
								<li>
									<h5>value: <span class="tsd-signature-type">boolean</span></h5>
									<div class="tsd-comment tsd-typography">
										<p><code>true</code> to enable the sleep event, or <code>false</code> to disable it.</p>
									</div>
								</li>
							</ul>
							<h4 class="tsd-returns-title">Returns <span class="tsd-signature-type">this</span></h4>
						</li>
					</ul>
				</section>
				<section class="tsd-panel tsd-member tsd-kind-method tsd-parent-kind-class tsd-is-inherited">
					<a name="setsleepthreshold" class="tsd-anchor"></a>
					<h3>set<wbr>Sleep<wbr>Threshold</h3>
					<ul class="tsd-signatures tsd-kind-method tsd-parent-kind-class tsd-is-inherited">
						<li class="tsd-signature tsd-kind-icon">set<wbr>Sleep<wbr>Threshold<span class="tsd-signature-symbol">(</span>value<span class="tsd-signature-symbol">?: </span><span class="tsd-signature-type">number</span><span class="tsd-signature-symbol">)</span><span class="tsd-signature-symbol">: </span><span class="tsd-signature-type">this</span></li>
					</ul>
					<ul class="tsd-descriptions">
						<li class="tsd-description">
							<aside class="tsd-sources">
								<p>Inherited from <a href="marble.html">Marble</a>.<a href="marble.html#setsleepthreshold">setSleepThreshold</a></p>
								<ul>
									<li>Defined in node_modules/phaser/types/phaser.d.ts:69057</li>
								</ul>
							</aside>
							<div class="tsd-comment tsd-typography">
								<div class="lead">
									<p>Sets the number of updates in which this body must have near-zero velocity before it is set as sleeping (if sleeping is enabled by the engine).</p>
								</div>
							</div>
							<h4 class="tsd-parameters-title">Parameters</h4>
							<ul class="tsd-parameters">
								<li>
									<h5><span class="tsd-flag ts-flagOptional">Optional</span> value: <span class="tsd-signature-type">number</span></h5>
									<div class="tsd-comment tsd-typography">
										<p>A <code>Number</code> that defines the number of updates in which this body must have near-zero velocity before it is set as sleeping. Default 60.</p>
									</div>
								</li>
							</ul>
							<h4 class="tsd-returns-title">Returns <span class="tsd-signature-type">this</span></h4>
						</li>
					</ul>
				</section>
				<section class="tsd-panel tsd-member tsd-kind-method tsd-parent-kind-class tsd-is-inherited">
					<a name="setstate" class="tsd-anchor"></a>
					<h3>set<wbr>State</h3>
					<ul class="tsd-signatures tsd-kind-method tsd-parent-kind-class tsd-is-inherited">
						<li class="tsd-signature tsd-kind-icon">set<wbr>State<span class="tsd-signature-symbol">(</span>value<span class="tsd-signature-symbol">: </span><span class="tsd-signature-type">integer</span><span class="tsd-signature-symbol"> | </span><span class="tsd-signature-type">string</span><span class="tsd-signature-symbol">)</span><span class="tsd-signature-symbol">: </span><span class="tsd-signature-type">this</span></li>
					</ul>
					<ul class="tsd-descriptions">
						<li class="tsd-description">
							<aside class="tsd-sources">
								<p>Inherited from <a href="goal.html">Goal</a>.<a href="goal.html#setstate">setState</a></p>
								<ul>
									<li>Defined in node_modules/phaser/types/phaser.d.ts:15150</li>
								</ul>
							</aside>
							<div class="tsd-comment tsd-typography">
								<div class="lead">
									<p>Sets the current state of this Game Object.</p>
								</div>
								<p>Phaser itself will never modify the State of a Game Object, although plugins may do so.</p>
								<p>For example, a Game Object could change from a state of &#39;moving&#39;, to &#39;attacking&#39;, to &#39;dead&#39;.
									The state value should typically be an integer (ideally mapped to a constant
									in your game code), but could also be a string. It is recommended to keep it light and simple.
								If you need to store complex data about your Game Object, look at using the Data Component instead.</p>
							</div>
							<h4 class="tsd-parameters-title">Parameters</h4>
							<ul class="tsd-parameters">
								<li>
									<h5>value: <span class="tsd-signature-type">integer</span><span class="tsd-signature-symbol"> | </span><span class="tsd-signature-type">string</span></h5>
									<div class="tsd-comment tsd-typography">
										<p>The state of the Game Object.</p>
									</div>
								</li>
							</ul>
							<h4 class="tsd-returns-title">Returns <span class="tsd-signature-type">this</span></h4>
						</li>
					</ul>
				</section>
				<section class="tsd-panel tsd-member tsd-kind-method tsd-parent-kind-class tsd-is-inherited">
					<a name="setstatic" class="tsd-anchor"></a>
					<h3>set<wbr>Static</h3>
					<ul class="tsd-signatures tsd-kind-method tsd-parent-kind-class tsd-is-inherited">
						<li class="tsd-signature tsd-kind-icon">set<wbr>Static<span class="tsd-signature-symbol">(</span>value<span class="tsd-signature-symbol">: </span><span class="tsd-signature-type">boolean</span><span class="tsd-signature-symbol">)</span><span class="tsd-signature-symbol">: </span><span class="tsd-signature-type">GameObject</span></li>
					</ul>
					<ul class="tsd-descriptions">
						<li class="tsd-description">
							<aside class="tsd-sources">
								<p>Inherited from <a href="marble.html">Marble</a>.<a href="marble.html#setstatic">setStatic</a></p>
								<ul>
									<li>Defined in node_modules/phaser/types/phaser.d.ts:69087</li>
								</ul>
							</aside>
							<div class="tsd-comment tsd-typography">
								<div class="lead">
									<p>Changes the physics body to be either static <code>true</code> or dynamic <code>false</code>.</p>
								</div>
							</div>
							<h4 class="tsd-parameters-title">Parameters</h4>
							<ul class="tsd-parameters">
								<li>
									<h5>value: <span class="tsd-signature-type">boolean</span></h5>
									<div class="tsd-comment tsd-typography">
										<p><code>true</code> to set the body as being static, or <code>false</code> to make it dynamic.</p>
									</div>
								</li>
							</ul>
							<h4 class="tsd-returns-title">Returns <span class="tsd-signature-type">GameObject</span></h4>
						</li>
					</ul>
				</section>
				<section class="tsd-panel tsd-member tsd-kind-method tsd-parent-kind-class tsd-is-overwrite tsd-is-inherited">
					<a name="settexture" class="tsd-anchor"></a>
					<h3>set<wbr>Texture</h3>
					<ul class="tsd-signatures tsd-kind-method tsd-parent-kind-class tsd-is-overwrite tsd-is-inherited">
						<li class="tsd-signature tsd-kind-icon">set<wbr>Texture<span class="tsd-signature-symbol">(</span>key<span class="tsd-signature-symbol">: </span><span class="tsd-signature-type">string</span>, frame<span class="tsd-signature-symbol">?: </span><span class="tsd-signature-type">string</span><span class="tsd-signature-symbol"> | </span><span class="tsd-signature-type">integer</span><span class="tsd-signature-symbol">)</span><span class="tsd-signature-symbol">: </span><span class="tsd-signature-type">this</span></li>
					</ul>
					<ul class="tsd-descriptions">
						<li class="tsd-description">
							<aside class="tsd-sources">
								<p>Inherited from <a href="marble.html">Marble</a>.<a href="marble.html#settexture">setTexture</a></p>
								<p>Overrides <a href="goal.html">Goal</a>.<a href="goal.html#settexture">setTexture</a></p>
								<ul>
									<li>Defined in node_modules/phaser/types/phaser.d.ts:68527</li>
								</ul>
							</aside>
							<div class="tsd-comment tsd-typography">
								<div class="lead">
									<p>Sets the texture and frame this Game Object will use to render with.</p>
								</div>
								<p>Textures are referenced by their string-based keys, as stored in the Texture Manager.</p>
							</div>
							<h4 class="tsd-parameters-title">Parameters</h4>
							<ul class="tsd-parameters">
								<li>
									<h5>key: <span class="tsd-signature-type">string</span></h5>
									<div class="tsd-comment tsd-typography">
										<p>The key of the texture to be used, as stored in the Texture Manager.</p>
									</div>
								</li>
								<li>
									<h5><span class="tsd-flag ts-flagOptional">Optional</span> frame: <span class="tsd-signature-type">string</span><span class="tsd-signature-symbol"> | </span><span class="tsd-signature-type">integer</span></h5>
									<div class="tsd-comment tsd-typography">
										<p>The name or index of the frame within the Texture.</p>
									</div>
								</li>
							</ul>
							<h4 class="tsd-returns-title">Returns <span class="tsd-signature-type">this</span></h4>
						</li>
					</ul>
				</section>
				<section class="tsd-panel tsd-member tsd-kind-method tsd-parent-kind-class tsd-is-overwrite tsd-is-inherited">
					<a name="settint" class="tsd-anchor"></a>
					<h3>set<wbr>Tint</h3>
					<ul class="tsd-signatures tsd-kind-method tsd-parent-kind-class tsd-is-overwrite tsd-is-inherited">
						<li class="tsd-signature tsd-kind-icon">set<wbr>Tint<span class="tsd-signature-symbol">(</span>topLeft<span class="tsd-signature-symbol">?: </span><span class="tsd-signature-type">integer</span>, topRight<span class="tsd-signature-symbol">?: </span><span class="tsd-signature-type">integer</span>, bottomLeft<span class="tsd-signature-symbol">?: </span><span class="tsd-signature-type">integer</span>, bottomRight<span class="tsd-signature-symbol">?: </span><span class="tsd-signature-type">integer</span><span class="tsd-signature-symbol">)</span><span class="tsd-signature-symbol">: </span><span class="tsd-signature-type">this</span></li>
					</ul>
					<ul class="tsd-descriptions">
						<li class="tsd-description">
							<aside class="tsd-sources">
								<p>Inherited from <a href="marble.html">Marble</a>.<a href="marble.html#settint">setTint</a></p>
								<p>Overrides <a href="goal.html">Goal</a>.<a href="goal.html#settint">setTint</a></p>
								<ul>
									<li>Defined in node_modules/phaser/types/phaser.d.ts:68577</li>
								</ul>
							</aside>
							<div class="tsd-comment tsd-typography">
								<div class="lead">
									<p>Sets an additive tint on this Game Object.</p>
								</div>
								<p>The tint works by taking the pixel color values from the Game Objects texture, and then
									multiplying it by the color value of the tint. You can provide either one color value,
									in which case the whole Game Object will be tinted in that color. Or you can provide a color
								per corner. The colors are blended together across the extent of the Game Object.</p>
								<p>To modify the tint color once set, either call this method again with new values or use the
								<code>tint</code> property to set all colors at once. Or, use the properties <code>tintTopLeft</code>, <code>tintTopRight, </code>tintBottomLeft<code>and</code>tintBottomRight` to set the corner color values independently.</p>
								<p>To remove a tint call <code>clearTint</code>.</p>
								<p>To swap this from being an additive tint to a fill based tint set the property <code>tintFill</code> to <code>true</code>.</p>
							</div>
							<h4 class="tsd-parameters-title">Parameters</h4>
							<ul class="tsd-parameters">
								<li>
									<h5><span class="tsd-flag ts-flagOptional">Optional</span> topLeft: <span class="tsd-signature-type">integer</span></h5>
									<div class="tsd-comment tsd-typography">
										<p>The tint being applied to the top-left of the Game Object. If no other values are given this value is applied evenly, tinting the whole Game Object. Default 0xffffff.</p>
									</div>
								</li>
								<li>
									<h5><span class="tsd-flag ts-flagOptional">Optional</span> topRight: <span class="tsd-signature-type">integer</span></h5>
									<div class="tsd-comment tsd-typography">
										<p>The tint being applied to the top-right of the Game Object.</p>
									</div>
								</li>
								<li>
									<h5><span class="tsd-flag ts-flagOptional">Optional</span> bottomLeft: <span class="tsd-signature-type">integer</span></h5>
									<div class="tsd-comment tsd-typography">
										<p>The tint being applied to the bottom-left of the Game Object.</p>
									</div>
								</li>
								<li>
									<h5><span class="tsd-flag ts-flagOptional">Optional</span> bottomRight: <span class="tsd-signature-type">integer</span></h5>
									<div class="tsd-comment tsd-typography">
										<p>The tint being applied to the bottom-right of the Game Object.</p>
									</div>
								</li>
							</ul>
							<h4 class="tsd-returns-title">Returns <span class="tsd-signature-type">this</span></h4>
						</li>
					</ul>
				</section>
				<section class="tsd-panel tsd-member tsd-kind-method tsd-parent-kind-class tsd-is-overwrite tsd-is-inherited">
					<a name="settintfill" class="tsd-anchor"></a>
					<h3>set<wbr>Tint<wbr>Fill</h3>
					<ul class="tsd-signatures tsd-kind-method tsd-parent-kind-class tsd-is-overwrite tsd-is-inherited">
						<li class="tsd-signature tsd-kind-icon">set<wbr>Tint<wbr>Fill<span class="tsd-signature-symbol">(</span>topLeft<span class="tsd-signature-symbol">?: </span><span class="tsd-signature-type">integer</span>, topRight<span class="tsd-signature-symbol">?: </span><span class="tsd-signature-type">integer</span>, bottomLeft<span class="tsd-signature-symbol">?: </span><span class="tsd-signature-type">integer</span>, bottomRight<span class="tsd-signature-symbol">?: </span><span class="tsd-signature-type">integer</span><span class="tsd-signature-symbol">)</span><span class="tsd-signature-symbol">: </span><span class="tsd-signature-type">this</span></li>
					</ul>
					<ul class="tsd-descriptions">
						<li class="tsd-description">
							<aside class="tsd-sources">
								<p>Inherited from <a href="marble.html">Marble</a>.<a href="marble.html#settintfill">setTintFill</a></p>
								<p>Overrides <a href="goal.html">Goal</a>.<a href="goal.html#settintfill">setTintFill</a></p>
								<ul>
									<li>Defined in node_modules/phaser/types/phaser.d.ts:68600</li>
								</ul>
							</aside>
							<div class="tsd-comment tsd-typography">
								<div class="lead">
									<p>Sets a fill-based tint on this Game Object.</p>
								</div>
								<p>Unlike an additive tint, a fill-tint literally replaces the pixel colors from the texture
									with those in the tint. You can use this for effects such as making a player flash &#39;white&#39;
									if hit by something. You can provide either one color value, in which case the whole
									Game Object will be rendered in that color. Or you can provide a color per corner. The colors
								are blended together across the extent of the Game Object.</p>
								<p>To modify the tint color once set, either call this method again with new values or use the
								<code>tint</code> property to set all colors at once. Or, use the properties <code>tintTopLeft</code>, <code>tintTopRight, </code>tintBottomLeft<code>and</code>tintBottomRight` to set the corner color values independently.</p>
								<p>To remove a tint call <code>clearTint</code>.</p>
								<p>To swap this from being a fill-tint to an additive tint set the property <code>tintFill</code> to <code>false</code>.</p>
							</div>
							<h4 class="tsd-parameters-title">Parameters</h4>
							<ul class="tsd-parameters">
								<li>
									<h5><span class="tsd-flag ts-flagOptional">Optional</span> topLeft: <span class="tsd-signature-type">integer</span></h5>
									<div class="tsd-comment tsd-typography">
										<p>The tint being applied to the top-left of the Game Object. If not other values are given this value is applied evenly, tinting the whole Game Object. Default 0xffffff.</p>
									</div>
								</li>
								<li>
									<h5><span class="tsd-flag ts-flagOptional">Optional</span> topRight: <span class="tsd-signature-type">integer</span></h5>
									<div class="tsd-comment tsd-typography">
										<p>The tint being applied to the top-right of the Game Object.</p>
									</div>
								</li>
								<li>
									<h5><span class="tsd-flag ts-flagOptional">Optional</span> bottomLeft: <span class="tsd-signature-type">integer</span></h5>
									<div class="tsd-comment tsd-typography">
										<p>The tint being applied to the bottom-left of the Game Object.</p>
									</div>
								</li>
								<li>
									<h5><span class="tsd-flag ts-flagOptional">Optional</span> bottomRight: <span class="tsd-signature-type">integer</span></h5>
									<div class="tsd-comment tsd-typography">
										<p>The tint being applied to the bottom-right of the Game Object.</p>
									</div>
								</li>
							</ul>
							<h4 class="tsd-returns-title">Returns <span class="tsd-signature-type">this</span></h4>
						</li>
					</ul>
				</section>
				<section class="tsd-panel tsd-member tsd-kind-method tsd-parent-kind-class tsd-is-inherited">
					<a name="settosleep" class="tsd-anchor"></a>
					<h3>set<wbr>ToSleep</h3>
					<ul class="tsd-signatures tsd-kind-method tsd-parent-kind-class tsd-is-inherited">
						<li class="tsd-signature tsd-kind-icon">set<wbr>ToSleep<span class="tsd-signature-symbol">(</span><span class="tsd-signature-symbol">)</span><span class="tsd-signature-symbol">: </span><span class="tsd-signature-type">this</span></li>
					</ul>
					<ul class="tsd-descriptions">
						<li class="tsd-description">
							<aside class="tsd-sources">
								<p>Inherited from <a href="marble.html">Marble</a>.<a href="marble.html#settosleep">setToSleep</a></p>
								<ul>
									<li>Defined in node_modules/phaser/types/phaser.d.ts:69046</li>
								</ul>
							</aside>
							<div class="tsd-comment tsd-typography">
								<div class="lead">
									<p>Sets this Body to sleep.</p>
								</div>
							</div>
							<h4 class="tsd-returns-title">Returns <span class="tsd-signature-type">this</span></h4>
						</li>
					</ul>
				</section>
				<section class="tsd-panel tsd-member tsd-kind-method tsd-parent-kind-class tsd-is-inherited">
					<a name="settrapezoid" class="tsd-anchor"></a>
					<h3>set<wbr>Trapezoid</h3>
					<ul class="tsd-signatures tsd-kind-method tsd-parent-kind-class tsd-is-inherited">
						<li class="tsd-signature tsd-kind-icon">set<wbr>Trapezoid<span class="tsd-signature-symbol">(</span>width<span class="tsd-signature-symbol">: </span><span class="tsd-signature-type">number</span>, height<span class="tsd-signature-symbol">: </span><span class="tsd-signature-type">number</span>, slope<span class="tsd-signature-symbol">: </span><span class="tsd-signature-type">number</span>, options<span class="tsd-signature-symbol">?: </span><span class="tsd-signature-type">Phaser.Types.Physics.Matter.MatterBodyConfig</span><span class="tsd-signature-symbol">)</span><span class="tsd-signature-symbol">: </span><span class="tsd-signature-type">GameObject</span></li>
					</ul>
					<ul class="tsd-descriptions">
						<li class="tsd-description">
							<aside class="tsd-sources">
								<p>Inherited from <a href="marble.html">Marble</a>.<a href="marble.html#settrapezoid">setTrapezoid</a></p>
								<ul>
									<li>Defined in node_modules/phaser/types/phaser.d.ts:69022</li>
								</ul>
							</aside>
							<div class="tsd-comment tsd-typography">
								<div class="lead">
									<p>Set the body on the Game Object to a trapezoid shape.</p>
								</div>
								<p>Calling this methods resets previous properties you may have set on the body, including
								plugins, mass, friction, etc. So be sure to re-apply these in the options object if needed.</p>
							</div>
							<h4 class="tsd-parameters-title">Parameters</h4>
							<ul class="tsd-parameters">
								<li>
									<h5>width: <span class="tsd-signature-type">number</span></h5>
									<div class="tsd-comment tsd-typography">
										<p>The width of the trapezoid Body.</p>
									</div>
								</li>
								<li>
									<h5>height: <span class="tsd-signature-type">number</span></h5>
									<div class="tsd-comment tsd-typography">
										<p>The height of the trapezoid Body.</p>
									</div>
								</li>
								<li>
									<h5>slope: <span class="tsd-signature-type">number</span></h5>
									<div class="tsd-comment tsd-typography">
										<p>The slope of the trapezoid. 0 creates a rectangle, while 1 creates a triangle. Positive values make the top side shorter, while negative values make the bottom side shorter.</p>
									</div>
								</li>
								<li>
									<h5><span class="tsd-flag ts-flagOptional">Optional</span> options: <span class="tsd-signature-type">Phaser.Types.Physics.Matter.MatterBodyConfig</span></h5>
									<div class="tsd-comment tsd-typography">
										<p>An optional Body configuration object that is used to set initial Body properties on creation.</p>
									</div>
								</li>
							</ul>
							<h4 class="tsd-returns-title">Returns <span class="tsd-signature-type">GameObject</span></h4>
						</li>
					</ul>
				</section>
				<section class="tsd-panel tsd-member tsd-kind-method tsd-parent-kind-class tsd-is-inherited">
					<a name="setvelocity" class="tsd-anchor"></a>
					<h3>set<wbr>Velocity</h3>
					<ul class="tsd-signatures tsd-kind-method tsd-parent-kind-class tsd-is-inherited">
						<li class="tsd-signature tsd-kind-icon">set<wbr>Velocity<span class="tsd-signature-symbol">(</span>x<span class="tsd-signature-symbol">: </span><span class="tsd-signature-type">number</span>, y<span class="tsd-signature-symbol">?: </span><span class="tsd-signature-type">number</span><span class="tsd-signature-symbol">)</span><span class="tsd-signature-symbol">: </span><span class="tsd-signature-type">GameObject</span></li>
					</ul>
					<ul class="tsd-descriptions">
						<li class="tsd-description">
							<aside class="tsd-sources">
								<p>Inherited from <a href="marble.html">Marble</a>.<a href="marble.html#setvelocity">setVelocity</a></p>
								<ul>
									<li>Defined in node_modules/phaser/types/phaser.d.ts:69124</li>
								</ul>
							</aside>
							<div class="tsd-comment tsd-typography">
								<div class="lead">
									<p>Sets both the horizontal and vertical velocity of the physics body.</p>
								</div>
							</div>
							<h4 class="tsd-parameters-title">Parameters</h4>
							<ul class="tsd-parameters">
								<li>
									<h5>x: <span class="tsd-signature-type">number</span></h5>
									<div class="tsd-comment tsd-typography">
										<p>The horizontal velocity value.</p>
									</div>
								</li>
								<li>
									<h5><span class="tsd-flag ts-flagOptional">Optional</span> y: <span class="tsd-signature-type">number</span></h5>
									<div class="tsd-comment tsd-typography">
										<p>The vertical velocity value, it can be either positive or negative. If not given, it will be the same as the <code>x</code> value. Default x.</p>
									</div>
								</li>
							</ul>
							<h4 class="tsd-returns-title">Returns <span class="tsd-signature-type">GameObject</span></h4>
						</li>
					</ul>
				</section>
				<section class="tsd-panel tsd-member tsd-kind-method tsd-parent-kind-class tsd-is-inherited">
					<a name="setvelocityx" class="tsd-anchor"></a>
					<h3>set<wbr>VelocityX</h3>
					<ul class="tsd-signatures tsd-kind-method tsd-parent-kind-class tsd-is-inherited">
						<li class="tsd-signature tsd-kind-icon">set<wbr>VelocityX<span class="tsd-signature-symbol">(</span>x<span class="tsd-signature-symbol">: </span><span class="tsd-signature-type">number</span><span class="tsd-signature-symbol">)</span><span class="tsd-signature-symbol">: </span><span class="tsd-signature-type">GameObject</span></li>
					</ul>
					<ul class="tsd-descriptions">
						<li class="tsd-description">
							<aside class="tsd-sources">
								<p>Inherited from <a href="marble.html">Marble</a>.<a href="marble.html#setvelocityx">setVelocityX</a></p>
								<ul>
									<li>Defined in node_modules/phaser/types/phaser.d.ts:69111</li>
								</ul>
							</aside>
							<div class="tsd-comment tsd-typography">
								<div class="lead">
									<p>Sets the horizontal velocity of the physics body.</p>
								</div>
							</div>
							<h4 class="tsd-parameters-title">Parameters</h4>
							<ul class="tsd-parameters">
								<li>
									<h5>x: <span class="tsd-signature-type">number</span></h5>
									<div class="tsd-comment tsd-typography">
										<p>The horizontal velocity value.</p>
									</div>
								</li>
							</ul>
							<h4 class="tsd-returns-title">Returns <span class="tsd-signature-type">GameObject</span></h4>
						</li>
					</ul>
				</section>
				<section class="tsd-panel tsd-member tsd-kind-method tsd-parent-kind-class tsd-is-inherited">
					<a name="setvelocityy" class="tsd-anchor"></a>
					<h3>set<wbr>VelocityY</h3>
					<ul class="tsd-signatures tsd-kind-method tsd-parent-kind-class tsd-is-inherited">
						<li class="tsd-signature tsd-kind-icon">set<wbr>VelocityY<span class="tsd-signature-symbol">(</span>y<span class="tsd-signature-symbol">: </span><span class="tsd-signature-type">number</span><span class="tsd-signature-symbol">)</span><span class="tsd-signature-symbol">: </span><span class="tsd-signature-type">GameObject</span></li>
					</ul>
					<ul class="tsd-descriptions">
						<li class="tsd-description">
							<aside class="tsd-sources">
								<p>Inherited from <a href="marble.html">Marble</a>.<a href="marble.html#setvelocityy">setVelocityY</a></p>
								<ul>
									<li>Defined in node_modules/phaser/types/phaser.d.ts:69117</li>
								</ul>
							</aside>
							<div class="tsd-comment tsd-typography">
								<div class="lead">
									<p>Sets vertical velocity of the physics body.</p>
								</div>
							</div>
							<h4 class="tsd-parameters-title">Parameters</h4>
							<ul class="tsd-parameters">
								<li>
									<h5>y: <span class="tsd-signature-type">number</span></h5>
									<div class="tsd-comment tsd-typography">
										<p>The vertical velocity value.</p>
									</div>
								</li>
							</ul>
							<h4 class="tsd-returns-title">Returns <span class="tsd-signature-type">GameObject</span></h4>
						</li>
					</ul>
				</section>
				<section class="tsd-panel tsd-member tsd-kind-method tsd-parent-kind-class tsd-is-overwrite tsd-is-inherited">
					<a name="setvisible" class="tsd-anchor"></a>
					<h3>set<wbr>Visible</h3>
					<ul class="tsd-signatures tsd-kind-method tsd-parent-kind-class tsd-is-overwrite tsd-is-inherited">
						<li class="tsd-signature tsd-kind-icon">set<wbr>Visible<span class="tsd-signature-symbol">(</span>value<span class="tsd-signature-symbol">: </span><span class="tsd-signature-type">boolean</span><span class="tsd-signature-symbol">)</span><span class="tsd-signature-symbol">: </span><span class="tsd-signature-type">this</span></li>
					</ul>
					<ul class="tsd-descriptions">
						<li class="tsd-description">
							<aside class="tsd-sources">
								<p>Inherited from <a href="marble.html">Marble</a>.<a href="marble.html#setvisible">setVisible</a></p>
								<p>Overrides <a href="goal.html">Goal</a>.<a href="goal.html#setvisible">setVisible</a></p>
								<ul>
									<li>Defined in node_modules/phaser/types/phaser.d.ts:68802</li>
								</ul>
							</aside>
							<div class="tsd-comment tsd-typography">
								<div class="lead">
									<p>Sets the visibility of this Game Object.</p>
								</div>
								<p>An invisible Game Object will skip rendering, but will still process update logic.</p>
							</div>
							<h4 class="tsd-parameters-title">Parameters</h4>
							<ul class="tsd-parameters">
								<li>
									<h5>value: <span class="tsd-signature-type">boolean</span></h5>
									<div class="tsd-comment tsd-typography">
										<p>The visible state of the Game Object.</p>
									</div>
								</li>
							</ul>
							<h4 class="tsd-returns-title">Returns <span class="tsd-signature-type">this</span></h4>
						</li>
					</ul>
				</section>
				<section class="tsd-panel tsd-member tsd-kind-method tsd-parent-kind-class tsd-is-overwrite tsd-is-inherited">
					<a name="setw" class="tsd-anchor"></a>
					<h3>setW</h3>
					<ul class="tsd-signatures tsd-kind-method tsd-parent-kind-class tsd-is-overwrite tsd-is-inherited">
						<li class="tsd-signature tsd-kind-icon">setW<span class="tsd-signature-symbol">(</span>value<span class="tsd-signature-symbol">?: </span><span class="tsd-signature-type">number</span><span class="tsd-signature-symbol">)</span><span class="tsd-signature-symbol">: </span><span class="tsd-signature-type">this</span></li>
					</ul>
					<ul class="tsd-descriptions">
						<li class="tsd-description">
							<aside class="tsd-sources">
								<p>Inherited from <a href="marble.html">Marble</a>.<a href="marble.html#setw">setW</a></p>
								<p>Overrides <a href="goal.html">Goal</a>.<a href="goal.html#setw">setW</a></p>
								<ul>
									<li>Defined in node_modules/phaser/types/phaser.d.ts:68767</li>
								</ul>
							</aside>
							<div class="tsd-comment tsd-typography">
								<div class="lead">
									<p>Sets the w position of this Game Object.</p>
								</div>
							</div>
							<h4 class="tsd-parameters-title">Parameters</h4>
							<ul class="tsd-parameters">
								<li>
									<h5><span class="tsd-flag ts-flagOptional">Optional</span> value: <span class="tsd-signature-type">number</span></h5>
									<div class="tsd-comment tsd-typography">
										<p>The w position of this Game Object. Default 0.</p>
									</div>
								</li>
							</ul>
							<h4 class="tsd-returns-title">Returns <span class="tsd-signature-type">this</span></h4>
						</li>
					</ul>
				</section>
				<section class="tsd-panel tsd-member tsd-kind-method tsd-parent-kind-class tsd-is-overwrite tsd-is-inherited">
					<a name="setx" class="tsd-anchor"></a>
					<h3>setX</h3>
					<ul class="tsd-signatures tsd-kind-method tsd-parent-kind-class tsd-is-overwrite tsd-is-inherited">
						<li class="tsd-signature tsd-kind-icon">setX<span class="tsd-signature-symbol">(</span>value<span class="tsd-signature-symbol">?: </span><span class="tsd-signature-type">number</span><span class="tsd-signature-symbol">)</span><span class="tsd-signature-symbol">: </span><span class="tsd-signature-type">this</span></li>
					</ul>
					<ul class="tsd-descriptions">
						<li class="tsd-description">
							<aside class="tsd-sources">
								<p>Inherited from <a href="marble.html">Marble</a>.<a href="marble.html#setx">setX</a></p>
								<p>Overrides <a href="goal.html">Goal</a>.<a href="goal.html#setx">setX</a></p>
								<ul>
									<li>Defined in node_modules/phaser/types/phaser.d.ts:68746</li>
								</ul>
							</aside>
							<div class="tsd-comment tsd-typography">
								<div class="lead">
									<p>Sets the x position of this Game Object.</p>
								</div>
							</div>
							<h4 class="tsd-parameters-title">Parameters</h4>
							<ul class="tsd-parameters">
								<li>
									<h5><span class="tsd-flag ts-flagOptional">Optional</span> value: <span class="tsd-signature-type">number</span></h5>
									<div class="tsd-comment tsd-typography">
										<p>The x position of this Game Object. Default 0.</p>
									</div>
								</li>
							</ul>
							<h4 class="tsd-returns-title">Returns <span class="tsd-signature-type">this</span></h4>
						</li>
					</ul>
				</section>
				<section class="tsd-panel tsd-member tsd-kind-method tsd-parent-kind-class tsd-is-overwrite tsd-is-inherited">
					<a name="sety" class="tsd-anchor"></a>
					<h3>setY</h3>
					<ul class="tsd-signatures tsd-kind-method tsd-parent-kind-class tsd-is-overwrite tsd-is-inherited">
						<li class="tsd-signature tsd-kind-icon">setY<span class="tsd-signature-symbol">(</span>value<span class="tsd-signature-symbol">?: </span><span class="tsd-signature-type">number</span><span class="tsd-signature-symbol">)</span><span class="tsd-signature-symbol">: </span><span class="tsd-signature-type">this</span></li>
					</ul>
					<ul class="tsd-descriptions">
						<li class="tsd-description">
							<aside class="tsd-sources">
								<p>Inherited from <a href="marble.html">Marble</a>.<a href="marble.html#sety">setY</a></p>
								<p>Overrides <a href="goal.html">Goal</a>.<a href="goal.html#sety">setY</a></p>
								<ul>
									<li>Defined in node_modules/phaser/types/phaser.d.ts:68752</li>
								</ul>
							</aside>
							<div class="tsd-comment tsd-typography">
								<div class="lead">
									<p>Sets the y position of this Game Object.</p>
								</div>
							</div>
							<h4 class="tsd-parameters-title">Parameters</h4>
							<ul class="tsd-parameters">
								<li>
									<h5><span class="tsd-flag ts-flagOptional">Optional</span> value: <span class="tsd-signature-type">number</span></h5>
									<div class="tsd-comment tsd-typography">
										<p>The y position of this Game Object. Default 0.</p>
									</div>
								</li>
							</ul>
							<h4 class="tsd-returns-title">Returns <span class="tsd-signature-type">this</span></h4>
						</li>
					</ul>
				</section>
				<section class="tsd-panel tsd-member tsd-kind-method tsd-parent-kind-class tsd-is-overwrite tsd-is-inherited">
					<a name="setz" class="tsd-anchor"></a>
					<h3>setZ</h3>
					<ul class="tsd-signatures tsd-kind-method tsd-parent-kind-class tsd-is-overwrite tsd-is-inherited">
						<li class="tsd-signature tsd-kind-icon">setZ<span class="tsd-signature-symbol">(</span>value<span class="tsd-signature-symbol">?: </span><span class="tsd-signature-type">number</span><span class="tsd-signature-symbol">)</span><span class="tsd-signature-symbol">: </span><span class="tsd-signature-type">this</span></li>
					</ul>
					<ul class="tsd-descriptions">
						<li class="tsd-description">
							<aside class="tsd-sources">
								<p>Inherited from <a href="marble.html">Marble</a>.<a href="marble.html#setz">setZ</a></p>
								<p>Overrides <a href="goal.html">Goal</a>.<a href="goal.html#setz">setZ</a></p>
								<ul>
									<li>Defined in node_modules/phaser/types/phaser.d.ts:68761</li>
								</ul>
							</aside>
							<div class="tsd-comment tsd-typography">
								<div class="lead">
									<p>Sets the z position of this Game Object.</p>
								</div>
								<p>Note: The z position does not control the rendering order of 2D Game Objects. Use
								{@link Phaser.GameObjects.Components.Depth#setDepth} instead.</p>
							</div>
							<h4 class="tsd-parameters-title">Parameters</h4>
							<ul class="tsd-parameters">
								<li>
									<h5><span class="tsd-flag ts-flagOptional">Optional</span> value: <span class="tsd-signature-type">number</span></h5>
									<div class="tsd-comment tsd-typography">
										<p>The z position of this Game Object. Default 0.</p>
									</div>
								</li>
							</ul>
							<h4 class="tsd-returns-title">Returns <span class="tsd-signature-type">this</span></h4>
						</li>
					</ul>
				</section>
				<section class="tsd-panel tsd-member tsd-kind-method tsd-parent-kind-class tsd-is-inherited">
					<a name="shutdown" class="tsd-anchor"></a>
					<h3>shutdown</h3>
					<ul class="tsd-signatures tsd-kind-method tsd-parent-kind-class tsd-is-inherited">
						<li class="tsd-signature tsd-kind-icon">shutdown<span class="tsd-signature-symbol">(</span><span class="tsd-signature-symbol">)</span><span class="tsd-signature-symbol">: </span><span class="tsd-signature-type">void</span></li>
					</ul>
					<ul class="tsd-descriptions">
						<li class="tsd-description">
							<aside class="tsd-sources">
								<p>Inherited from <a href="goal.html">Goal</a>.<a href="goal.html#shutdown">shutdown</a></p>
								<ul>
									<li>Defined in node_modules/phaser/types/phaser.d.ts:8187</li>
								</ul>
							</aside>
							<div class="tsd-comment tsd-typography">
								<div class="lead">
									<p>Removes all listeners.</p>
								</div>
							</div>
							<h4 class="tsd-returns-title">Returns <span class="tsd-signature-type">void</span></h4>
						</li>
					</ul>
				</section>
				<section class="tsd-panel tsd-member tsd-kind-method tsd-parent-kind-class">
					<a name="start" class="tsd-anchor"></a>
					<h3>start</h3>
					<ul class="tsd-signatures tsd-kind-method tsd-parent-kind-class">
						<li class="tsd-signature tsd-kind-icon">start<span class="tsd-signature-symbol">(</span>power<span class="tsd-signature-symbol">: </span><span class="tsd-signature-type">number</span>, angle<span class="tsd-signature-symbol">: </span><span class="tsd-signature-type">number</span><span class="tsd-signature-symbol">)</span><span class="tsd-signature-symbol">: </span><span class="tsd-signature-type">void</span></li>
					</ul>
					<ul class="tsd-descriptions">
						<li class="tsd-description">
							<aside class="tsd-sources">
								<ul>
<<<<<<< HEAD
									<li>Defined in <a href="https://github.com/ThomasDepian/MarbleEvolution/blob/784f76e/src/Marble.ts#L63">src/Marble.ts:63</a></li>
=======
									<li>Defined in <a href="https://github.com/ThomasDepian/MarbleEvolution/blob/515af04/src/Marble.ts#L63">src/Marble.ts:63</a></li>
>>>>>>> c3cfba00
								</ul>
							</aside>
							<div class="tsd-comment tsd-typography">
								<div class="lead">
									<p>Starts a marble by initializing the velocity of the underlying
									Matter.js-body.</p>
								</div>
								<p>The velocity is computed using the cosine and the sinus
									of the given angle to define the x and the y direction/component/value respectively.
									The result is a normalized vector which points in &#39;the right direction&#39;.
								It will then multiplied with the given power value to ensure the correct length.</p>
								<dl class="tsd-comment-tags">
									<dt>see</dt>
									<dd><p><a href="../interfaces/configuration.html">Configuration</a> Any limitations which may apply are specified in the configuration.</p>
									</dd>
								</dl>
							</div>
							<h4 class="tsd-parameters-title">Parameters</h4>
							<ul class="tsd-parameters">
								<li>
									<h5>power: <span class="tsd-signature-type">number</span></h5>
									<div class="tsd-comment tsd-typography">
										<p>A number describing the &#39;power&#39; of the marble.
											The higher the power, the faster is the initial speed of the marble.
										The power can be a any real value, which does not violate the configuration.</p>
									</div>
								</li>
								<li>
									<h5>angle: <span class="tsd-signature-type">number</span></h5>
									<div class="tsd-comment tsd-typography">
										<p>A number describing the &#39;direction&#39; in which the
											marble initially moves. The value must be an angle
										in radiant in the valid range.</p>
									</div>
								</li>
							</ul>
							<h4 class="tsd-returns-title">Returns <span class="tsd-signature-type">void</span></h4>
						</li>
					</ul>
				</section>
				<section class="tsd-panel tsd-member tsd-kind-method tsd-parent-kind-class">
					<a name="stop" class="tsd-anchor"></a>
					<h3>stop</h3>
					<ul class="tsd-signatures tsd-kind-method tsd-parent-kind-class">
						<li class="tsd-signature tsd-kind-icon">stop<span class="tsd-signature-symbol">(</span><span class="tsd-signature-symbol">)</span><span class="tsd-signature-symbol">: </span><span class="tsd-signature-type">void</span></li>
					</ul>
					<ul class="tsd-descriptions">
						<li class="tsd-description">
							<aside class="tsd-sources">
								<ul>
<<<<<<< HEAD
									<li>Defined in <a href="https://github.com/ThomasDepian/MarbleEvolution/blob/784f76e/src/Marble.ts#L76">src/Marble.ts:76</a></li>
=======
									<li>Defined in <a href="https://github.com/ThomasDepian/MarbleEvolution/blob/515af04/src/Marble.ts#L76">src/Marble.ts:76</a></li>
>>>>>>> c3cfba00
								</ul>
							</aside>
							<div class="tsd-comment tsd-typography">
								<div class="lead">
									<p>Stops the marble.</p>
								</div>
								<p>A marble gets stopped by setting its velocity to zero.</p>
							</div>
							<h4 class="tsd-returns-title">Returns <span class="tsd-signature-type">void</span></h4>
						</li>
					</ul>
				</section>
				<section class="tsd-panel tsd-member tsd-kind-method tsd-parent-kind-class tsd-is-inherited">
					<a name="thrust" class="tsd-anchor"></a>
					<h3>thrust</h3>
					<ul class="tsd-signatures tsd-kind-method tsd-parent-kind-class tsd-is-inherited">
						<li class="tsd-signature tsd-kind-icon">thrust<span class="tsd-signature-symbol">(</span>speed<span class="tsd-signature-symbol">: </span><span class="tsd-signature-type">number</span><span class="tsd-signature-symbol">)</span><span class="tsd-signature-symbol">: </span><span class="tsd-signature-type">GameObject</span></li>
					</ul>
					<ul class="tsd-descriptions">
						<li class="tsd-description">
							<aside class="tsd-sources">
								<p>Inherited from <a href="marble.html">Marble</a>.<a href="marble.html#thrust">thrust</a></p>
								<ul>
									<li>Defined in node_modules/phaser/types/phaser.d.ts:68891</li>
								</ul>
							</aside>
							<div class="tsd-comment tsd-typography">
								<div class="lead">
									<p>Apply thrust to the forward position of the body.</p>
								</div>
								<p>Use very small values, such as 0.1, depending on the mass and required speed.</p>
							</div>
							<h4 class="tsd-parameters-title">Parameters</h4>
							<ul class="tsd-parameters">
								<li>
									<h5>speed: <span class="tsd-signature-type">number</span></h5>
									<div class="tsd-comment tsd-typography">
										<p>A speed value to be applied to a directional force.</p>
									</div>
								</li>
							</ul>
							<h4 class="tsd-returns-title">Returns <span class="tsd-signature-type">GameObject</span></h4>
						</li>
					</ul>
				</section>
				<section class="tsd-panel tsd-member tsd-kind-method tsd-parent-kind-class tsd-is-inherited">
					<a name="thrustback" class="tsd-anchor"></a>
					<h3>thrust<wbr>Back</h3>
					<ul class="tsd-signatures tsd-kind-method tsd-parent-kind-class tsd-is-inherited">
						<li class="tsd-signature tsd-kind-icon">thrust<wbr>Back<span class="tsd-signature-symbol">(</span>speed<span class="tsd-signature-symbol">: </span><span class="tsd-signature-type">number</span><span class="tsd-signature-symbol">)</span><span class="tsd-signature-symbol">: </span><span class="tsd-signature-type">GameObject</span></li>
					</ul>
					<ul class="tsd-descriptions">
						<li class="tsd-description">
							<aside class="tsd-sources">
								<p>Inherited from <a href="marble.html">Marble</a>.<a href="marble.html#thrustback">thrustBack</a></p>
								<ul>
									<li>Defined in node_modules/phaser/types/phaser.d.ts:68915</li>
								</ul>
							</aside>
							<div class="tsd-comment tsd-typography">
								<div class="lead">
									<p>Apply thrust to the back position of the body.</p>
								</div>
								<p>Use very small values, such as 0.1, depending on the mass and required speed.</p>
							</div>
							<h4 class="tsd-parameters-title">Parameters</h4>
							<ul class="tsd-parameters">
								<li>
									<h5>speed: <span class="tsd-signature-type">number</span></h5>
									<div class="tsd-comment tsd-typography">
										<p>A speed value to be applied to a directional force.</p>
									</div>
								</li>
							</ul>
							<h4 class="tsd-returns-title">Returns <span class="tsd-signature-type">GameObject</span></h4>
						</li>
					</ul>
				</section>
				<section class="tsd-panel tsd-member tsd-kind-method tsd-parent-kind-class tsd-is-inherited">
					<a name="thrustleft" class="tsd-anchor"></a>
					<h3>thrust<wbr>Left</h3>
					<ul class="tsd-signatures tsd-kind-method tsd-parent-kind-class tsd-is-inherited">
						<li class="tsd-signature tsd-kind-icon">thrust<wbr>Left<span class="tsd-signature-symbol">(</span>speed<span class="tsd-signature-symbol">: </span><span class="tsd-signature-type">number</span><span class="tsd-signature-symbol">)</span><span class="tsd-signature-symbol">: </span><span class="tsd-signature-type">GameObject</span></li>
					</ul>
					<ul class="tsd-descriptions">
						<li class="tsd-description">
							<aside class="tsd-sources">
								<p>Inherited from <a href="marble.html">Marble</a>.<a href="marble.html#thrustleft">thrustLeft</a></p>
								<ul>
									<li>Defined in node_modules/phaser/types/phaser.d.ts:68899</li>
								</ul>
							</aside>
							<div class="tsd-comment tsd-typography">
								<div class="lead">
									<p>Apply thrust to the left position of the body.</p>
								</div>
								<p>Use very small values, such as 0.1, depending on the mass and required speed.</p>
							</div>
							<h4 class="tsd-parameters-title">Parameters</h4>
							<ul class="tsd-parameters">
								<li>
									<h5>speed: <span class="tsd-signature-type">number</span></h5>
									<div class="tsd-comment tsd-typography">
										<p>A speed value to be applied to a directional force.</p>
									</div>
								</li>
							</ul>
							<h4 class="tsd-returns-title">Returns <span class="tsd-signature-type">GameObject</span></h4>
						</li>
					</ul>
				</section>
				<section class="tsd-panel tsd-member tsd-kind-method tsd-parent-kind-class tsd-is-inherited">
					<a name="thrustright" class="tsd-anchor"></a>
					<h3>thrust<wbr>Right</h3>
					<ul class="tsd-signatures tsd-kind-method tsd-parent-kind-class tsd-is-inherited">
						<li class="tsd-signature tsd-kind-icon">thrust<wbr>Right<span class="tsd-signature-symbol">(</span>speed<span class="tsd-signature-symbol">: </span><span class="tsd-signature-type">number</span><span class="tsd-signature-symbol">)</span><span class="tsd-signature-symbol">: </span><span class="tsd-signature-type">GameObject</span></li>
					</ul>
					<ul class="tsd-descriptions">
						<li class="tsd-description">
							<aside class="tsd-sources">
								<p>Inherited from <a href="marble.html">Marble</a>.<a href="marble.html#thrustright">thrustRight</a></p>
								<ul>
									<li>Defined in node_modules/phaser/types/phaser.d.ts:68907</li>
								</ul>
							</aside>
							<div class="tsd-comment tsd-typography">
								<div class="lead">
									<p>Apply thrust to the right position of the body.</p>
								</div>
								<p>Use very small values, such as 0.1, depending on the mass and required speed.</p>
							</div>
							<h4 class="tsd-parameters-title">Parameters</h4>
							<ul class="tsd-parameters">
								<li>
									<h5>speed: <span class="tsd-signature-type">number</span></h5>
									<div class="tsd-comment tsd-typography">
										<p>A speed value to be applied to a directional force.</p>
									</div>
								</li>
							</ul>
							<h4 class="tsd-returns-title">Returns <span class="tsd-signature-type">GameObject</span></h4>
						</li>
					</ul>
				</section>
				<section class="tsd-panel tsd-member tsd-kind-method tsd-parent-kind-class tsd-is-overwrite tsd-is-inherited">
					<a name="tojson" class="tsd-anchor"></a>
					<h3>toJSON</h3>
					<ul class="tsd-signatures tsd-kind-method tsd-parent-kind-class tsd-is-overwrite tsd-is-inherited">
						<li class="tsd-signature tsd-kind-icon">toJSON<span class="tsd-signature-symbol">(</span><span class="tsd-signature-symbol">)</span><span class="tsd-signature-symbol">: </span><span class="tsd-signature-type">Phaser.Types.GameObjects.JSONGameObject</span></li>
					</ul>
					<ul class="tsd-descriptions">
						<li class="tsd-description">
							<aside class="tsd-sources">
								<p>Inherited from <a href="goal.html">Goal</a>.<a href="goal.html#tojson">toJSON</a></p>
								<p>Overrides GameObject.toJSON</p>
								<ul>
									<li>Defined in node_modules/phaser/types/phaser.d.ts:34153</li>
								</ul>
							</aside>
							<div class="tsd-comment tsd-typography">
								<div class="lead">
									<p>Build a JSON representation of this Sprite.</p>
								</div>
							</div>
							<h4 class="tsd-returns-title">Returns <span class="tsd-signature-type">Phaser.Types.GameObjects.JSONGameObject</span></h4>
						</li>
					</ul>
				</section>
				<section class="tsd-panel tsd-member tsd-kind-method tsd-parent-kind-class tsd-is-inherited">
					<a name="toggledata" class="tsd-anchor"></a>
					<h3>toggle<wbr>Data</h3>
					<ul class="tsd-signatures tsd-kind-method tsd-parent-kind-class tsd-is-inherited">
						<li class="tsd-signature tsd-kind-icon">toggle<wbr>Data<span class="tsd-signature-symbol">(</span>key<span class="tsd-signature-symbol">: </span><span class="tsd-signature-type">string</span><span class="tsd-signature-symbol"> | </span><span class="tsd-signature-type">object</span><span class="tsd-signature-symbol">)</span><span class="tsd-signature-symbol">: </span><span class="tsd-signature-type">this</span></li>
					</ul>
					<ul class="tsd-descriptions">
						<li class="tsd-description">
							<aside class="tsd-sources">
								<p>Inherited from <a href="goal.html">Goal</a>.<a href="goal.html#toggledata">toggleData</a></p>
								<ul>
									<li>Defined in node_modules/phaser/types/phaser.d.ts:15225</li>
								</ul>
							</aside>
							<div class="tsd-comment tsd-typography">
								<div class="lead">
									<p>Toggle a boolean value for the given key within this Game Objects Data Manager. If the key doesn&#39;t already exist in the Data Manager then it is toggled from false.</p>
								</div>
								<p>If the Game Object has not been enabled for data (via <code>setDataEnabled</code>) then it will be enabled
								before setting the value.</p>
								<p>If the key doesn&#39;t already exist in the Data Manager then it is created.</p>
								<p>When the value is first set, a <code>setdata</code> event is emitted from this Game Object.</p>
							</div>
							<h4 class="tsd-parameters-title">Parameters</h4>
							<ul class="tsd-parameters">
								<li>
									<h5>key: <span class="tsd-signature-type">string</span><span class="tsd-signature-symbol"> | </span><span class="tsd-signature-type">object</span></h5>
									<div class="tsd-comment tsd-typography">
										<p>The key to toggle the value for.</p>
									</div>
								</li>
							</ul>
							<h4 class="tsd-returns-title">Returns <span class="tsd-signature-type">this</span></h4>
						</li>
					</ul>
				</section>
				<section class="tsd-panel tsd-member tsd-kind-method tsd-parent-kind-class tsd-is-overwrite tsd-is-inherited">
					<a name="toggleflipx" class="tsd-anchor"></a>
					<h3>toggle<wbr>FlipX</h3>
					<ul class="tsd-signatures tsd-kind-method tsd-parent-kind-class tsd-is-overwrite tsd-is-inherited">
						<li class="tsd-signature tsd-kind-icon">toggle<wbr>FlipX<span class="tsd-signature-symbol">(</span><span class="tsd-signature-symbol">)</span><span class="tsd-signature-symbol">: </span><span class="tsd-signature-type">this</span></li>
					</ul>
					<ul class="tsd-descriptions">
						<li class="tsd-description">
							<aside class="tsd-sources">
								<p>Inherited from <a href="marble.html">Marble</a>.<a href="marble.html#toggleflipx">toggleFlipX</a></p>
								<p>Overrides <a href="goal.html">Goal</a>.<a href="goal.html#toggleflipx">toggleFlipX</a></p>
								<ul>
									<li>Defined in node_modules/phaser/types/phaser.d.ts:68076</li>
								</ul>
							</aside>
							<div class="tsd-comment tsd-typography">
								<div class="lead">
									<p>Toggles the horizontal flipped state of this Game Object.</p>
								</div>
								<p>A Game Object that is flipped horizontally will render inversed on the horizontal axis.
									Flipping always takes place from the middle of the texture and does not impact the scale value.
								If this Game Object has a physics body, it will not change the body. This is a rendering toggle only.</p>
							</div>
							<h4 class="tsd-returns-title">Returns <span class="tsd-signature-type">this</span></h4>
						</li>
					</ul>
				</section>
				<section class="tsd-panel tsd-member tsd-kind-method tsd-parent-kind-class tsd-is-overwrite tsd-is-inherited">
					<a name="toggleflipy" class="tsd-anchor"></a>
					<h3>toggle<wbr>FlipY</h3>
					<ul class="tsd-signatures tsd-kind-method tsd-parent-kind-class tsd-is-overwrite tsd-is-inherited">
						<li class="tsd-signature tsd-kind-icon">toggle<wbr>FlipY<span class="tsd-signature-symbol">(</span><span class="tsd-signature-symbol">)</span><span class="tsd-signature-symbol">: </span><span class="tsd-signature-type">this</span></li>
					</ul>
					<ul class="tsd-descriptions">
						<li class="tsd-description">
							<aside class="tsd-sources">
								<p>Inherited from <a href="marble.html">Marble</a>.<a href="marble.html#toggleflipy">toggleFlipY</a></p>
								<p>Overrides <a href="goal.html">Goal</a>.<a href="goal.html#toggleflipy">toggleFlipY</a></p>
								<ul>
									<li>Defined in node_modules/phaser/types/phaser.d.ts:68081</li>
								</ul>
							</aside>
							<div class="tsd-comment tsd-typography">
								<div class="lead">
									<p>Toggles the vertical flipped state of this Game Object.</p>
								</div>
							</div>
							<h4 class="tsd-returns-title">Returns <span class="tsd-signature-type">this</span></h4>
						</li>
					</ul>
				</section>
				<section class="tsd-panel tsd-member tsd-kind-method tsd-parent-kind-class tsd-is-inherited">
					<a name="update" class="tsd-anchor"></a>
					<h3>update</h3>
					<ul class="tsd-signatures tsd-kind-method tsd-parent-kind-class tsd-is-inherited">
						<li class="tsd-signature tsd-kind-icon">update<span class="tsd-signature-symbol">(</span><span class="tsd-signature-symbol">...</span>args<span class="tsd-signature-symbol">: </span><span class="tsd-signature-type">any</span><span class="tsd-signature-symbol">[]</span><span class="tsd-signature-symbol">)</span><span class="tsd-signature-symbol">: </span><span class="tsd-signature-type">void</span></li>
					</ul>
					<ul class="tsd-descriptions">
						<li class="tsd-description">
							<aside class="tsd-sources">
								<p>Inherited from <a href="goal.html">Goal</a>.<a href="goal.html#update">update</a></p>
								<ul>
									<li>Defined in node_modules/phaser/types/phaser.d.ts:15308</li>
								</ul>
							</aside>
							<div class="tsd-comment tsd-typography">
								<div class="lead">
									<p>To be overridden by custom GameObjects. Allows base objects to be used in a Pool.</p>
								</div>
							</div>
							<h4 class="tsd-parameters-title">Parameters</h4>
							<ul class="tsd-parameters">
								<li>
									<h5><span class="tsd-flag ts-flagRest">Rest</span> <span class="tsd-signature-symbol">...</span>args: <span class="tsd-signature-type">any</span><span class="tsd-signature-symbol">[]</span></h5>
									<div class="tsd-comment tsd-typography">
										<p>args</p>
									</div>
								</li>
							</ul>
							<h4 class="tsd-returns-title">Returns <span class="tsd-signature-type">void</span></h4>
						</li>
					</ul>
				</section>
				<section class="tsd-panel tsd-member tsd-kind-method tsd-parent-kind-class tsd-is-overwrite tsd-is-inherited">
					<a name="updatedisplayorigin" class="tsd-anchor"></a>
					<h3>update<wbr>Display<wbr>Origin</h3>
					<ul class="tsd-signatures tsd-kind-method tsd-parent-kind-class tsd-is-overwrite tsd-is-inherited">
						<li class="tsd-signature tsd-kind-icon">update<wbr>Display<wbr>Origin<span class="tsd-signature-symbol">(</span><span class="tsd-signature-symbol">)</span><span class="tsd-signature-symbol">: </span><span class="tsd-signature-type">this</span></li>
					</ul>
					<ul class="tsd-descriptions">
						<li class="tsd-description">
							<aside class="tsd-sources">
								<p>Inherited from <a href="marble.html">Marble</a>.<a href="marble.html#updatedisplayorigin">updateDisplayOrigin</a></p>
								<p>Overrides <a href="goal.html">Goal</a>.<a href="goal.html#updatedisplayorigin">updateDisplayOrigin</a></p>
								<ul>
									<li>Defined in node_modules/phaser/types/phaser.d.ts:68306</li>
								</ul>
							</aside>
							<div class="tsd-comment tsd-typography">
								<div class="lead">
									<p>Updates the Display Origin cached values internally stored on this Game Object.
									You don&#39;t usually call this directly, but it is exposed for edge-cases where you may.</p>
								</div>
							</div>
							<h4 class="tsd-returns-title">Returns <span class="tsd-signature-type">this</span></h4>
						</li>
					</ul>
				</section>
				<section class="tsd-panel tsd-member tsd-kind-method tsd-parent-kind-class tsd-is-inherited">
					<a name="willrender" class="tsd-anchor"></a>
					<h3>will<wbr>Render</h3>
					<ul class="tsd-signatures tsd-kind-method tsd-parent-kind-class tsd-is-inherited">
						<li class="tsd-signature tsd-kind-icon">will<wbr>Render<span class="tsd-signature-symbol">(</span>camera<span class="tsd-signature-symbol">: </span><span class="tsd-signature-type">Camera</span><span class="tsd-signature-symbol">)</span><span class="tsd-signature-symbol">: </span><span class="tsd-signature-type">boolean</span></li>
					</ul>
					<ul class="tsd-descriptions">
						<li class="tsd-description">
							<aside class="tsd-sources">
								<p>Inherited from <a href="goal.html">Goal</a>.<a href="goal.html#willrender">willRender</a></p>
								<ul>
									<li>Defined in node_modules/phaser/types/phaser.d.ts:15320</li>
								</ul>
							</aside>
							<div class="tsd-comment tsd-typography">
								<div class="lead">
									<p>Compares the renderMask with the renderFlags to see if this Game Object will render or not.
									Also checks the Game Object against the given Cameras exclusion list.</p>
								</div>
							</div>
							<h4 class="tsd-parameters-title">Parameters</h4>
							<ul class="tsd-parameters">
								<li>
									<h5>camera: <span class="tsd-signature-type">Camera</span></h5>
									<div class="tsd-comment tsd-typography">
										<p>The Camera to check against this Game Object.</p>
									</div>
								</li>
							</ul>
							<h4 class="tsd-returns-title">Returns <span class="tsd-signature-type">boolean</span></h4>
						</li>
					</ul>
				</section>
			</section>
		</div>
		<div class="col-4 col-menu menu-sticky-wrap menu-highlight">
			<nav class="tsd-navigation primary">
				<ul>
					<li class="globals  ">
						<a href="../globals.html"><em>Globals</em></a>
					</li>
				</ul>
			</nav>
			<nav class="tsd-navigation secondary menu-sticky">
				<ul class="before-current">
				</ul>
				<ul class="current">
					<li class="current tsd-kind-class">
						<a href="marble.html" class="tsd-kind-icon">Marble</a>
						<ul>
							<li class=" tsd-kind-constructor tsd-parent-kind-class tsd-is-overwrite">
								<a href="marble.html#constructor" class="tsd-kind-icon">constructor</a>
							</li>
							<li class=" tsd-kind-property tsd-parent-kind-class tsd-is-inherited">
								<a href="marble.html#active" class="tsd-kind-icon">active</a>
							</li>
							<li class=" tsd-kind-property tsd-parent-kind-class tsd-is-overwrite tsd-is-inherited">
								<a href="marble.html#alpha" class="tsd-kind-icon">alpha</a>
							</li>
							<li class=" tsd-kind-property tsd-parent-kind-class tsd-is-overwrite tsd-is-inherited">
								<a href="marble.html#alphabottomleft" class="tsd-kind-icon">alpha<wbr>Bottom<wbr>Left</a>
							</li>
							<li class=" tsd-kind-property tsd-parent-kind-class tsd-is-overwrite tsd-is-inherited">
								<a href="marble.html#alphabottomright" class="tsd-kind-icon">alpha<wbr>Bottom<wbr>Right</a>
							</li>
							<li class=" tsd-kind-property tsd-parent-kind-class tsd-is-overwrite tsd-is-inherited">
								<a href="marble.html#alphatopleft" class="tsd-kind-icon">alpha<wbr>Top<wbr>Left</a>
							</li>
							<li class=" tsd-kind-property tsd-parent-kind-class tsd-is-overwrite tsd-is-inherited">
								<a href="marble.html#alphatopright" class="tsd-kind-icon">alpha<wbr>Top<wbr>Right</a>
							</li>
							<li class=" tsd-kind-property tsd-parent-kind-class tsd-is-overwrite tsd-is-inherited">
								<a href="marble.html#angle" class="tsd-kind-icon">angle</a>
							</li>
							<li class=" tsd-kind-property tsd-parent-kind-class tsd-is-inherited">
								<a href="marble.html#anims" class="tsd-kind-icon">anims</a>
							</li>
							<li class=" tsd-kind-property tsd-parent-kind-class tsd-is-overwrite tsd-is-inherited">
								<a href="marble.html#blendmode" class="tsd-kind-icon">blend<wbr>Mode</a>
							</li>
							<li class=" tsd-kind-property tsd-parent-kind-class tsd-is-inherited">
								<a href="marble.html#body" class="tsd-kind-icon">body</a>
							</li>
							<li class=" tsd-kind-property tsd-parent-kind-class tsd-is-inherited">
								<a href="marble.html#camerafilter" class="tsd-kind-icon">camera<wbr>Filter</a>
							</li>
							<li class=" tsd-kind-property tsd-parent-kind-class tsd-is-inherited">
								<a href="marble.html#centerofmass" class="tsd-kind-icon">center<wbr>OfMass</a>
							</li>
							<li class=" tsd-kind-property tsd-parent-kind-class tsd-is-inherited">
								<a href="marble.html#data" class="tsd-kind-icon">data</a>
							</li>
							<li class=" tsd-kind-property tsd-parent-kind-class tsd-is-overwrite tsd-is-inherited">
								<a href="marble.html#defaultpipeline" class="tsd-kind-icon">default<wbr>Pipeline</a>
							</li>
							<li class=" tsd-kind-property tsd-parent-kind-class tsd-is-overwrite tsd-is-inherited">
								<a href="marble.html#depth" class="tsd-kind-icon">depth</a>
							</li>
							<li class=" tsd-kind-property tsd-parent-kind-class tsd-is-overwrite tsd-is-inherited">
								<a href="marble.html#displayheight" class="tsd-kind-icon">display<wbr>Height</a>
							</li>
							<li class=" tsd-kind-property tsd-parent-kind-class tsd-is-overwrite tsd-is-inherited">
								<a href="marble.html#displayoriginx" class="tsd-kind-icon">display<wbr>OriginX</a>
							</li>
							<li class=" tsd-kind-property tsd-parent-kind-class tsd-is-overwrite tsd-is-inherited">
								<a href="marble.html#displayoriginy" class="tsd-kind-icon">display<wbr>OriginY</a>
							</li>
							<li class=" tsd-kind-property tsd-parent-kind-class tsd-is-overwrite tsd-is-inherited">
								<a href="marble.html#displaywidth" class="tsd-kind-icon">display<wbr>Width</a>
							</li>
							<li class=" tsd-kind-property tsd-parent-kind-class tsd-is-overwrite tsd-is-inherited">
								<a href="marble.html#flipx" class="tsd-kind-icon">flipX</a>
							</li>
							<li class=" tsd-kind-property tsd-parent-kind-class tsd-is-overwrite tsd-is-inherited">
								<a href="marble.html#flipy" class="tsd-kind-icon">flipY</a>
							</li>
							<li class=" tsd-kind-property tsd-parent-kind-class tsd-is-overwrite tsd-is-inherited">
								<a href="marble.html#frame" class="tsd-kind-icon">frame</a>
							</li>
							<li class=" tsd-kind-property tsd-parent-kind-class tsd-is-overwrite tsd-is-inherited">
								<a href="marble.html#height" class="tsd-kind-icon">height</a>
							</li>
							<li class=" tsd-kind-property tsd-parent-kind-class tsd-is-inherited">
								<a href="marble.html#ignoredestroy" class="tsd-kind-icon">ignore<wbr>Destroy</a>
							</li>
							<li class=" tsd-kind-property tsd-parent-kind-class tsd-is-inherited">
								<a href="marble.html#input" class="tsd-kind-icon">input</a>
							</li>
							<li class=" tsd-kind-property tsd-parent-kind-class tsd-is-overwrite tsd-is-inherited">
								<a href="marble.html#iscropped" class="tsd-kind-icon">is<wbr>Cropped</a>
							</li>
							<li class=" tsd-kind-property tsd-parent-kind-class tsd-is-overwrite tsd-is-inherited">
								<a href="marble.html#istinted" class="tsd-kind-icon">is<wbr>Tinted</a>
							</li>
							<li class=" tsd-kind-property tsd-parent-kind-class tsd-is-overwrite tsd-is-inherited">
								<a href="marble.html#mask" class="tsd-kind-icon">mask</a>
							</li>
							<li class=" tsd-kind-property tsd-parent-kind-class tsd-is-inherited">
								<a href="marble.html#name" class="tsd-kind-icon">name</a>
							</li>
							<li class=" tsd-kind-property tsd-parent-kind-class tsd-is-overwrite tsd-is-inherited">
								<a href="marble.html#originx" class="tsd-kind-icon">originX</a>
							</li>
							<li class=" tsd-kind-property tsd-parent-kind-class tsd-is-overwrite tsd-is-inherited">
								<a href="marble.html#originy" class="tsd-kind-icon">originY</a>
							</li>
							<li class=" tsd-kind-property tsd-parent-kind-class tsd-is-inherited">
								<a href="marble.html#parentcontainer" class="tsd-kind-icon">parent<wbr>Container</a>
							</li>
							<li class=" tsd-kind-property tsd-parent-kind-class tsd-is-overwrite tsd-is-inherited">
								<a href="marble.html#pipeline" class="tsd-kind-icon">pipeline</a>
							</li>
							<li class=" tsd-kind-property tsd-parent-kind-class tsd-is-inherited">
								<a href="marble.html#renderflags" class="tsd-kind-icon">render<wbr>Flags</a>
							</li>
							<li class=" tsd-kind-property tsd-parent-kind-class tsd-is-overwrite tsd-is-inherited">
								<a href="marble.html#rotation" class="tsd-kind-icon">rotation</a>
							</li>
							<li class=" tsd-kind-property tsd-parent-kind-class tsd-is-overwrite tsd-is-inherited">
								<a href="marble.html#scale" class="tsd-kind-icon">scale</a>
							</li>
							<li class=" tsd-kind-property tsd-parent-kind-class tsd-is-overwrite tsd-is-inherited">
								<a href="marble.html#scalex" class="tsd-kind-icon">scaleX</a>
							</li>
							<li class=" tsd-kind-property tsd-parent-kind-class tsd-is-overwrite tsd-is-inherited">
								<a href="marble.html#scaley" class="tsd-kind-icon">scaleY</a>
							</li>
							<li class=" tsd-kind-property tsd-parent-kind-class tsd-is-inherited tsd-is-protected">
								<a href="marble.html#scene" class="tsd-kind-icon">scene</a>
							</li>
							<li class=" tsd-kind-property tsd-parent-kind-class tsd-is-overwrite tsd-is-inherited">
								<a href="marble.html#scrollfactorx" class="tsd-kind-icon">scroll<wbr>FactorX</a>
							</li>
							<li class=" tsd-kind-property tsd-parent-kind-class tsd-is-overwrite tsd-is-inherited">
								<a href="marble.html#scrollfactory" class="tsd-kind-icon">scroll<wbr>FactorY</a>
							</li>
							<li class=" tsd-kind-property tsd-parent-kind-class tsd-is-protected">
								<a href="marble.html#startposition" class="tsd-kind-icon">start<wbr>Position</a>
							</li>
							<li class=" tsd-kind-property tsd-parent-kind-class tsd-is-inherited">
								<a href="marble.html#state" class="tsd-kind-icon">state</a>
							</li>
							<li class=" tsd-kind-property tsd-parent-kind-class tsd-is-inherited">
								<a href="marble.html#tabindex" class="tsd-kind-icon">tab<wbr>Index</a>
							</li>
							<li class=" tsd-kind-property tsd-parent-kind-class tsd-is-overwrite tsd-is-inherited">
								<a href="marble.html#texture" class="tsd-kind-icon">texture</a>
							</li>
							<li class=" tsd-kind-property tsd-parent-kind-class tsd-is-overwrite tsd-is-inherited">
								<a href="marble.html#tint" class="tsd-kind-icon">tint</a>
							</li>
							<li class=" tsd-kind-property tsd-parent-kind-class tsd-is-overwrite tsd-is-inherited">
								<a href="marble.html#tintbottomleft" class="tsd-kind-icon">tint<wbr>Bottom<wbr>Left</a>
							</li>
							<li class=" tsd-kind-property tsd-parent-kind-class tsd-is-overwrite tsd-is-inherited">
								<a href="marble.html#tintbottomright" class="tsd-kind-icon">tint<wbr>Bottom<wbr>Right</a>
							</li>
							<li class=" tsd-kind-property tsd-parent-kind-class tsd-is-overwrite tsd-is-inherited">
								<a href="marble.html#tintfill" class="tsd-kind-icon">tint<wbr>Fill</a>
							</li>
							<li class=" tsd-kind-property tsd-parent-kind-class tsd-is-overwrite tsd-is-inherited">
								<a href="marble.html#tinttopleft" class="tsd-kind-icon">tint<wbr>Top<wbr>Left</a>
							</li>
							<li class=" tsd-kind-property tsd-parent-kind-class tsd-is-overwrite tsd-is-inherited">
								<a href="marble.html#tinttopright" class="tsd-kind-icon">tint<wbr>Top<wbr>Right</a>
							</li>
							<li class=" tsd-kind-property tsd-parent-kind-class tsd-is-inherited">
								<a href="marble.html#type" class="tsd-kind-icon">type</a>
							</li>
							<li class=" tsd-kind-property tsd-parent-kind-class tsd-is-overwrite tsd-is-inherited">
								<a href="marble.html#visible" class="tsd-kind-icon">visible</a>
							</li>
							<li class=" tsd-kind-property tsd-parent-kind-class tsd-is-overwrite tsd-is-inherited">
								<a href="marble.html#w" class="tsd-kind-icon">w</a>
							</li>
							<li class=" tsd-kind-property tsd-parent-kind-class tsd-is-overwrite tsd-is-inherited">
								<a href="marble.html#width" class="tsd-kind-icon">width</a>
							</li>
							<li class=" tsd-kind-property tsd-parent-kind-class tsd-is-inherited">
								<a href="marble.html#world" class="tsd-kind-icon">world</a>
							</li>
							<li class=" tsd-kind-property tsd-parent-kind-class tsd-is-overwrite tsd-is-inherited">
								<a href="marble.html#x" class="tsd-kind-icon">x</a>
							</li>
							<li class=" tsd-kind-property tsd-parent-kind-class tsd-is-overwrite tsd-is-inherited">
								<a href="marble.html#y" class="tsd-kind-icon">y</a>
							</li>
							<li class=" tsd-kind-property tsd-parent-kind-class tsd-is-overwrite tsd-is-inherited">
								<a href="marble.html#z" class="tsd-kind-icon">z</a>
							</li>
							<li class=" tsd-kind-property tsd-parent-kind-class tsd-is-inherited tsd-is-static">
								<a href="marble.html#render_mask" class="tsd-kind-icon">RENDER_<wbr>MASK</a>
							</li>
							<li class=" tsd-kind-method tsd-parent-kind-class tsd-is-inherited">
								<a href="marble.html#addlistener" class="tsd-kind-icon">add<wbr>Listener</a>
							</li>
							<li class=" tsd-kind-method tsd-parent-kind-class tsd-is-inherited">
								<a href="marble.html#applyforce" class="tsd-kind-icon">apply<wbr>Force</a>
							</li>
							<li class=" tsd-kind-method tsd-parent-kind-class tsd-is-inherited">
								<a href="marble.html#applyforcefrom" class="tsd-kind-icon">apply<wbr>Force<wbr>From</a>
							</li>
							<li class=" tsd-kind-method tsd-parent-kind-class tsd-is-overwrite tsd-is-inherited">
								<a href="marble.html#clearalpha" class="tsd-kind-icon">clear<wbr>Alpha</a>
							</li>
							<li class=" tsd-kind-method tsd-parent-kind-class tsd-is-overwrite tsd-is-inherited">
								<a href="marble.html#clearmask" class="tsd-kind-icon">clear<wbr>Mask</a>
							</li>
							<li class=" tsd-kind-method tsd-parent-kind-class tsd-is-overwrite tsd-is-inherited">
								<a href="marble.html#cleartint" class="tsd-kind-icon">clear<wbr>Tint</a>
							</li>
							<li class=" tsd-kind-method tsd-parent-kind-class tsd-is-overwrite tsd-is-inherited">
								<a href="marble.html#createbitmapmask" class="tsd-kind-icon">create<wbr>Bitmap<wbr>Mask</a>
							</li>
							<li class=" tsd-kind-method tsd-parent-kind-class tsd-is-overwrite tsd-is-inherited">
								<a href="marble.html#creategeometrymask" class="tsd-kind-icon">create<wbr>Geometry<wbr>Mask</a>
							</li>
							<li class=" tsd-kind-method tsd-parent-kind-class tsd-is-overwrite tsd-is-inherited">
								<a href="marble.html#destroy" class="tsd-kind-icon">destroy</a>
							</li>
							<li class=" tsd-kind-method tsd-parent-kind-class tsd-is-inherited">
								<a href="marble.html#disableinteractive" class="tsd-kind-icon">disable<wbr>Interactive</a>
							</li>
							<li class=" tsd-kind-method tsd-parent-kind-class tsd-has-type-parameter">
								<a href="marble.html#distanceto" class="tsd-kind-icon">distance<wbr>To</a>
							</li>
							<li class=" tsd-kind-method tsd-parent-kind-class tsd-is-inherited">
								<a href="marble.html#emit" class="tsd-kind-icon">emit</a>
							</li>
							<li class=" tsd-kind-method tsd-parent-kind-class tsd-is-inherited">
								<a href="marble.html#eventnames" class="tsd-kind-icon">event<wbr>Names</a>
							</li>
							<li class=" tsd-kind-method tsd-parent-kind-class tsd-has-type-parameter tsd-is-overwrite tsd-is-inherited">
								<a href="marble.html#getbottomcenter" class="tsd-kind-icon">get<wbr>Bottom<wbr>Center</a>
							</li>
							<li class=" tsd-kind-method tsd-parent-kind-class tsd-has-type-parameter tsd-is-overwrite tsd-is-inherited">
								<a href="marble.html#getbottomleft" class="tsd-kind-icon">get<wbr>Bottom<wbr>Left</a>
							</li>
							<li class=" tsd-kind-method tsd-parent-kind-class tsd-has-type-parameter tsd-is-overwrite tsd-is-inherited">
								<a href="marble.html#getbottomright" class="tsd-kind-icon">get<wbr>Bottom<wbr>Right</a>
							</li>
							<li class=" tsd-kind-method tsd-parent-kind-class tsd-has-type-parameter tsd-is-overwrite tsd-is-inherited">
								<a href="marble.html#getbounds" class="tsd-kind-icon">get<wbr>Bounds</a>
							</li>
							<li class=" tsd-kind-method tsd-parent-kind-class tsd-has-type-parameter tsd-is-overwrite tsd-is-inherited">
								<a href="marble.html#getcenter" class="tsd-kind-icon">get<wbr>Center</a>
							</li>
							<li class=" tsd-kind-method tsd-parent-kind-class tsd-is-inherited">
								<a href="marble.html#getdata" class="tsd-kind-icon">get<wbr>Data</a>
							</li>
							<li class=" tsd-kind-method tsd-parent-kind-class tsd-is-inherited">
								<a href="marble.html#getindexlist" class="tsd-kind-icon">get<wbr>Index<wbr>List</a>
							</li>
							<li class=" tsd-kind-method tsd-parent-kind-class tsd-has-type-parameter tsd-is-overwrite tsd-is-inherited">
								<a href="marble.html#getleftcenter" class="tsd-kind-icon">get<wbr>Left<wbr>Center</a>
							</li>
							<li class=" tsd-kind-method tsd-parent-kind-class tsd-is-overwrite tsd-is-inherited">
								<a href="marble.html#getlocaltransformmatrix" class="tsd-kind-icon">get<wbr>Local<wbr>Transform<wbr>Matrix</a>
							</li>
							<li class=" tsd-kind-method tsd-parent-kind-class tsd-is-overwrite tsd-is-inherited">
								<a href="marble.html#getparentrotation" class="tsd-kind-icon">get<wbr>Parent<wbr>Rotation</a>
							</li>
							<li class=" tsd-kind-method tsd-parent-kind-class tsd-is-overwrite tsd-is-inherited">
								<a href="marble.html#getpipelinename" class="tsd-kind-icon">get<wbr>Pipeline<wbr>Name</a>
							</li>
							<li class=" tsd-kind-method tsd-parent-kind-class tsd-has-type-parameter tsd-is-overwrite tsd-is-inherited">
								<a href="marble.html#getrightcenter" class="tsd-kind-icon">get<wbr>Right<wbr>Center</a>
							</li>
							<li class=" tsd-kind-method tsd-parent-kind-class tsd-has-type-parameter tsd-is-overwrite tsd-is-inherited">
								<a href="marble.html#gettopcenter" class="tsd-kind-icon">get<wbr>Top<wbr>Center</a>
							</li>
							<li class=" tsd-kind-method tsd-parent-kind-class tsd-has-type-parameter tsd-is-overwrite tsd-is-inherited">
								<a href="marble.html#gettopleft" class="tsd-kind-icon">get<wbr>Top<wbr>Left</a>
							</li>
							<li class=" tsd-kind-method tsd-parent-kind-class tsd-has-type-parameter tsd-is-overwrite tsd-is-inherited">
								<a href="marble.html#gettopright" class="tsd-kind-icon">get<wbr>Top<wbr>Right</a>
							</li>
							<li class=" tsd-kind-method tsd-parent-kind-class tsd-is-overwrite tsd-is-inherited">
								<a href="marble.html#getworldtransformmatrix" class="tsd-kind-icon">get<wbr>World<wbr>Transform<wbr>Matrix</a>
							</li>
							<li class=" tsd-kind-method tsd-parent-kind-class tsd-is-inherited">
								<a href="marble.html#incdata" class="tsd-kind-icon">inc<wbr>Data</a>
							</li>
							<li class=" tsd-kind-method tsd-parent-kind-class tsd-is-overwrite tsd-is-inherited">
								<a href="marble.html#initpipeline" class="tsd-kind-icon">init<wbr>Pipeline</a>
							</li>
							<li class=" tsd-kind-method tsd-parent-kind-class">
								<a href="marble.html#ismoving" class="tsd-kind-icon">is<wbr>Moving</a>
							</li>
							<li class=" tsd-kind-method tsd-parent-kind-class tsd-is-inherited">
								<a href="marble.html#issensor" class="tsd-kind-icon">is<wbr>Sensor</a>
							</li>
							<li class=" tsd-kind-method tsd-parent-kind-class tsd-is-inherited">
								<a href="marble.html#isstatic" class="tsd-kind-icon">is<wbr>Static</a>
							</li>
							<li class=" tsd-kind-method tsd-parent-kind-class tsd-has-type-parameter">
								<a href="marble.html#istouching" class="tsd-kind-icon">is<wbr>Touching</a>
							</li>
							<li class=" tsd-kind-method tsd-parent-kind-class tsd-is-inherited">
								<a href="marble.html#listenercount" class="tsd-kind-icon">listener<wbr>Count</a>
							</li>
							<li class=" tsd-kind-method tsd-parent-kind-class tsd-is-inherited">
								<a href="marble.html#listeners" class="tsd-kind-icon">listeners</a>
							</li>
							<li class=" tsd-kind-method tsd-parent-kind-class tsd-is-inherited">
								<a href="marble.html#off" class="tsd-kind-icon">off</a>
							</li>
							<li class=" tsd-kind-method tsd-parent-kind-class tsd-is-inherited">
								<a href="marble.html#on" class="tsd-kind-icon">on</a>
							</li>
							<li class=" tsd-kind-method tsd-parent-kind-class tsd-is-inherited">
								<a href="marble.html#once" class="tsd-kind-icon">once</a>
							</li>
							<li class=" tsd-kind-method tsd-parent-kind-class tsd-is-inherited">
								<a href="marble.html#play" class="tsd-kind-icon">play</a>
							</li>
							<li class=" tsd-kind-method tsd-parent-kind-class tsd-is-inherited tsd-is-protected">
								<a href="marble.html#preupdate" class="tsd-kind-icon">pre<wbr>Update</a>
							</li>
							<li class=" tsd-kind-method tsd-parent-kind-class tsd-is-inherited">
								<a href="marble.html#removealllisteners" class="tsd-kind-icon">remove<wbr>All<wbr>Listeners</a>
							</li>
							<li class=" tsd-kind-method tsd-parent-kind-class tsd-is-inherited">
								<a href="marble.html#removeinteractive" class="tsd-kind-icon">remove<wbr>Interactive</a>
							</li>
							<li class=" tsd-kind-method tsd-parent-kind-class tsd-is-inherited">
								<a href="marble.html#removelistener" class="tsd-kind-icon">remove<wbr>Listener</a>
							</li>
							<li class=" tsd-kind-method tsd-parent-kind-class">
								<a href="marble.html#reset" class="tsd-kind-icon">reset</a>
							</li>
							<li class=" tsd-kind-method tsd-parent-kind-class tsd-is-overwrite tsd-is-inherited">
								<a href="marble.html#resetflip" class="tsd-kind-icon">reset<wbr>Flip</a>
							</li>
							<li class=" tsd-kind-method tsd-parent-kind-class tsd-is-overwrite tsd-is-inherited">
								<a href="marble.html#resetpipeline" class="tsd-kind-icon">reset<wbr>Pipeline</a>
							</li>
							<li class=" tsd-kind-method tsd-parent-kind-class tsd-is-inherited">
								<a href="marble.html#setactive" class="tsd-kind-icon">set<wbr>Active</a>
							</li>
							<li class=" tsd-kind-method tsd-parent-kind-class tsd-is-overwrite tsd-is-inherited">
								<a href="marble.html#setalpha" class="tsd-kind-icon">set<wbr>Alpha</a>
							</li>
							<li class=" tsd-kind-method tsd-parent-kind-class tsd-is-overwrite tsd-is-inherited">
								<a href="marble.html#setangle" class="tsd-kind-icon">set<wbr>Angle</a>
							</li>
							<li class=" tsd-kind-method tsd-parent-kind-class tsd-is-inherited">
								<a href="marble.html#setangularvelocity" class="tsd-kind-icon">set<wbr>Angular<wbr>Velocity</a>
							</li>
							<li class=" tsd-kind-method tsd-parent-kind-class tsd-is-inherited">
								<a href="marble.html#setawake" class="tsd-kind-icon">set<wbr>Awake</a>
							</li>
							<li class=" tsd-kind-method tsd-parent-kind-class tsd-is-overwrite tsd-is-inherited">
								<a href="marble.html#setblendmode" class="tsd-kind-icon">set<wbr>Blend<wbr>Mode</a>
							</li>
							<li class=" tsd-kind-method tsd-parent-kind-class tsd-is-inherited">
								<a href="marble.html#setbody" class="tsd-kind-icon">set<wbr>Body</a>
							</li>
							<li class=" tsd-kind-method tsd-parent-kind-class tsd-is-inherited">
								<a href="marble.html#setbounce" class="tsd-kind-icon">set<wbr>Bounce</a>
							</li>
							<li class=" tsd-kind-method tsd-parent-kind-class tsd-is-inherited">
								<a href="marble.html#setcircle" class="tsd-kind-icon">set<wbr>Circle</a>
							</li>
							<li class=" tsd-kind-method tsd-parent-kind-class tsd-is-inherited">
								<a href="marble.html#setcollideswith" class="tsd-kind-icon">set<wbr>Collides<wbr>With</a>
							</li>
							<li class=" tsd-kind-method tsd-parent-kind-class tsd-is-inherited">
								<a href="marble.html#setcollisioncategory" class="tsd-kind-icon">set<wbr>Collision<wbr>Category</a>
							</li>
							<li class=" tsd-kind-method tsd-parent-kind-class tsd-is-inherited">
								<a href="marble.html#setcollisiongroup" class="tsd-kind-icon">set<wbr>Collision<wbr>Group</a>
							</li>
							<li class=" tsd-kind-method tsd-parent-kind-class tsd-is-overwrite tsd-is-inherited">
								<a href="marble.html#setcrop" class="tsd-kind-icon">set<wbr>Crop</a>
							</li>
							<li class=" tsd-kind-method tsd-parent-kind-class tsd-is-inherited">
								<a href="marble.html#setdata" class="tsd-kind-icon">set<wbr>Data</a>
							</li>
							<li class=" tsd-kind-method tsd-parent-kind-class tsd-is-inherited">
								<a href="marble.html#setdataenabled" class="tsd-kind-icon">set<wbr>Data<wbr>Enabled</a>
							</li>
							<li class=" tsd-kind-method tsd-parent-kind-class tsd-is-inherited">
								<a href="marble.html#setdensity" class="tsd-kind-icon">set<wbr>Density</a>
							</li>
							<li class=" tsd-kind-method tsd-parent-kind-class tsd-is-overwrite tsd-is-inherited">
								<a href="marble.html#setdepth" class="tsd-kind-icon">set<wbr>Depth</a>
							</li>
							<li class=" tsd-kind-method tsd-parent-kind-class tsd-is-overwrite tsd-is-inherited">
								<a href="marble.html#setdisplayorigin" class="tsd-kind-icon">set<wbr>Display<wbr>Origin</a>
							</li>
							<li class=" tsd-kind-method tsd-parent-kind-class tsd-is-overwrite tsd-is-inherited">
								<a href="marble.html#setdisplaysize" class="tsd-kind-icon">set<wbr>Display<wbr>Size</a>
							</li>
							<li class=" tsd-kind-method tsd-parent-kind-class tsd-is-inherited">
								<a href="marble.html#setexistingbody" class="tsd-kind-icon">set<wbr>Existing<wbr>Body</a>
							</li>
							<li class=" tsd-kind-method tsd-parent-kind-class tsd-is-inherited">
								<a href="marble.html#setfixedrotation" class="tsd-kind-icon">set<wbr>Fixed<wbr>Rotation</a>
							</li>
							<li class=" tsd-kind-method tsd-parent-kind-class tsd-is-overwrite tsd-is-inherited">
								<a href="marble.html#setflip" class="tsd-kind-icon">set<wbr>Flip</a>
							</li>
							<li class=" tsd-kind-method tsd-parent-kind-class tsd-is-overwrite tsd-is-inherited">
								<a href="marble.html#setflipx" class="tsd-kind-icon">set<wbr>FlipX</a>
							</li>
							<li class=" tsd-kind-method tsd-parent-kind-class tsd-is-overwrite tsd-is-inherited">
								<a href="marble.html#setflipy" class="tsd-kind-icon">set<wbr>FlipY</a>
							</li>
							<li class=" tsd-kind-method tsd-parent-kind-class tsd-is-overwrite tsd-is-inherited">
								<a href="marble.html#setframe" class="tsd-kind-icon">set<wbr>Frame</a>
							</li>
							<li class=" tsd-kind-method tsd-parent-kind-class tsd-is-inherited">
								<a href="marble.html#setfriction" class="tsd-kind-icon">set<wbr>Friction</a>
							</li>
							<li class=" tsd-kind-method tsd-parent-kind-class tsd-is-inherited">
								<a href="marble.html#setfrictionair" class="tsd-kind-icon">set<wbr>Friction<wbr>Air</a>
							</li>
							<li class=" tsd-kind-method tsd-parent-kind-class tsd-is-inherited">
								<a href="marble.html#setfrictionstatic" class="tsd-kind-icon">set<wbr>Friction<wbr>Static</a>
							</li>
							<li class=" tsd-kind-method tsd-parent-kind-class tsd-is-inherited">
								<a href="marble.html#setignoregravity" class="tsd-kind-icon">set<wbr>Ignore<wbr>Gravity</a>
							</li>
							<li class=" tsd-kind-method tsd-parent-kind-class tsd-is-inherited">
								<a href="marble.html#setinteractive" class="tsd-kind-icon">set<wbr>Interactive</a>
							</li>
							<li class=" tsd-kind-method tsd-parent-kind-class tsd-is-overwrite tsd-is-inherited">
								<a href="marble.html#setmask" class="tsd-kind-icon">set<wbr>Mask</a>
							</li>
							<li class=" tsd-kind-method tsd-parent-kind-class tsd-is-inherited">
								<a href="marble.html#setmass" class="tsd-kind-icon">set<wbr>Mass</a>
							</li>
							<li class=" tsd-kind-method tsd-parent-kind-class tsd-is-inherited">
								<a href="marble.html#setname" class="tsd-kind-icon">set<wbr>Name</a>
							</li>
							<li class=" tsd-kind-method tsd-parent-kind-class tsd-is-inherited">
								<a href="marble.html#setoncollide" class="tsd-kind-icon">set<wbr>OnCollide</a>
							</li>
							<li class=" tsd-kind-method tsd-parent-kind-class tsd-is-inherited">
								<a href="marble.html#setoncollideactive" class="tsd-kind-icon">set<wbr>OnCollide<wbr>Active</a>
							</li>
							<li class=" tsd-kind-method tsd-parent-kind-class tsd-is-inherited">
								<a href="marble.html#setoncollideend" class="tsd-kind-icon">set<wbr>OnCollide<wbr>End</a>
							</li>
							<li class=" tsd-kind-method tsd-parent-kind-class tsd-is-inherited">
								<a href="marble.html#setoncollidewith" class="tsd-kind-icon">set<wbr>OnCollide<wbr>With</a>
							</li>
							<li class=" tsd-kind-method tsd-parent-kind-class tsd-is-overwrite tsd-is-inherited">
								<a href="marble.html#setorigin" class="tsd-kind-icon">set<wbr>Origin</a>
							</li>
							<li class=" tsd-kind-method tsd-parent-kind-class tsd-is-overwrite tsd-is-inherited">
								<a href="marble.html#setoriginfromframe" class="tsd-kind-icon">set<wbr>Origin<wbr>From<wbr>Frame</a>
							</li>
							<li class=" tsd-kind-method tsd-parent-kind-class tsd-is-overwrite tsd-is-inherited">
								<a href="marble.html#setpipeline" class="tsd-kind-icon">set<wbr>Pipeline</a>
							</li>
							<li class=" tsd-kind-method tsd-parent-kind-class tsd-is-inherited">
								<a href="marble.html#setpolygon" class="tsd-kind-icon">set<wbr>Polygon</a>
							</li>
							<li class=" tsd-kind-method tsd-parent-kind-class tsd-is-overwrite tsd-is-inherited">
								<a href="marble.html#setposition" class="tsd-kind-icon">set<wbr>Position</a>
							</li>
							<li class=" tsd-kind-method tsd-parent-kind-class tsd-is-overwrite tsd-is-inherited">
								<a href="marble.html#setrandomposition" class="tsd-kind-icon">set<wbr>Random<wbr>Position</a>
							</li>
							<li class=" tsd-kind-method tsd-parent-kind-class tsd-is-inherited">
								<a href="marble.html#setrectangle" class="tsd-kind-icon">set<wbr>Rectangle</a>
							</li>
							<li class=" tsd-kind-method tsd-parent-kind-class tsd-is-overwrite tsd-is-inherited">
								<a href="marble.html#setrotation" class="tsd-kind-icon">set<wbr>Rotation</a>
							</li>
							<li class=" tsd-kind-method tsd-parent-kind-class tsd-is-overwrite tsd-is-inherited">
								<a href="marble.html#setscale" class="tsd-kind-icon">set<wbr>Scale</a>
							</li>
							<li class=" tsd-kind-method tsd-parent-kind-class tsd-is-overwrite tsd-is-inherited">
								<a href="marble.html#setscrollfactor" class="tsd-kind-icon">set<wbr>Scroll<wbr>Factor</a>
							</li>
							<li class=" tsd-kind-method tsd-parent-kind-class tsd-is-inherited">
								<a href="marble.html#setsensor" class="tsd-kind-icon">set<wbr>Sensor</a>
							</li>
							<li class=" tsd-kind-method tsd-parent-kind-class tsd-is-overwrite tsd-is-inherited">
								<a href="marble.html#setsize" class="tsd-kind-icon">set<wbr>Size</a>
							</li>
							<li class=" tsd-kind-method tsd-parent-kind-class tsd-is-overwrite tsd-is-inherited">
								<a href="marble.html#setsizetoframe" class="tsd-kind-icon">set<wbr>Size<wbr>ToFrame</a>
							</li>
							<li class=" tsd-kind-method tsd-parent-kind-class tsd-is-inherited">
								<a href="marble.html#setsleependevent" class="tsd-kind-icon">set<wbr>Sleep<wbr>End<wbr>Event</a>
							</li>
							<li class=" tsd-kind-method tsd-parent-kind-class tsd-is-inherited">
								<a href="marble.html#setsleepevents" class="tsd-kind-icon">set<wbr>Sleep<wbr>Events</a>
							</li>
							<li class=" tsd-kind-method tsd-parent-kind-class tsd-is-inherited">
								<a href="marble.html#setsleepstartevent" class="tsd-kind-icon">set<wbr>Sleep<wbr>Start<wbr>Event</a>
							</li>
							<li class=" tsd-kind-method tsd-parent-kind-class tsd-is-inherited">
								<a href="marble.html#setsleepthreshold" class="tsd-kind-icon">set<wbr>Sleep<wbr>Threshold</a>
							</li>
							<li class=" tsd-kind-method tsd-parent-kind-class tsd-is-inherited">
								<a href="marble.html#setstate" class="tsd-kind-icon">set<wbr>State</a>
							</li>
							<li class=" tsd-kind-method tsd-parent-kind-class tsd-is-inherited">
								<a href="marble.html#setstatic" class="tsd-kind-icon">set<wbr>Static</a>
							</li>
							<li class=" tsd-kind-method tsd-parent-kind-class tsd-is-overwrite tsd-is-inherited">
								<a href="marble.html#settexture" class="tsd-kind-icon">set<wbr>Texture</a>
							</li>
							<li class=" tsd-kind-method tsd-parent-kind-class tsd-is-overwrite tsd-is-inherited">
								<a href="marble.html#settint" class="tsd-kind-icon">set<wbr>Tint</a>
							</li>
							<li class=" tsd-kind-method tsd-parent-kind-class tsd-is-overwrite tsd-is-inherited">
								<a href="marble.html#settintfill" class="tsd-kind-icon">set<wbr>Tint<wbr>Fill</a>
							</li>
							<li class=" tsd-kind-method tsd-parent-kind-class tsd-is-inherited">
								<a href="marble.html#settosleep" class="tsd-kind-icon">set<wbr>ToSleep</a>
							</li>
							<li class=" tsd-kind-method tsd-parent-kind-class tsd-is-inherited">
								<a href="marble.html#settrapezoid" class="tsd-kind-icon">set<wbr>Trapezoid</a>
							</li>
							<li class=" tsd-kind-method tsd-parent-kind-class tsd-is-inherited">
								<a href="marble.html#setvelocity" class="tsd-kind-icon">set<wbr>Velocity</a>
							</li>
							<li class=" tsd-kind-method tsd-parent-kind-class tsd-is-inherited">
								<a href="marble.html#setvelocityx" class="tsd-kind-icon">set<wbr>VelocityX</a>
							</li>
							<li class=" tsd-kind-method tsd-parent-kind-class tsd-is-inherited">
								<a href="marble.html#setvelocityy" class="tsd-kind-icon">set<wbr>VelocityY</a>
							</li>
							<li class=" tsd-kind-method tsd-parent-kind-class tsd-is-overwrite tsd-is-inherited">
								<a href="marble.html#setvisible" class="tsd-kind-icon">set<wbr>Visible</a>
							</li>
							<li class=" tsd-kind-method tsd-parent-kind-class tsd-is-overwrite tsd-is-inherited">
								<a href="marble.html#setw" class="tsd-kind-icon">setW</a>
							</li>
							<li class=" tsd-kind-method tsd-parent-kind-class tsd-is-overwrite tsd-is-inherited">
								<a href="marble.html#setx" class="tsd-kind-icon">setX</a>
							</li>
							<li class=" tsd-kind-method tsd-parent-kind-class tsd-is-overwrite tsd-is-inherited">
								<a href="marble.html#sety" class="tsd-kind-icon">setY</a>
							</li>
							<li class=" tsd-kind-method tsd-parent-kind-class tsd-is-overwrite tsd-is-inherited">
								<a href="marble.html#setz" class="tsd-kind-icon">setZ</a>
							</li>
							<li class=" tsd-kind-method tsd-parent-kind-class tsd-is-inherited">
								<a href="marble.html#shutdown" class="tsd-kind-icon">shutdown</a>
							</li>
							<li class=" tsd-kind-method tsd-parent-kind-class">
								<a href="marble.html#start" class="tsd-kind-icon">start</a>
							</li>
							<li class=" tsd-kind-method tsd-parent-kind-class">
								<a href="marble.html#stop" class="tsd-kind-icon">stop</a>
							</li>
							<li class=" tsd-kind-method tsd-parent-kind-class tsd-is-inherited">
								<a href="marble.html#thrust" class="tsd-kind-icon">thrust</a>
							</li>
							<li class=" tsd-kind-method tsd-parent-kind-class tsd-is-inherited">
								<a href="marble.html#thrustback" class="tsd-kind-icon">thrust<wbr>Back</a>
							</li>
							<li class=" tsd-kind-method tsd-parent-kind-class tsd-is-inherited">
								<a href="marble.html#thrustleft" class="tsd-kind-icon">thrust<wbr>Left</a>
							</li>
							<li class=" tsd-kind-method tsd-parent-kind-class tsd-is-inherited">
								<a href="marble.html#thrustright" class="tsd-kind-icon">thrust<wbr>Right</a>
							</li>
							<li class=" tsd-kind-method tsd-parent-kind-class tsd-is-overwrite tsd-is-inherited">
								<a href="marble.html#tojson" class="tsd-kind-icon">toJSON</a>
							</li>
							<li class=" tsd-kind-method tsd-parent-kind-class tsd-is-inherited">
								<a href="marble.html#toggledata" class="tsd-kind-icon">toggle<wbr>Data</a>
							</li>
							<li class=" tsd-kind-method tsd-parent-kind-class tsd-is-overwrite tsd-is-inherited">
								<a href="marble.html#toggleflipx" class="tsd-kind-icon">toggle<wbr>FlipX</a>
							</li>
							<li class=" tsd-kind-method tsd-parent-kind-class tsd-is-overwrite tsd-is-inherited">
								<a href="marble.html#toggleflipy" class="tsd-kind-icon">toggle<wbr>FlipY</a>
							</li>
							<li class=" tsd-kind-method tsd-parent-kind-class tsd-is-inherited">
								<a href="marble.html#update" class="tsd-kind-icon">update</a>
							</li>
							<li class=" tsd-kind-method tsd-parent-kind-class tsd-is-overwrite tsd-is-inherited">
								<a href="marble.html#updatedisplayorigin" class="tsd-kind-icon">update<wbr>Display<wbr>Origin</a>
							</li>
							<li class=" tsd-kind-method tsd-parent-kind-class tsd-is-inherited">
								<a href="marble.html#willrender" class="tsd-kind-icon">will<wbr>Render</a>
							</li>
						</ul>
					</li>
				</ul>
				<ul class="after-current">
				</ul>
			</nav>
		</div>
	</div>
</div>
<footer class="with-border-bottom">
	<div class="container">
		<h2>Legend</h2>
		<div class="tsd-legend-group">
			<ul class="tsd-legend">
				<li class="tsd-kind-constructor tsd-parent-kind-class"><span class="tsd-kind-icon">Constructor</span></li>
				<li class="tsd-kind-property tsd-parent-kind-class"><span class="tsd-kind-icon">Property</span></li>
				<li class="tsd-kind-method tsd-parent-kind-class"><span class="tsd-kind-icon">Method</span></li>
			</ul>
			<ul class="tsd-legend">
				<li class="tsd-kind-property tsd-parent-kind-class tsd-is-inherited"><span class="tsd-kind-icon">Inherited property</span></li>
				<li class="tsd-kind-method tsd-parent-kind-class tsd-is-inherited"><span class="tsd-kind-icon">Inherited method</span></li>
			</ul>
			<ul class="tsd-legend">
				<li class="tsd-kind-property tsd-parent-kind-class tsd-is-private"><span class="tsd-kind-icon">Private property</span></li>
				<li class="tsd-kind-method tsd-parent-kind-class tsd-is-private"><span class="tsd-kind-icon">Private method</span></li>
			</ul>
			<ul class="tsd-legend">
				<li class="tsd-kind-property tsd-parent-kind-class tsd-is-static"><span class="tsd-kind-icon">Static property</span></li>
				<li class="tsd-kind-method tsd-parent-kind-class tsd-is-static"><span class="tsd-kind-icon">Static method</span></li>
			</ul>
			<ul class="tsd-legend">
				<li class="tsd-kind-property tsd-parent-kind-interface"><span class="tsd-kind-icon">Property</span></li>
			</ul>
			<ul class="tsd-legend">
				<li class="tsd-kind-property tsd-parent-kind-class tsd-is-protected"><span class="tsd-kind-icon">Protected property</span></li>
			</ul>
		</div>
	</div>
</footer>
<div class="container tsd-generator">
	<p>Generated using <a href="https://typedoc.org/" target="_blank">TypeDoc</a></p>
</div>
<div class="overlay"></div>
<script src="../assets/js/main.js"></script>
</body>
</html><|MERGE_RESOLUTION|>--- conflicted
+++ resolved
@@ -372,11 +372,7 @@
 							<aside class="tsd-sources">
 								<p>Overrides Sprite.__constructor</p>
 								<ul>
-<<<<<<< HEAD
-									<li>Defined in <a href="https://github.com/ThomasDepian/MarbleEvolution/blob/784f76e/src/Marble.ts#L18">src/Marble.ts:18</a></li>
-=======
 									<li>Defined in <a href="https://github.com/ThomasDepian/MarbleEvolution/blob/515af04/src/Marble.ts#L18">src/Marble.ts:18</a></li>
->>>>>>> c3cfba00
 								</ul>
 							</aside>
 							<div class="tsd-comment tsd-typography">
@@ -1216,11 +1212,7 @@
 					<div class="tsd-signature tsd-kind-icon">start<wbr>Position<span class="tsd-signature-symbol">:</span> <span class="tsd-signature-type">Point</span></div>
 					<aside class="tsd-sources">
 						<ul>
-<<<<<<< HEAD
-							<li>Defined in <a href="https://github.com/ThomasDepian/MarbleEvolution/blob/784f76e/src/Marble.ts#L18">src/Marble.ts:18</a></li>
-=======
 							<li>Defined in <a href="https://github.com/ThomasDepian/MarbleEvolution/blob/515af04/src/Marble.ts#L18">src/Marble.ts:18</a></li>
->>>>>>> c3cfba00
 						</ul>
 					</aside>
 					<div class="tsd-comment tsd-typography">
@@ -1904,11 +1896,7 @@
 						<li class="tsd-description">
 							<aside class="tsd-sources">
 								<ul>
-<<<<<<< HEAD
-									<li>Defined in <a href="https://github.com/ThomasDepian/MarbleEvolution/blob/784f76e/src/Marble.ts#L98">src/Marble.ts:98</a></li>
-=======
 									<li>Defined in <a href="https://github.com/ThomasDepian/MarbleEvolution/blob/515af04/src/Marble.ts#L98">src/Marble.ts:98</a></li>
->>>>>>> c3cfba00
 								</ul>
 							</aside>
 							<div class="tsd-comment tsd-typography">
@@ -2718,11 +2706,7 @@
 						<li class="tsd-description">
 							<aside class="tsd-sources">
 								<ul>
-<<<<<<< HEAD
-									<li>Defined in <a href="https://github.com/ThomasDepian/MarbleEvolution/blob/784f76e/src/Marble.ts#L110">src/Marble.ts:110</a></li>
-=======
 									<li>Defined in <a href="https://github.com/ThomasDepian/MarbleEvolution/blob/515af04/src/Marble.ts#L110">src/Marble.ts:110</a></li>
->>>>>>> c3cfba00
 								</ul>
 							</aside>
 							<div class="tsd-comment tsd-typography">
@@ -2793,11 +2777,7 @@
 						<li class="tsd-description">
 							<aside class="tsd-sources">
 								<ul>
-<<<<<<< HEAD
-									<li>Defined in <a href="https://github.com/ThomasDepian/MarbleEvolution/blob/784f76e/src/Marble.ts#L121">src/Marble.ts:121</a></li>
-=======
 									<li>Defined in <a href="https://github.com/ThomasDepian/MarbleEvolution/blob/515af04/src/Marble.ts#L121">src/Marble.ts:121</a></li>
->>>>>>> c3cfba00
 								</ul>
 							</aside>
 							<div class="tsd-comment tsd-typography">
@@ -3235,11 +3215,7 @@
 						<li class="tsd-description">
 							<aside class="tsd-sources">
 								<ul>
-<<<<<<< HEAD
-									<li>Defined in <a href="https://github.com/ThomasDepian/MarbleEvolution/blob/784f76e/src/Marble.ts#L86">src/Marble.ts:86</a></li>
-=======
 									<li>Defined in <a href="https://github.com/ThomasDepian/MarbleEvolution/blob/515af04/src/Marble.ts#L86">src/Marble.ts:86</a></li>
->>>>>>> c3cfba00
 								</ul>
 							</aside>
 							<div class="tsd-comment tsd-typography">
@@ -5970,11 +5946,7 @@
 						<li class="tsd-description">
 							<aside class="tsd-sources">
 								<ul>
-<<<<<<< HEAD
-									<li>Defined in <a href="https://github.com/ThomasDepian/MarbleEvolution/blob/784f76e/src/Marble.ts#L63">src/Marble.ts:63</a></li>
-=======
 									<li>Defined in <a href="https://github.com/ThomasDepian/MarbleEvolution/blob/515af04/src/Marble.ts#L63">src/Marble.ts:63</a></li>
->>>>>>> c3cfba00
 								</ul>
 							</aside>
 							<div class="tsd-comment tsd-typography">
@@ -6025,11 +5997,7 @@
 						<li class="tsd-description">
 							<aside class="tsd-sources">
 								<ul>
-<<<<<<< HEAD
-									<li>Defined in <a href="https://github.com/ThomasDepian/MarbleEvolution/blob/784f76e/src/Marble.ts#L76">src/Marble.ts:76</a></li>
-=======
 									<li>Defined in <a href="https://github.com/ThomasDepian/MarbleEvolution/blob/515af04/src/Marble.ts#L76">src/Marble.ts:76</a></li>
->>>>>>> c3cfba00
 								</ul>
 							</aside>
 							<div class="tsd-comment tsd-typography">
