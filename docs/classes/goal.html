<!doctype html>
<html class="default no-js">
<head>
	<meta charset="utf-8">
	<meta http-equiv="X-UA-Compatible" content="IE=edge">
	<title>Goal | Marble Evolution</title>
	<meta name="description" content="Documentation for Marble Evolution">
	<meta name="viewport" content="width=device-width, initial-scale=1">
	<link rel="stylesheet" href="../assets/css/main.css">
</head>
<body>
<header>
	<div class="tsd-page-toolbar">
		<div class="container">
			<div class="table-wrap">
				<div class="table-cell" id="tsd-search" data-index="../assets/js/search.json" data-base="..">
					<div class="field">
						<label for="tsd-search-field" class="tsd-widget search no-caption">Search</label>
						<input id="tsd-search-field" type="text" />
					</div>
					<ul class="results">
						<li class="state loading">Preparing search index...</li>
						<li class="state failure">The search index is not available</li>
					</ul>
					<a href="../index.html" class="title">Marble Evolution</a>
				</div>
				<div class="table-cell" id="tsd-widgets">
					<div id="tsd-filter">
						<a href="#" class="tsd-widget options no-caption" data-toggle="options">Options</a>
						<div class="tsd-filter-group">
							<div class="tsd-select" id="tsd-filter-visibility">
								<span class="tsd-select-label">All</span>
								<ul class="tsd-select-list">
									<li data-value="public">Public</li>
									<li data-value="protected">Public/Protected</li>
									<li data-value="private" class="selected">All</li>
								</ul>
							</div>
							<input type="checkbox" id="tsd-filter-inherited" checked />
							<label class="tsd-widget" for="tsd-filter-inherited">Inherited</label>
							<input type="checkbox" id="tsd-filter-externals" checked />
							<label class="tsd-widget" for="tsd-filter-externals">Externals</label>
							<input type="checkbox" id="tsd-filter-only-exported" />
							<label class="tsd-widget" for="tsd-filter-only-exported">Only exported</label>
						</div>
					</div>
					<a href="#" class="tsd-widget menu no-caption" data-toggle="menu">Menu</a>
				</div>
			</div>
		</div>
	</div>
	<div class="tsd-page-title">
		<div class="container">
			<ul class="tsd-breadcrumb">
				<li>
					<a href="../globals.html">Globals</a>
				</li>
				<li>
					<a href="goal.html">Goal</a>
				</li>
			</ul>
			<h1>Class Goal</h1>
		</div>
	</div>
</header>
<div class="container container-main">
	<div class="row">
		<div class="col-8 col-content">
			<section class="tsd-panel tsd-comment">
				<div class="tsd-comment tsd-typography">
					<div class="lead">
						<p>Class representing the goal in the game.
							Other objects (especially <a href="marble.html">marbles</a>) usually do not collide with the goal and
						therefore a goal does not have a Matter.js-body.</p>
					</div>
					<dl class="tsd-comment-tags">
						<dt>see</dt>
						<dd><p><a href="../interfaces/configuration.html">Configuration</a>: Please refer to the configuration class (especially to the <a href="../interfaces/configuration.html#levels">levels</a>)
							for any limitations/settings which may apply.</p>
						</dd>
					</dl>
				</div>
			</section>
			<section class="tsd-panel tsd-hierarchy">
				<h3>Hierarchy</h3>
				<ul class="tsd-hierarchy">
					<li>
						<span class="tsd-signature-type">Sprite</span>
						<ul class="tsd-hierarchy">
							<li>
								<span class="target">Goal</span>
							</li>
						</ul>
					</li>
				</ul>
			</section>
			<section class="tsd-panel">
				<h3>Implements</h3>
				<ul class="tsd-hierarchy">
					<li><span class="tsd-signature-type">Alpha</span></li>
					<li><span class="tsd-signature-type">BlendMode</span></li>
					<li><span class="tsd-signature-type">Depth</span></li>
					<li><span class="tsd-signature-type">Flip</span></li>
					<li><span class="tsd-signature-type">GetBounds</span></li>
					<li><span class="tsd-signature-type">Mask</span></li>
					<li><span class="tsd-signature-type">Origin</span></li>
					<li><span class="tsd-signature-type">Pipeline</span></li>
					<li><span class="tsd-signature-type">ScrollFactor</span></li>
					<li><span class="tsd-signature-type">Size</span></li>
					<li><span class="tsd-signature-type">TextureCrop</span></li>
					<li><span class="tsd-signature-type">Tint</span></li>
					<li><span class="tsd-signature-type">Transform</span></li>
					<li><span class="tsd-signature-type">Visible</span></li>
				</ul>
			</section>
			<section class="tsd-panel-group tsd-index-group">
				<h2>Index</h2>
				<section class="tsd-panel tsd-index-panel">
					<div class="tsd-index-content">
						<section class="tsd-index-section ">
							<h3>Constructors</h3>
							<ul class="tsd-index-list">
								<li class="tsd-kind-constructor tsd-parent-kind-class tsd-is-overwrite"><a href="goal.html#constructor" class="tsd-kind-icon">constructor</a></li>
							</ul>
						</section>
						<section class="tsd-index-section tsd-is-inherited">
							<h3>Properties</h3>
							<ul class="tsd-index-list">
								<li class="tsd-kind-property tsd-parent-kind-class tsd-is-inherited"><a href="goal.html#active" class="tsd-kind-icon">active</a></li>
								<li class="tsd-kind-property tsd-parent-kind-class tsd-is-inherited"><a href="goal.html#alpha" class="tsd-kind-icon">alpha</a></li>
								<li class="tsd-kind-property tsd-parent-kind-class tsd-is-inherited"><a href="goal.html#alphabottomleft" class="tsd-kind-icon">alpha<wbr>Bottom<wbr>Left</a></li>
								<li class="tsd-kind-property tsd-parent-kind-class tsd-is-inherited"><a href="goal.html#alphabottomright" class="tsd-kind-icon">alpha<wbr>Bottom<wbr>Right</a></li>
								<li class="tsd-kind-property tsd-parent-kind-class tsd-is-inherited"><a href="goal.html#alphatopleft" class="tsd-kind-icon">alpha<wbr>Top<wbr>Left</a></li>
								<li class="tsd-kind-property tsd-parent-kind-class tsd-is-inherited"><a href="goal.html#alphatopright" class="tsd-kind-icon">alpha<wbr>Top<wbr>Right</a></li>
								<li class="tsd-kind-property tsd-parent-kind-class tsd-is-inherited"><a href="goal.html#angle" class="tsd-kind-icon">angle</a></li>
								<li class="tsd-kind-property tsd-parent-kind-class tsd-is-inherited"><a href="goal.html#anims" class="tsd-kind-icon">anims</a></li>
								<li class="tsd-kind-property tsd-parent-kind-class tsd-is-inherited"><a href="goal.html#blendmode" class="tsd-kind-icon">blend<wbr>Mode</a></li>
								<li class="tsd-kind-property tsd-parent-kind-class tsd-is-inherited"><a href="goal.html#body" class="tsd-kind-icon">body</a></li>
								<li class="tsd-kind-property tsd-parent-kind-class tsd-is-inherited"><a href="goal.html#camerafilter" class="tsd-kind-icon">camera<wbr>Filter</a></li>
								<li class="tsd-kind-property tsd-parent-kind-class tsd-is-inherited"><a href="goal.html#data" class="tsd-kind-icon">data</a></li>
								<li class="tsd-kind-property tsd-parent-kind-class tsd-is-inherited"><a href="goal.html#defaultpipeline" class="tsd-kind-icon">default<wbr>Pipeline</a></li>
								<li class="tsd-kind-property tsd-parent-kind-class tsd-is-inherited"><a href="goal.html#depth" class="tsd-kind-icon">depth</a></li>
								<li class="tsd-kind-property tsd-parent-kind-class tsd-is-inherited"><a href="goal.html#displayheight" class="tsd-kind-icon">display<wbr>Height</a></li>
								<li class="tsd-kind-property tsd-parent-kind-class tsd-is-inherited"><a href="goal.html#displayoriginx" class="tsd-kind-icon">display<wbr>OriginX</a></li>
								<li class="tsd-kind-property tsd-parent-kind-class tsd-is-inherited"><a href="goal.html#displayoriginy" class="tsd-kind-icon">display<wbr>OriginY</a></li>
								<li class="tsd-kind-property tsd-parent-kind-class tsd-is-inherited"><a href="goal.html#displaywidth" class="tsd-kind-icon">display<wbr>Width</a></li>
								<li class="tsd-kind-property tsd-parent-kind-class tsd-is-inherited"><a href="goal.html#flipx" class="tsd-kind-icon">flipX</a></li>
								<li class="tsd-kind-property tsd-parent-kind-class tsd-is-inherited"><a href="goal.html#flipy" class="tsd-kind-icon">flipY</a></li>
								<li class="tsd-kind-property tsd-parent-kind-class tsd-is-inherited"><a href="goal.html#frame" class="tsd-kind-icon">frame</a></li>
								<li class="tsd-kind-property tsd-parent-kind-class tsd-is-inherited"><a href="goal.html#height" class="tsd-kind-icon">height</a></li>
								<li class="tsd-kind-property tsd-parent-kind-class tsd-is-inherited"><a href="goal.html#ignoredestroy" class="tsd-kind-icon">ignore<wbr>Destroy</a></li>
								<li class="tsd-kind-property tsd-parent-kind-class tsd-is-inherited"><a href="goal.html#input" class="tsd-kind-icon">input</a></li>
								<li class="tsd-kind-property tsd-parent-kind-class tsd-is-inherited"><a href="goal.html#iscropped" class="tsd-kind-icon">is<wbr>Cropped</a></li>
								<li class="tsd-kind-property tsd-parent-kind-class tsd-is-inherited"><a href="goal.html#istinted" class="tsd-kind-icon">is<wbr>Tinted</a></li>
								<li class="tsd-kind-property tsd-parent-kind-class tsd-is-inherited"><a href="goal.html#mask" class="tsd-kind-icon">mask</a></li>
								<li class="tsd-kind-property tsd-parent-kind-class tsd-is-inherited"><a href="goal.html#name" class="tsd-kind-icon">name</a></li>
								<li class="tsd-kind-property tsd-parent-kind-class tsd-is-inherited"><a href="goal.html#originx" class="tsd-kind-icon">originX</a></li>
								<li class="tsd-kind-property tsd-parent-kind-class tsd-is-inherited"><a href="goal.html#originy" class="tsd-kind-icon">originY</a></li>
								<li class="tsd-kind-property tsd-parent-kind-class tsd-is-inherited"><a href="goal.html#parentcontainer" class="tsd-kind-icon">parent<wbr>Container</a></li>
								<li class="tsd-kind-property tsd-parent-kind-class tsd-is-inherited"><a href="goal.html#pipeline" class="tsd-kind-icon">pipeline</a></li>
								<li class="tsd-kind-property tsd-parent-kind-class tsd-is-inherited"><a href="goal.html#renderflags" class="tsd-kind-icon">render<wbr>Flags</a></li>
								<li class="tsd-kind-property tsd-parent-kind-class tsd-is-inherited"><a href="goal.html#rotation" class="tsd-kind-icon">rotation</a></li>
								<li class="tsd-kind-property tsd-parent-kind-class tsd-is-inherited"><a href="goal.html#scale" class="tsd-kind-icon">scale</a></li>
								<li class="tsd-kind-property tsd-parent-kind-class tsd-is-inherited"><a href="goal.html#scalex" class="tsd-kind-icon">scaleX</a></li>
								<li class="tsd-kind-property tsd-parent-kind-class tsd-is-inherited"><a href="goal.html#scaley" class="tsd-kind-icon">scaleY</a></li>
								<li class="tsd-kind-property tsd-parent-kind-class tsd-is-inherited tsd-is-protected"><a href="goal.html#scene" class="tsd-kind-icon">scene</a></li>
								<li class="tsd-kind-property tsd-parent-kind-class tsd-is-inherited"><a href="goal.html#scrollfactorx" class="tsd-kind-icon">scroll<wbr>FactorX</a></li>
								<li class="tsd-kind-property tsd-parent-kind-class tsd-is-inherited"><a href="goal.html#scrollfactory" class="tsd-kind-icon">scroll<wbr>FactorY</a></li>
								<li class="tsd-kind-property tsd-parent-kind-class tsd-is-inherited"><a href="goal.html#state" class="tsd-kind-icon">state</a></li>
								<li class="tsd-kind-property tsd-parent-kind-class tsd-is-inherited"><a href="goal.html#tabindex" class="tsd-kind-icon">tab<wbr>Index</a></li>
								<li class="tsd-kind-property tsd-parent-kind-class tsd-is-inherited"><a href="goal.html#texture" class="tsd-kind-icon">texture</a></li>
								<li class="tsd-kind-property tsd-parent-kind-class tsd-is-inherited"><a href="goal.html#tint" class="tsd-kind-icon">tint</a></li>
								<li class="tsd-kind-property tsd-parent-kind-class tsd-is-inherited"><a href="goal.html#tintbottomleft" class="tsd-kind-icon">tint<wbr>Bottom<wbr>Left</a></li>
								<li class="tsd-kind-property tsd-parent-kind-class tsd-is-inherited"><a href="goal.html#tintbottomright" class="tsd-kind-icon">tint<wbr>Bottom<wbr>Right</a></li>
								<li class="tsd-kind-property tsd-parent-kind-class tsd-is-inherited"><a href="goal.html#tintfill" class="tsd-kind-icon">tint<wbr>Fill</a></li>
								<li class="tsd-kind-property tsd-parent-kind-class tsd-is-inherited"><a href="goal.html#tinttopleft" class="tsd-kind-icon">tint<wbr>Top<wbr>Left</a></li>
								<li class="tsd-kind-property tsd-parent-kind-class tsd-is-inherited"><a href="goal.html#tinttopright" class="tsd-kind-icon">tint<wbr>Top<wbr>Right</a></li>
								<li class="tsd-kind-property tsd-parent-kind-class tsd-is-inherited"><a href="goal.html#type" class="tsd-kind-icon">type</a></li>
								<li class="tsd-kind-property tsd-parent-kind-class tsd-is-inherited"><a href="goal.html#visible" class="tsd-kind-icon">visible</a></li>
								<li class="tsd-kind-property tsd-parent-kind-class tsd-is-inherited"><a href="goal.html#w" class="tsd-kind-icon">w</a></li>
								<li class="tsd-kind-property tsd-parent-kind-class tsd-is-inherited"><a href="goal.html#width" class="tsd-kind-icon">width</a></li>
								<li class="tsd-kind-property tsd-parent-kind-class tsd-is-inherited"><a href="goal.html#x" class="tsd-kind-icon">x</a></li>
								<li class="tsd-kind-property tsd-parent-kind-class tsd-is-inherited"><a href="goal.html#y" class="tsd-kind-icon">y</a></li>
								<li class="tsd-kind-property tsd-parent-kind-class tsd-is-inherited"><a href="goal.html#z" class="tsd-kind-icon">z</a></li>
								<li class="tsd-kind-property tsd-parent-kind-class tsd-is-inherited tsd-is-static"><a href="goal.html#render_mask" class="tsd-kind-icon">RENDER_<wbr>MASK</a></li>
							</ul>
						</section>
						<section class="tsd-index-section tsd-is-inherited">
							<h3>Methods</h3>
							<ul class="tsd-index-list">
								<li class="tsd-kind-method tsd-parent-kind-class tsd-is-inherited"><a href="goal.html#addlistener" class="tsd-kind-icon">add<wbr>Listener</a></li>
								<li class="tsd-kind-method tsd-parent-kind-class tsd-is-inherited"><a href="goal.html#clearalpha" class="tsd-kind-icon">clear<wbr>Alpha</a></li>
								<li class="tsd-kind-method tsd-parent-kind-class tsd-is-inherited"><a href="goal.html#clearmask" class="tsd-kind-icon">clear<wbr>Mask</a></li>
								<li class="tsd-kind-method tsd-parent-kind-class tsd-is-inherited"><a href="goal.html#cleartint" class="tsd-kind-icon">clear<wbr>Tint</a></li>
								<li class="tsd-kind-method tsd-parent-kind-class tsd-is-inherited"><a href="goal.html#createbitmapmask" class="tsd-kind-icon">create<wbr>Bitmap<wbr>Mask</a></li>
								<li class="tsd-kind-method tsd-parent-kind-class tsd-is-inherited"><a href="goal.html#creategeometrymask" class="tsd-kind-icon">create<wbr>Geometry<wbr>Mask</a></li>
								<li class="tsd-kind-method tsd-parent-kind-class tsd-is-overwrite tsd-is-inherited"><a href="goal.html#destroy" class="tsd-kind-icon">destroy</a></li>
								<li class="tsd-kind-method tsd-parent-kind-class tsd-is-inherited"><a href="goal.html#disableinteractive" class="tsd-kind-icon">disable<wbr>Interactive</a></li>
								<li class="tsd-kind-method tsd-parent-kind-class tsd-is-inherited"><a href="goal.html#emit" class="tsd-kind-icon">emit</a></li>
								<li class="tsd-kind-method tsd-parent-kind-class tsd-is-inherited"><a href="goal.html#eventnames" class="tsd-kind-icon">event<wbr>Names</a></li>
								<li class="tsd-kind-method tsd-parent-kind-class tsd-has-type-parameter tsd-is-inherited"><a href="goal.html#getbottomcenter" class="tsd-kind-icon">get<wbr>Bottom<wbr>Center</a></li>
								<li class="tsd-kind-method tsd-parent-kind-class tsd-has-type-parameter tsd-is-inherited"><a href="goal.html#getbottomleft" class="tsd-kind-icon">get<wbr>Bottom<wbr>Left</a></li>
								<li class="tsd-kind-method tsd-parent-kind-class tsd-has-type-parameter tsd-is-inherited"><a href="goal.html#getbottomright" class="tsd-kind-icon">get<wbr>Bottom<wbr>Right</a></li>
								<li class="tsd-kind-method tsd-parent-kind-class tsd-has-type-parameter tsd-is-inherited"><a href="goal.html#getbounds" class="tsd-kind-icon">get<wbr>Bounds</a></li>
								<li class="tsd-kind-method tsd-parent-kind-class tsd-has-type-parameter tsd-is-inherited"><a href="goal.html#getcenter" class="tsd-kind-icon">get<wbr>Center</a></li>
								<li class="tsd-kind-method tsd-parent-kind-class tsd-is-inherited"><a href="goal.html#getdata" class="tsd-kind-icon">get<wbr>Data</a></li>
								<li class="tsd-kind-method tsd-parent-kind-class tsd-is-inherited"><a href="goal.html#getindexlist" class="tsd-kind-icon">get<wbr>Index<wbr>List</a></li>
								<li class="tsd-kind-method tsd-parent-kind-class tsd-has-type-parameter tsd-is-inherited"><a href="goal.html#getleftcenter" class="tsd-kind-icon">get<wbr>Left<wbr>Center</a></li>
								<li class="tsd-kind-method tsd-parent-kind-class tsd-is-inherited"><a href="goal.html#getlocaltransformmatrix" class="tsd-kind-icon">get<wbr>Local<wbr>Transform<wbr>Matrix</a></li>
								<li class="tsd-kind-method tsd-parent-kind-class tsd-is-inherited"><a href="goal.html#getparentrotation" class="tsd-kind-icon">get<wbr>Parent<wbr>Rotation</a></li>
								<li class="tsd-kind-method tsd-parent-kind-class tsd-is-inherited"><a href="goal.html#getpipelinename" class="tsd-kind-icon">get<wbr>Pipeline<wbr>Name</a></li>
								<li class="tsd-kind-method tsd-parent-kind-class tsd-has-type-parameter tsd-is-inherited"><a href="goal.html#getrightcenter" class="tsd-kind-icon">get<wbr>Right<wbr>Center</a></li>
								<li class="tsd-kind-method tsd-parent-kind-class tsd-has-type-parameter tsd-is-inherited"><a href="goal.html#gettopcenter" class="tsd-kind-icon">get<wbr>Top<wbr>Center</a></li>
								<li class="tsd-kind-method tsd-parent-kind-class tsd-has-type-parameter tsd-is-inherited"><a href="goal.html#gettopleft" class="tsd-kind-icon">get<wbr>Top<wbr>Left</a></li>
								<li class="tsd-kind-method tsd-parent-kind-class tsd-has-type-parameter tsd-is-inherited"><a href="goal.html#gettopright" class="tsd-kind-icon">get<wbr>Top<wbr>Right</a></li>
								<li class="tsd-kind-method tsd-parent-kind-class tsd-is-inherited"><a href="goal.html#getworldtransformmatrix" class="tsd-kind-icon">get<wbr>World<wbr>Transform<wbr>Matrix</a></li>
								<li class="tsd-kind-method tsd-parent-kind-class tsd-is-inherited"><a href="goal.html#incdata" class="tsd-kind-icon">inc<wbr>Data</a></li>
								<li class="tsd-kind-method tsd-parent-kind-class tsd-is-inherited"><a href="goal.html#initpipeline" class="tsd-kind-icon">init<wbr>Pipeline</a></li>
								<li class="tsd-kind-method tsd-parent-kind-class tsd-is-inherited"><a href="goal.html#listenercount" class="tsd-kind-icon">listener<wbr>Count</a></li>
								<li class="tsd-kind-method tsd-parent-kind-class tsd-is-inherited"><a href="goal.html#listeners" class="tsd-kind-icon">listeners</a></li>
								<li class="tsd-kind-method tsd-parent-kind-class tsd-is-inherited"><a href="goal.html#off" class="tsd-kind-icon">off</a></li>
								<li class="tsd-kind-method tsd-parent-kind-class tsd-is-inherited"><a href="goal.html#on" class="tsd-kind-icon">on</a></li>
								<li class="tsd-kind-method tsd-parent-kind-class tsd-is-inherited"><a href="goal.html#once" class="tsd-kind-icon">once</a></li>
								<li class="tsd-kind-method tsd-parent-kind-class tsd-is-inherited"><a href="goal.html#play" class="tsd-kind-icon">play</a></li>
								<li class="tsd-kind-method tsd-parent-kind-class tsd-is-inherited tsd-is-protected"><a href="goal.html#preupdate" class="tsd-kind-icon">pre<wbr>Update</a></li>
								<li class="tsd-kind-method tsd-parent-kind-class tsd-is-inherited"><a href="goal.html#removealllisteners" class="tsd-kind-icon">remove<wbr>All<wbr>Listeners</a></li>
								<li class="tsd-kind-method tsd-parent-kind-class tsd-is-inherited"><a href="goal.html#removeinteractive" class="tsd-kind-icon">remove<wbr>Interactive</a></li>
								<li class="tsd-kind-method tsd-parent-kind-class tsd-is-inherited"><a href="goal.html#removelistener" class="tsd-kind-icon">remove<wbr>Listener</a></li>
								<li class="tsd-kind-method tsd-parent-kind-class tsd-is-inherited"><a href="goal.html#resetflip" class="tsd-kind-icon">reset<wbr>Flip</a></li>
								<li class="tsd-kind-method tsd-parent-kind-class tsd-is-inherited"><a href="goal.html#resetpipeline" class="tsd-kind-icon">reset<wbr>Pipeline</a></li>
								<li class="tsd-kind-method tsd-parent-kind-class tsd-is-inherited"><a href="goal.html#setactive" class="tsd-kind-icon">set<wbr>Active</a></li>
								<li class="tsd-kind-method tsd-parent-kind-class tsd-is-inherited"><a href="goal.html#setalpha" class="tsd-kind-icon">set<wbr>Alpha</a></li>
								<li class="tsd-kind-method tsd-parent-kind-class tsd-is-inherited"><a href="goal.html#setangle" class="tsd-kind-icon">set<wbr>Angle</a></li>
								<li class="tsd-kind-method tsd-parent-kind-class tsd-is-inherited"><a href="goal.html#setblendmode" class="tsd-kind-icon">set<wbr>Blend<wbr>Mode</a></li>
								<li class="tsd-kind-method tsd-parent-kind-class tsd-is-inherited"><a href="goal.html#setcrop" class="tsd-kind-icon">set<wbr>Crop</a></li>
								<li class="tsd-kind-method tsd-parent-kind-class tsd-is-inherited"><a href="goal.html#setdata" class="tsd-kind-icon">set<wbr>Data</a></li>
								<li class="tsd-kind-method tsd-parent-kind-class tsd-is-inherited"><a href="goal.html#setdataenabled" class="tsd-kind-icon">set<wbr>Data<wbr>Enabled</a></li>
								<li class="tsd-kind-method tsd-parent-kind-class tsd-is-inherited"><a href="goal.html#setdepth" class="tsd-kind-icon">set<wbr>Depth</a></li>
								<li class="tsd-kind-method tsd-parent-kind-class tsd-is-inherited"><a href="goal.html#setdisplayorigin" class="tsd-kind-icon">set<wbr>Display<wbr>Origin</a></li>
								<li class="tsd-kind-method tsd-parent-kind-class tsd-is-inherited"><a href="goal.html#setdisplaysize" class="tsd-kind-icon">set<wbr>Display<wbr>Size</a></li>
								<li class="tsd-kind-method tsd-parent-kind-class tsd-is-inherited"><a href="goal.html#setflip" class="tsd-kind-icon">set<wbr>Flip</a></li>
								<li class="tsd-kind-method tsd-parent-kind-class tsd-is-inherited"><a href="goal.html#setflipx" class="tsd-kind-icon">set<wbr>FlipX</a></li>
								<li class="tsd-kind-method tsd-parent-kind-class tsd-is-inherited"><a href="goal.html#setflipy" class="tsd-kind-icon">set<wbr>FlipY</a></li>
								<li class="tsd-kind-method tsd-parent-kind-class tsd-is-inherited"><a href="goal.html#setframe" class="tsd-kind-icon">set<wbr>Frame</a></li>
								<li class="tsd-kind-method tsd-parent-kind-class tsd-is-inherited"><a href="goal.html#setinteractive" class="tsd-kind-icon">set<wbr>Interactive</a></li>
								<li class="tsd-kind-method tsd-parent-kind-class tsd-is-inherited"><a href="goal.html#setmask" class="tsd-kind-icon">set<wbr>Mask</a></li>
								<li class="tsd-kind-method tsd-parent-kind-class tsd-is-inherited"><a href="goal.html#setname" class="tsd-kind-icon">set<wbr>Name</a></li>
								<li class="tsd-kind-method tsd-parent-kind-class tsd-is-inherited"><a href="goal.html#setorigin" class="tsd-kind-icon">set<wbr>Origin</a></li>
								<li class="tsd-kind-method tsd-parent-kind-class tsd-is-inherited"><a href="goal.html#setoriginfromframe" class="tsd-kind-icon">set<wbr>Origin<wbr>From<wbr>Frame</a></li>
								<li class="tsd-kind-method tsd-parent-kind-class tsd-is-inherited"><a href="goal.html#setpipeline" class="tsd-kind-icon">set<wbr>Pipeline</a></li>
								<li class="tsd-kind-method tsd-parent-kind-class tsd-is-inherited"><a href="goal.html#setposition" class="tsd-kind-icon">set<wbr>Position</a></li>
								<li class="tsd-kind-method tsd-parent-kind-class tsd-is-inherited"><a href="goal.html#setrandomposition" class="tsd-kind-icon">set<wbr>Random<wbr>Position</a></li>
								<li class="tsd-kind-method tsd-parent-kind-class tsd-is-inherited"><a href="goal.html#setrotation" class="tsd-kind-icon">set<wbr>Rotation</a></li>
								<li class="tsd-kind-method tsd-parent-kind-class tsd-is-inherited"><a href="goal.html#setscale" class="tsd-kind-icon">set<wbr>Scale</a></li>
								<li class="tsd-kind-method tsd-parent-kind-class tsd-is-inherited"><a href="goal.html#setscrollfactor" class="tsd-kind-icon">set<wbr>Scroll<wbr>Factor</a></li>
								<li class="tsd-kind-method tsd-parent-kind-class tsd-is-inherited"><a href="goal.html#setsize" class="tsd-kind-icon">set<wbr>Size</a></li>
								<li class="tsd-kind-method tsd-parent-kind-class tsd-is-inherited"><a href="goal.html#setsizetoframe" class="tsd-kind-icon">set<wbr>Size<wbr>ToFrame</a></li>
								<li class="tsd-kind-method tsd-parent-kind-class tsd-is-inherited"><a href="goal.html#setstate" class="tsd-kind-icon">set<wbr>State</a></li>
								<li class="tsd-kind-method tsd-parent-kind-class tsd-is-inherited"><a href="goal.html#settexture" class="tsd-kind-icon">set<wbr>Texture</a></li>
								<li class="tsd-kind-method tsd-parent-kind-class tsd-is-inherited"><a href="goal.html#settint" class="tsd-kind-icon">set<wbr>Tint</a></li>
								<li class="tsd-kind-method tsd-parent-kind-class tsd-is-inherited"><a href="goal.html#settintfill" class="tsd-kind-icon">set<wbr>Tint<wbr>Fill</a></li>
								<li class="tsd-kind-method tsd-parent-kind-class tsd-is-inherited"><a href="goal.html#setvisible" class="tsd-kind-icon">set<wbr>Visible</a></li>
								<li class="tsd-kind-method tsd-parent-kind-class tsd-is-inherited"><a href="goal.html#setw" class="tsd-kind-icon">setW</a></li>
								<li class="tsd-kind-method tsd-parent-kind-class tsd-is-inherited"><a href="goal.html#setx" class="tsd-kind-icon">setX</a></li>
								<li class="tsd-kind-method tsd-parent-kind-class tsd-is-inherited"><a href="goal.html#sety" class="tsd-kind-icon">setY</a></li>
								<li class="tsd-kind-method tsd-parent-kind-class tsd-is-inherited"><a href="goal.html#setz" class="tsd-kind-icon">setZ</a></li>
								<li class="tsd-kind-method tsd-parent-kind-class tsd-is-inherited"><a href="goal.html#shutdown" class="tsd-kind-icon">shutdown</a></li>
								<li class="tsd-kind-method tsd-parent-kind-class tsd-is-overwrite tsd-is-inherited"><a href="goal.html#tojson" class="tsd-kind-icon">toJSON</a></li>
								<li class="tsd-kind-method tsd-parent-kind-class tsd-is-inherited"><a href="goal.html#toggledata" class="tsd-kind-icon">toggle<wbr>Data</a></li>
								<li class="tsd-kind-method tsd-parent-kind-class tsd-is-inherited"><a href="goal.html#toggleflipx" class="tsd-kind-icon">toggle<wbr>FlipX</a></li>
								<li class="tsd-kind-method tsd-parent-kind-class tsd-is-inherited"><a href="goal.html#toggleflipy" class="tsd-kind-icon">toggle<wbr>FlipY</a></li>
								<li class="tsd-kind-method tsd-parent-kind-class tsd-is-inherited"><a href="goal.html#update" class="tsd-kind-icon">update</a></li>
								<li class="tsd-kind-method tsd-parent-kind-class tsd-is-inherited"><a href="goal.html#updatedisplayorigin" class="tsd-kind-icon">update<wbr>Display<wbr>Origin</a></li>
								<li class="tsd-kind-method tsd-parent-kind-class tsd-is-inherited"><a href="goal.html#willrender" class="tsd-kind-icon">will<wbr>Render</a></li>
							</ul>
						</section>
					</div>
				</section>
			</section>
			<section class="tsd-panel-group tsd-member-group ">
				<h2>Constructors</h2>
				<section class="tsd-panel tsd-member tsd-kind-constructor tsd-parent-kind-class tsd-is-overwrite">
					<a name="constructor" class="tsd-anchor"></a>
					<h3>constructor</h3>
					<ul class="tsd-signatures tsd-kind-constructor tsd-parent-kind-class tsd-is-overwrite">
						<li class="tsd-signature tsd-kind-icon">new <wbr>Goal<span class="tsd-signature-symbol">(</span>scene<span class="tsd-signature-symbol">: </span><span class="tsd-signature-type">Scene</span>, position<span class="tsd-signature-symbol">: </span><span class="tsd-signature-type">Point</span>, textureName<span class="tsd-signature-symbol">: </span><span class="tsd-signature-type">string</span>, diameter<span class="tsd-signature-symbol">: </span><span class="tsd-signature-type">number</span><span class="tsd-signature-symbol">)</span><span class="tsd-signature-symbol">: </span><a href="goal.html" class="tsd-signature-type">Goal</a></li>
					</ul>
					<ul class="tsd-descriptions">
						<li class="tsd-description">
							<aside class="tsd-sources">
								<p>Overrides Sprite.__constructor</p>
								<ul>
<<<<<<< HEAD
									<li>Defined in <a href="https://github.com/ThomasDepian/MarbleEvolution/blob/70cd719/src/Goal.ts#L11">src/Goal.ts:11</a></li>
=======
									<li>Defined in <a href="https://github.com/ThomasDepian/MarbleEvolution/blob/ffee6d8/src/Goal.ts#L11">src/Goal.ts:11</a></li>
>>>>>>> 3621acc2
								</ul>
							</aside>
							<div class="tsd-comment tsd-typography">
							</div>
							<h4 class="tsd-parameters-title">Parameters</h4>
							<ul class="tsd-parameters">
								<li>
									<h5>scene: <span class="tsd-signature-type">Scene</span></h5>
									<div class="tsd-comment tsd-typography">
										<div class="lead">
											<p>The scene to which the goal belongs.</p>
										</div>
									</div>
								</li>
								<li>
									<h5>position: <span class="tsd-signature-type">Point</span></h5>
									<div class="tsd-comment tsd-typography">
										<div class="lead">
											<p>The position of the goal.</p>
										</div>
									</div>
								</li>
								<li>
									<h5>textureName: <span class="tsd-signature-type">string</span></h5>
									<div class="tsd-comment tsd-typography">
										<div class="lead">
											<p>The name of the texture. <strong>Note</strong>: Corresponding texture must be loaded <em>before</em> the call.</p>
										</div>
									</div>
								</li>
								<li>
									<h5>diameter: <span class="tsd-signature-type">number</span></h5>
									<div class="tsd-comment tsd-typography">
										<div class="lead">
											<p>Diameter of the goal. <strong>Note</strong>: Must be chosen such that the goal will not flow outside the game-screen.</p>
										</div>
									</div>
								</li>
							</ul>
							<h4 class="tsd-returns-title">Returns <a href="goal.html" class="tsd-signature-type">Goal</a></h4>
						</li>
					</ul>
				</section>
			</section>
			<section class="tsd-panel-group tsd-member-group tsd-is-inherited">
				<h2>Properties</h2>
				<section class="tsd-panel tsd-member tsd-kind-property tsd-parent-kind-class tsd-is-inherited">
					<a name="active" class="tsd-anchor"></a>
					<h3>active</h3>
					<div class="tsd-signature tsd-kind-icon">active<span class="tsd-signature-symbol">:</span> <span class="tsd-signature-type">boolean</span></div>
					<aside class="tsd-sources">
						<p>Inherited from <a href="goal.html">Goal</a>.<a href="goal.html#active">active</a></p>
						<ul>
							<li>Defined in node_modules/phaser/types/phaser.d.ts:15077</li>
						</ul>
					</aside>
					<div class="tsd-comment tsd-typography">
						<div class="lead">
							<p>The active state of this Game Object.
								A Game Object with an active state of <code>true</code> is processed by the Scenes UpdateList, if added to it.
							An active object is one which is having its logic and internal systems updated.</p>
						</div>
					</div>
				</section>
				<section class="tsd-panel tsd-member tsd-kind-property tsd-parent-kind-class tsd-is-inherited">
					<a name="alpha" class="tsd-anchor"></a>
					<h3>alpha</h3>
					<div class="tsd-signature tsd-kind-icon">alpha<span class="tsd-signature-symbol">:</span> <span class="tsd-signature-type">number</span></div>
					<aside class="tsd-sources">
						<p>Inherited from <a href="goal.html">Goal</a>.<a href="goal.html#alpha">alpha</a></p>
						<ul>
							<li>Defined in node_modules/phaser/types/phaser.d.ts:34180</li>
						</ul>
					</aside>
					<div class="tsd-comment tsd-typography">
						<div class="lead">
							<p>The alpha value of the Game Object.</p>
						</div>
						<p>This is a global value, impacting the entire Game Object, not just a region of it.</p>
					</div>
				</section>
				<section class="tsd-panel tsd-member tsd-kind-property tsd-parent-kind-class tsd-is-inherited">
					<a name="alphabottomleft" class="tsd-anchor"></a>
					<h3>alpha<wbr>Bottom<wbr>Left</h3>
					<div class="tsd-signature tsd-kind-icon">alpha<wbr>Bottom<wbr>Left<span class="tsd-signature-symbol">:</span> <span class="tsd-signature-type">number</span></div>
					<aside class="tsd-sources">
						<p>Inherited from <a href="goal.html">Goal</a>.<a href="goal.html#alphabottomleft">alphaBottomLeft</a></p>
						<ul>
							<li>Defined in node_modules/phaser/types/phaser.d.ts:34198</li>
						</ul>
					</aside>
					<div class="tsd-comment tsd-typography">
						<div class="lead">
							<p>The alpha value starting from the bottom-left of the Game Object.
							This value is interpolated from the corner to the center of the Game Object.</p>
						</div>
					</div>
				</section>
				<section class="tsd-panel tsd-member tsd-kind-property tsd-parent-kind-class tsd-is-inherited">
					<a name="alphabottomright" class="tsd-anchor"></a>
					<h3>alpha<wbr>Bottom<wbr>Right</h3>
					<div class="tsd-signature tsd-kind-icon">alpha<wbr>Bottom<wbr>Right<span class="tsd-signature-symbol">:</span> <span class="tsd-signature-type">number</span></div>
					<aside class="tsd-sources">
						<p>Inherited from <a href="goal.html">Goal</a>.<a href="goal.html#alphabottomright">alphaBottomRight</a></p>
						<ul>
							<li>Defined in node_modules/phaser/types/phaser.d.ts:34204</li>
						</ul>
					</aside>
					<div class="tsd-comment tsd-typography">
						<div class="lead">
							<p>The alpha value starting from the bottom-right of the Game Object.
							This value is interpolated from the corner to the center of the Game Object.</p>
						</div>
					</div>
				</section>
				<section class="tsd-panel tsd-member tsd-kind-property tsd-parent-kind-class tsd-is-inherited">
					<a name="alphatopleft" class="tsd-anchor"></a>
					<h3>alpha<wbr>Top<wbr>Left</h3>
					<div class="tsd-signature tsd-kind-icon">alpha<wbr>Top<wbr>Left<span class="tsd-signature-symbol">:</span> <span class="tsd-signature-type">number</span></div>
					<aside class="tsd-sources">
						<p>Inherited from <a href="goal.html">Goal</a>.<a href="goal.html#alphatopleft">alphaTopLeft</a></p>
						<ul>
							<li>Defined in node_modules/phaser/types/phaser.d.ts:34186</li>
						</ul>
					</aside>
					<div class="tsd-comment tsd-typography">
						<div class="lead">
							<p>The alpha value starting from the top-left of the Game Object.
							This value is interpolated from the corner to the center of the Game Object.</p>
						</div>
					</div>
				</section>
				<section class="tsd-panel tsd-member tsd-kind-property tsd-parent-kind-class tsd-is-inherited">
					<a name="alphatopright" class="tsd-anchor"></a>
					<h3>alpha<wbr>Top<wbr>Right</h3>
					<div class="tsd-signature tsd-kind-icon">alpha<wbr>Top<wbr>Right<span class="tsd-signature-symbol">:</span> <span class="tsd-signature-type">number</span></div>
					<aside class="tsd-sources">
						<p>Inherited from <a href="goal.html">Goal</a>.<a href="goal.html#alphatopright">alphaTopRight</a></p>
						<ul>
							<li>Defined in node_modules/phaser/types/phaser.d.ts:34192</li>
						</ul>
					</aside>
					<div class="tsd-comment tsd-typography">
						<div class="lead">
							<p>The alpha value starting from the top-right of the Game Object.
							This value is interpolated from the corner to the center of the Game Object.</p>
						</div>
					</div>
				</section>
				<section class="tsd-panel tsd-member tsd-kind-property tsd-parent-kind-class tsd-is-inherited">
					<a name="angle" class="tsd-anchor"></a>
					<h3>angle</h3>
					<div class="tsd-signature tsd-kind-icon">angle<span class="tsd-signature-symbol">:</span> <span class="tsd-signature-type">integer</span></div>
					<aside class="tsd-sources">
						<p>Inherited from <a href="goal.html">Goal</a>.<a href="goal.html#angle">angle</a></p>
						<ul>
							<li>Defined in node_modules/phaser/types/phaser.d.ts:34916</li>
						</ul>
					</aside>
					<div class="tsd-comment tsd-typography">
						<div class="lead">
							<p>The angle of this Game Object as expressed in degrees.</p>
						</div>
						<p>Phaser uses a right-hand clockwise rotation system, where 0 is right, 90 is down, 180/-180 is left
						and -90 is up.</p>
						<p>If you prefer to work in radians, see the <code>rotation</code> property instead.</p>
					</div>
				</section>
				<section class="tsd-panel tsd-member tsd-kind-property tsd-parent-kind-class tsd-is-inherited">
					<a name="anims" class="tsd-anchor"></a>
					<h3>anims</h3>
					<div class="tsd-signature tsd-kind-icon">anims<span class="tsd-signature-symbol">:</span> <span class="tsd-signature-type">Animation</span></div>
					<aside class="tsd-sources">
						<p>Inherited from <a href="goal.html">Goal</a>.<a href="goal.html#anims">anims</a></p>
						<ul>
							<li>Defined in node_modules/phaser/types/phaser.d.ts:34133</li>
						</ul>
					</aside>
					<div class="tsd-comment tsd-typography">
						<div class="lead">
							<p>The Animation Controller of this Sprite.</p>
						</div>
					</div>
				</section>
				<section class="tsd-panel tsd-member tsd-kind-property tsd-parent-kind-class tsd-is-inherited">
					<a name="blendmode" class="tsd-anchor"></a>
					<h3>blend<wbr>Mode</h3>
					<div class="tsd-signature tsd-kind-icon">blend<wbr>Mode<span class="tsd-signature-symbol">:</span> <span class="tsd-signature-type">BlendModes</span><span class="tsd-signature-symbol"> | </span><span class="tsd-signature-type">string</span></div>
					<aside class="tsd-sources">
						<p>Inherited from <a href="goal.html">Goal</a>.<a href="goal.html#blendmode">blendMode</a></p>
						<ul>
							<li>Defined in node_modules/phaser/types/phaser.d.ts:34227</li>
						</ul>
					</aside>
					<div class="tsd-comment tsd-typography">
						<div class="lead">
							<p>Sets the Blend Mode being used by this Game Object.</p>
						</div>
						<p>This can be a const, such as <code>Phaser.BlendModes.SCREEN</code>, or an integer, such as 4 (for Overlay)</p>
						<p>Under WebGL only the following Blend Modes are available:</p>
						<ul>
							<li>ADD</li>
							<li>MULTIPLY</li>
							<li>SCREEN</li>
							<li>ERASE</li>
						</ul>
						<p>Canvas has more available depending on browser support.</p>
						<p>You can also create your own custom Blend Modes in WebGL.</p>
						<p>Blend modes have different effects under Canvas and WebGL, and from browser to browser, depending
							on support. Blend Modes also cause a WebGL batch flush should it encounter a new blend mode. For these
							reasons try to be careful about the construction of your Scene and the frequency of which blend modes
						are used.</p>
					</div>
				</section>
				<section class="tsd-panel tsd-member tsd-kind-property tsd-parent-kind-class tsd-is-inherited">
					<a name="body" class="tsd-anchor"></a>
					<h3>body</h3>
					<div class="tsd-signature tsd-kind-icon">body<span class="tsd-signature-symbol">:</span> <span class="tsd-signature-type">Body</span><span class="tsd-signature-symbol"> | </span><span class="tsd-signature-type">StaticBody</span><span class="tsd-signature-symbol"> | </span><span class="tsd-signature-type">MatterJS.BodyType</span></div>
					<aside class="tsd-sources">
						<p>Inherited from <a href="goal.html">Goal</a>.<a href="goal.html#body">body</a></p>
						<ul>
							<li>Defined in node_modules/phaser/types/phaser.d.ts:15115</li>
						</ul>
					</aside>
					<div class="tsd-comment tsd-typography">
						<div class="lead">
							<p>If this Game Object is enabled for Arcade or Matter Physics then this property will contain a reference to a Physics Body.</p>
						</div>
					</div>
				</section>
				<section class="tsd-panel tsd-member tsd-kind-property tsd-parent-kind-class tsd-is-inherited">
					<a name="camerafilter" class="tsd-anchor"></a>
					<h3>camera<wbr>Filter</h3>
					<div class="tsd-signature tsd-kind-icon">camera<wbr>Filter<span class="tsd-signature-symbol">:</span> <span class="tsd-signature-type">number</span></div>
					<aside class="tsd-sources">
						<p>Inherited from <a href="goal.html">Goal</a>.<a href="goal.html#camerafilter">cameraFilter</a></p>
						<ul>
							<li>Defined in node_modules/phaser/types/phaser.d.ts:15104</li>
						</ul>
					</aside>
					<div class="tsd-comment tsd-typography">
						<div class="lead">
							<p>A bitmask that controls if this Game Object is drawn by a Camera or not.
								Not usually set directly, instead call <code>Camera.ignore</code>, however you can
							set this property directly using the Camera.id property:</p>
						</div>
					</div>
				</section>
				<section class="tsd-panel tsd-member tsd-kind-property tsd-parent-kind-class tsd-is-inherited">
					<a name="data" class="tsd-anchor"></a>
					<h3>data</h3>
					<div class="tsd-signature tsd-kind-icon">data<span class="tsd-signature-symbol">:</span> <span class="tsd-signature-type">DataManager</span></div>
					<aside class="tsd-sources">
						<p>Inherited from <a href="goal.html">Goal</a>.<a href="goal.html#data">data</a></p>
						<ul>
							<li>Defined in node_modules/phaser/types/phaser.d.ts:15090</li>
						</ul>
					</aside>
					<div class="tsd-comment tsd-typography">
						<div class="lead">
							<p>A Data Manager.
								It allows you to store, query and get key/value paired information specific to this Game Object.
							<code>null</code> by default. Automatically created if you use <code>getData</code> or <code>setData</code> or <code>setDataEnabled</code>.</p>
						</div>
					</div>
				</section>
				<section class="tsd-panel tsd-member tsd-kind-property tsd-parent-kind-class tsd-is-inherited">
					<a name="defaultpipeline" class="tsd-anchor"></a>
					<h3>default<wbr>Pipeline</h3>
					<div class="tsd-signature tsd-kind-icon">default<wbr>Pipeline<span class="tsd-signature-symbol">:</span> <span class="tsd-signature-type">WebGLPipeline</span></div>
					<aside class="tsd-sources">
						<p>Inherited from <a href="goal.html">Goal</a>.<a href="goal.html#defaultpipeline">defaultPipeline</a></p>
						<ul>
							<li>Defined in node_modules/phaser/types/phaser.d.ts:34540</li>
						</ul>
					</aside>
					<div class="tsd-comment tsd-typography">
						<div class="lead">
							<p>The initial WebGL pipeline of this Game Object.</p>
						</div>
					</div>
				</section>
				<section class="tsd-panel tsd-member tsd-kind-property tsd-parent-kind-class tsd-is-inherited">
					<a name="depth" class="tsd-anchor"></a>
					<h3>depth</h3>
					<div class="tsd-signature tsd-kind-icon">depth<span class="tsd-signature-symbol">:</span> <span class="tsd-signature-type">number</span></div>
					<aside class="tsd-sources">
						<p>Inherited from <a href="goal.html">Goal</a>.<a href="goal.html#depth">depth</a></p>
						<ul>
							<li>Defined in node_modules/phaser/types/phaser.d.ts:34264</li>
						</ul>
					</aside>
					<div class="tsd-comment tsd-typography">
						<div class="lead">
							<p>The depth of this Game Object within the Scene.</p>
						</div>
						<p>The depth is also known as the &#39;z-index&#39; in some environments, and allows you to change the rendering order
						of Game Objects, without actually moving their position in the display list.</p>
						<p>The default depth is zero. A Game Object with a higher depth
						value will always render in front of one with a lower value.</p>
						<p>Setting the depth will queue a depth sort event within the Scene.</p>
					</div>
				</section>
				<section class="tsd-panel tsd-member tsd-kind-property tsd-parent-kind-class tsd-is-inherited">
					<a name="displayheight" class="tsd-anchor"></a>
					<h3>display<wbr>Height</h3>
					<div class="tsd-signature tsd-kind-icon">display<wbr>Height<span class="tsd-signature-symbol">:</span> <span class="tsd-signature-type">number</span></div>
					<aside class="tsd-sources">
						<p>Inherited from <a href="goal.html">Goal</a>.<a href="goal.html#displayheight">displayHeight</a></p>
						<ul>
							<li>Defined in node_modules/phaser/types/phaser.d.ts:34663</li>
						</ul>
					</aside>
					<div class="tsd-comment tsd-typography">
						<div class="lead">
							<p>The displayed height of this Game Object.</p>
						</div>
						<p>This value takes into account the scale factor.</p>
						<p>Setting this value will adjust the Game Object&#39;s scale property.</p>
					</div>
				</section>
				<section class="tsd-panel tsd-member tsd-kind-property tsd-parent-kind-class tsd-is-inherited">
					<a name="displayoriginx" class="tsd-anchor"></a>
					<h3>display<wbr>OriginX</h3>
					<div class="tsd-signature tsd-kind-icon">display<wbr>OriginX<span class="tsd-signature-symbol">:</span> <span class="tsd-signature-type">number</span></div>
					<aside class="tsd-sources">
						<p>Inherited from <a href="goal.html">Goal</a>.<a href="goal.html#displayoriginx">displayOriginX</a></p>
						<ul>
							<li>Defined in node_modules/phaser/types/phaser.d.ts:34500</li>
						</ul>
					</aside>
					<div class="tsd-comment tsd-typography">
						<div class="lead">
							<p>The horizontal display origin of this Game Object.
								The origin is a normalized value between 0 and 1.
							The displayOrigin is a pixel value, based on the size of the Game Object combined with the origin.</p>
						</div>
					</div>
				</section>
				<section class="tsd-panel tsd-member tsd-kind-property tsd-parent-kind-class tsd-is-inherited">
					<a name="displayoriginy" class="tsd-anchor"></a>
					<h3>display<wbr>OriginY</h3>
					<div class="tsd-signature tsd-kind-icon">display<wbr>OriginY<span class="tsd-signature-symbol">:</span> <span class="tsd-signature-type">number</span></div>
					<aside class="tsd-sources">
						<p>Inherited from <a href="goal.html">Goal</a>.<a href="goal.html#displayoriginy">displayOriginY</a></p>
						<ul>
							<li>Defined in node_modules/phaser/types/phaser.d.ts:34507</li>
						</ul>
					</aside>
					<div class="tsd-comment tsd-typography">
						<div class="lead">
							<p>The vertical display origin of this Game Object.
								The origin is a normalized value between 0 and 1.
							The displayOrigin is a pixel value, based on the size of the Game Object combined with the origin.</p>
						</div>
					</div>
				</section>
				<section class="tsd-panel tsd-member tsd-kind-property tsd-parent-kind-class tsd-is-inherited">
					<a name="displaywidth" class="tsd-anchor"></a>
					<h3>display<wbr>Width</h3>
					<div class="tsd-signature tsd-kind-icon">display<wbr>Width<span class="tsd-signature-symbol">:</span> <span class="tsd-signature-type">number</span></div>
					<aside class="tsd-sources">
						<p>Inherited from <a href="goal.html">Goal</a>.<a href="goal.html#displaywidth">displayWidth</a></p>
						<ul>
							<li>Defined in node_modules/phaser/types/phaser.d.ts:34654</li>
						</ul>
					</aside>
					<div class="tsd-comment tsd-typography">
						<div class="lead">
							<p>The displayed width of this Game Object.</p>
						</div>
						<p>This value takes into account the scale factor.</p>
						<p>Setting this value will adjust the Game Object&#39;s scale property.</p>
					</div>
				</section>
				<section class="tsd-panel tsd-member tsd-kind-property tsd-parent-kind-class tsd-is-inherited">
					<a name="flipx" class="tsd-anchor"></a>
					<h3>flipX</h3>
					<div class="tsd-signature tsd-kind-icon">flipX<span class="tsd-signature-symbol">:</span> <span class="tsd-signature-type">boolean</span></div>
					<aside class="tsd-sources">
						<p>Inherited from <a href="goal.html">Goal</a>.<a href="goal.html#flipx">flipX</a></p>
						<ul>
							<li>Defined in node_modules/phaser/types/phaser.d.ts:34287</li>
						</ul>
					</aside>
					<div class="tsd-comment tsd-typography">
						<div class="lead">
							<p>The horizontally flipped state of the Game Object.</p>
						</div>
						<p>A Game Object that is flipped horizontally will render inversed on the horizontal axis.
							Flipping always takes place from the middle of the texture and does not impact the scale value.
						If this Game Object has a physics body, it will not change the body. This is a rendering toggle only.</p>
					</div>
				</section>
				<section class="tsd-panel tsd-member tsd-kind-property tsd-parent-kind-class tsd-is-inherited">
					<a name="flipy" class="tsd-anchor"></a>
					<h3>flipY</h3>
					<div class="tsd-signature tsd-kind-icon">flipY<span class="tsd-signature-symbol">:</span> <span class="tsd-signature-type">boolean</span></div>
					<aside class="tsd-sources">
						<p>Inherited from <a href="goal.html">Goal</a>.<a href="goal.html#flipy">flipY</a></p>
						<ul>
							<li>Defined in node_modules/phaser/types/phaser.d.ts:34296</li>
						</ul>
					</aside>
					<div class="tsd-comment tsd-typography">
						<div class="lead">
							<p>The vertically flipped state of the Game Object.</p>
						</div>
						<p>A Game Object that is flipped vertically will render inversed on the vertical axis (i.e. upside down)
							Flipping always takes place from the middle of the texture and does not impact the scale value.
						If this Game Object has a physics body, it will not change the body. This is a rendering toggle only.</p>
					</div>
				</section>
				<section class="tsd-panel tsd-member tsd-kind-property tsd-parent-kind-class tsd-is-inherited">
					<a name="frame" class="tsd-anchor"></a>
					<h3>frame</h3>
					<div class="tsd-signature tsd-kind-icon">frame<span class="tsd-signature-symbol">:</span> <span class="tsd-signature-type">Frame</span></div>
					<aside class="tsd-sources">
						<p>Inherited from <a href="goal.html">Goal</a>.<a href="goal.html#frame">frame</a></p>
						<ul>
							<li>Defined in node_modules/phaser/types/phaser.d.ts:34711</li>
						</ul>
					</aside>
					<div class="tsd-comment tsd-typography">
						<div class="lead">
							<p>The Texture Frame this Game Object is using to render with.</p>
						</div>
					</div>
				</section>
				<section class="tsd-panel tsd-member tsd-kind-property tsd-parent-kind-class tsd-is-inherited">
					<a name="height" class="tsd-anchor"></a>
					<h3>height</h3>
					<div class="tsd-signature tsd-kind-icon">height<span class="tsd-signature-symbol">:</span> <span class="tsd-signature-type">number</span></div>
					<aside class="tsd-sources">
						<p>Inherited from <a href="goal.html">Goal</a>.<a href="goal.html#height">height</a></p>
						<ul>
							<li>Defined in node_modules/phaser/types/phaser.d.ts:34645</li>
						</ul>
					</aside>
					<div class="tsd-comment tsd-typography">
						<div class="lead">
							<p>The native (un-scaled) height of this Game Object.</p>
						</div>
						<p>Changing this value will not change the size that the Game Object is rendered in-game.
							For that you need to either set the scale of the Game Object (<code>setScale</code>) or use
						the <code>displayHeight</code> property.</p>
					</div>
				</section>
				<section class="tsd-panel tsd-member tsd-kind-property tsd-parent-kind-class tsd-is-inherited">
					<a name="ignoredestroy" class="tsd-anchor"></a>
					<h3>ignore<wbr>Destroy</h3>
					<div class="tsd-signature tsd-kind-icon">ignore<wbr>Destroy<span class="tsd-signature-symbol">:</span> <span class="tsd-signature-type">boolean</span></div>
					<aside class="tsd-sources">
						<p>Inherited from <a href="goal.html">Goal</a>.<a href="goal.html#ignoredestroy">ignoreDestroy</a></p>
						<ul>
							<li>Defined in node_modules/phaser/types/phaser.d.ts:15123</li>
						</ul>
					</aside>
					<div class="tsd-comment tsd-typography">
						<div class="lead">
							<p>This Game Object will ignore all calls made to its destroy method if this flag is set to <code>true</code>.
								This includes calls that may come from a Group, Container or the Scene itself.
								While it allows you to persist a Game Object across Scenes, please understand you are entirely
							responsible for managing references to and from this Game Object.</p>
						</div>
					</div>
				</section>
				<section class="tsd-panel tsd-member tsd-kind-property tsd-parent-kind-class tsd-is-inherited">
					<a name="input" class="tsd-anchor"></a>
					<h3>input</h3>
					<div class="tsd-signature tsd-kind-icon">input<span class="tsd-signature-symbol">:</span> <span class="tsd-signature-type">Phaser.Types.Input.InteractiveObject</span></div>
					<aside class="tsd-sources">
						<p>Inherited from <a href="goal.html">Goal</a>.<a href="goal.html#input">input</a></p>
						<ul>
							<li>Defined in node_modules/phaser/types/phaser.d.ts:15110</li>
						</ul>
					</aside>
					<div class="tsd-comment tsd-typography">
						<div class="lead">
							<p>If this Game Object is enabled for input then this property will contain an InteractiveObject instance.
							Not usually set directly. Instead call <code>GameObject.setInteractive()</code>.</p>
						</div>
					</div>
				</section>
				<section class="tsd-panel tsd-member tsd-kind-property tsd-parent-kind-class tsd-is-inherited">
					<a name="iscropped" class="tsd-anchor"></a>
					<h3>is<wbr>Cropped</h3>
					<div class="tsd-signature tsd-kind-icon">is<wbr>Cropped<span class="tsd-signature-symbol">:</span> <span class="tsd-signature-type">boolean</span></div>
					<aside class="tsd-sources">
						<p>Inherited from <a href="goal.html">Goal</a>.<a href="goal.html#iscropped">isCropped</a></p>
						<ul>
							<li>Defined in node_modules/phaser/types/phaser.d.ts:34718</li>
						</ul>
					</aside>
					<div class="tsd-comment tsd-typography">
						<div class="lead">
							<p>A boolean flag indicating if this Game Object is being cropped or not.
								You can toggle this at any time after <code>setCrop</code> has been called, to turn cropping on or off.
							Equally, calling <code>setCrop</code> with no arguments will reset the crop and disable it.</p>
						</div>
					</div>
				</section>
				<section class="tsd-panel tsd-member tsd-kind-property tsd-parent-kind-class tsd-is-inherited">
					<a name="istinted" class="tsd-anchor"></a>
					<h3><span class="tsd-flag ts-flagReadonly">Readonly</span> is<wbr>Tinted</h3>
					<div class="tsd-signature tsd-kind-icon">is<wbr>Tinted<span class="tsd-signature-symbol">:</span> <span class="tsd-signature-type">boolean</span></div>
					<aside class="tsd-sources">
						<p>Inherited from <a href="goal.html">Goal</a>.<a href="goal.html#istinted">isTinted</a></p>
						<ul>
							<li>Defined in node_modules/phaser/types/phaser.d.ts:34864</li>
						</ul>
					</aside>
					<div class="tsd-comment tsd-typography">
						<div class="lead">
							<p>Does this Game Object have a tint applied to it or not?</p>
						</div>
					</div>
				</section>
				<section class="tsd-panel tsd-member tsd-kind-property tsd-parent-kind-class tsd-is-inherited">
					<a name="mask" class="tsd-anchor"></a>
					<h3>mask</h3>
					<div class="tsd-signature tsd-kind-icon">mask<span class="tsd-signature-symbol">:</span> <span class="tsd-signature-type">BitmapMask</span><span class="tsd-signature-symbol"> | </span><span class="tsd-signature-type">GeometryMask</span></div>
					<aside class="tsd-sources">
						<p>Inherited from <a href="goal.html">Goal</a>.<a href="goal.html#mask">mask</a></p>
						<ul>
							<li>Defined in node_modules/phaser/types/phaser.d.ts:34425</li>
						</ul>
					</aside>
					<div class="tsd-comment tsd-typography">
						<div class="lead">
							<p>The Mask this Game Object is using during render.</p>
						</div>
					</div>
				</section>
				<section class="tsd-panel tsd-member tsd-kind-property tsd-parent-kind-class tsd-is-inherited">
					<a name="name" class="tsd-anchor"></a>
					<h3>name</h3>
					<div class="tsd-signature tsd-kind-icon">name<span class="tsd-signature-symbol">:</span> <span class="tsd-signature-type">string</span></div>
					<aside class="tsd-sources">
						<p>Inherited from <a href="goal.html">Goal</a>.<a href="goal.html#name">name</a></p>
						<ul>
							<li>Defined in node_modules/phaser/types/phaser.d.ts:15070</li>
						</ul>
					</aside>
					<div class="tsd-comment tsd-typography">
						<div class="lead">
							<p>The name of this Game Object.
							Empty by default and never populated by Phaser, this is left for developers to use.</p>
						</div>
					</div>
				</section>
				<section class="tsd-panel tsd-member tsd-kind-property tsd-parent-kind-class tsd-is-inherited">
					<a name="originx" class="tsd-anchor"></a>
					<h3>originX</h3>
					<div class="tsd-signature tsd-kind-icon">originX<span class="tsd-signature-symbol">:</span> <span class="tsd-signature-type">number</span></div>
					<aside class="tsd-sources">
						<p>Inherited from <a href="goal.html">Goal</a>.<a href="goal.html#originx">originX</a></p>
						<ul>
							<li>Defined in node_modules/phaser/types/phaser.d.ts:34485</li>
						</ul>
					</aside>
					<div class="tsd-comment tsd-typography">
						<div class="lead">
							<p>The horizontal origin of this Game Object.
								The origin maps the relationship between the size and position of the Game Object.
								The default value is 0.5, meaning all Game Objects are positioned based on their center.
							Setting the value to 0 means the position now relates to the left of the Game Object.</p>
						</div>
					</div>
				</section>
				<section class="tsd-panel tsd-member tsd-kind-property tsd-parent-kind-class tsd-is-inherited">
					<a name="originy" class="tsd-anchor"></a>
					<h3>originY</h3>
					<div class="tsd-signature tsd-kind-icon">originY<span class="tsd-signature-symbol">:</span> <span class="tsd-signature-type">number</span></div>
					<aside class="tsd-sources">
						<p>Inherited from <a href="goal.html">Goal</a>.<a href="goal.html#originy">originY</a></p>
						<ul>
							<li>Defined in node_modules/phaser/types/phaser.d.ts:34493</li>
						</ul>
					</aside>
					<div class="tsd-comment tsd-typography">
						<div class="lead">
							<p>The vertical origin of this Game Object.
								The origin maps the relationship between the size and position of the Game Object.
								The default value is 0.5, meaning all Game Objects are positioned based on their center.
							Setting the value to 0 means the position now relates to the top of the Game Object.</p>
						</div>
					</div>
				</section>
				<section class="tsd-panel tsd-member tsd-kind-property tsd-parent-kind-class tsd-is-inherited">
					<a name="parentcontainer" class="tsd-anchor"></a>
					<h3>parent<wbr>Container</h3>
					<div class="tsd-signature tsd-kind-icon">parent<wbr>Container<span class="tsd-signature-symbol">:</span> <span class="tsd-signature-type">Container</span></div>
					<aside class="tsd-sources">
						<p>Inherited from <a href="goal.html">Goal</a>.<a href="goal.html#parentcontainer">parentContainer</a></p>
						<ul>
							<li>Defined in node_modules/phaser/types/phaser.d.ts:15064</li>
						</ul>
					</aside>
					<div class="tsd-comment tsd-typography">
						<div class="lead">
							<p>The parent Container of this Game Object, if it has one.</p>
						</div>
					</div>
				</section>
				<section class="tsd-panel tsd-member tsd-kind-property tsd-parent-kind-class tsd-is-inherited">
					<a name="pipeline" class="tsd-anchor"></a>
					<h3>pipeline</h3>
					<div class="tsd-signature tsd-kind-icon">pipeline<span class="tsd-signature-symbol">:</span> <span class="tsd-signature-type">WebGLPipeline</span></div>
					<aside class="tsd-sources">
						<p>Inherited from <a href="goal.html">Goal</a>.<a href="goal.html#pipeline">pipeline</a></p>
						<ul>
							<li>Defined in node_modules/phaser/types/phaser.d.ts:34545</li>
						</ul>
					</aside>
					<div class="tsd-comment tsd-typography">
						<div class="lead">
							<p>The current WebGL pipeline of this Game Object.</p>
						</div>
					</div>
				</section>
				<section class="tsd-panel tsd-member tsd-kind-property tsd-parent-kind-class tsd-is-inherited">
					<a name="renderflags" class="tsd-anchor"></a>
					<h3>render<wbr>Flags</h3>
					<div class="tsd-signature tsd-kind-icon">render<wbr>Flags<span class="tsd-signature-symbol">:</span> <span class="tsd-signature-type">integer</span></div>
					<aside class="tsd-sources">
						<p>Inherited from <a href="goal.html">Goal</a>.<a href="goal.html#renderflags">renderFlags</a></p>
						<ul>
							<li>Defined in node_modules/phaser/types/phaser.d.ts:15097</li>
						</ul>
					</aside>
					<div class="tsd-comment tsd-typography">
						<div class="lead">
							<p>The flags that are compared against <code>RENDER_MASK</code> to determine if this Game Object will render or not.
								The bits are 0001 | 0010 | 0100 | 1000 set by the components Visible, Alpha, Transform and Texture respectively.
							If those components are not used by your custom class then you can use this bitmask as you wish.</p>
						</div>
					</div>
				</section>
				<section class="tsd-panel tsd-member tsd-kind-property tsd-parent-kind-class tsd-is-inherited">
					<a name="rotation" class="tsd-anchor"></a>
					<h3>rotation</h3>
					<div class="tsd-signature tsd-kind-icon">rotation<span class="tsd-signature-symbol">:</span> <span class="tsd-signature-type">number</span></div>
					<aside class="tsd-sources">
						<p>Inherited from <a href="goal.html">Goal</a>.<a href="goal.html#rotation">rotation</a></p>
						<ul>
							<li>Defined in node_modules/phaser/types/phaser.d.ts:34926</li>
						</ul>
					</aside>
					<div class="tsd-comment tsd-typography">
						<div class="lead">
							<p>The angle of this Game Object in radians.</p>
						</div>
						<p>Phaser uses a right-hand clockwise rotation system, where 0 is right, PI/2 is down, +-PI is left
						and -PI/2 is up.</p>
						<p>If you prefer to work in degrees, see the <code>angle</code> property instead.</p>
					</div>
				</section>
				<section class="tsd-panel tsd-member tsd-kind-property tsd-parent-kind-class tsd-is-inherited">
					<a name="scale" class="tsd-anchor"></a>
					<h3>scale</h3>
					<div class="tsd-signature tsd-kind-icon">scale<span class="tsd-signature-symbol">:</span> <span class="tsd-signature-type">number</span></div>
					<aside class="tsd-sources">
						<p>Inherited from <a href="goal.html">Goal</a>.<a href="goal.html#scale">scale</a></p>
						<ul>
							<li>Defined in node_modules/phaser/types/phaser.d.ts:34896</li>
						</ul>
					</aside>
					<div class="tsd-comment tsd-typography">
						<div class="lead">
							<p>This is a special setter that allows you to set both the horizontal and vertical scale of this Game Object
							to the same value, at the same time. When reading this value the result returned is <code>(scaleX + scaleY) / 2</code>.</p>
						</div>
						<p>Use of this property implies you wish the horizontal and vertical scales to be equal to each other. If this
						isn&#39;t the case, use the <code>scaleX</code> or <code>scaleY</code> properties instead.</p>
					</div>
				</section>
				<section class="tsd-panel tsd-member tsd-kind-property tsd-parent-kind-class tsd-is-inherited">
					<a name="scalex" class="tsd-anchor"></a>
					<h3>scaleX</h3>
					<div class="tsd-signature tsd-kind-icon">scaleX<span class="tsd-signature-symbol">:</span> <span class="tsd-signature-type">number</span></div>
					<aside class="tsd-sources">
						<p>Inherited from <a href="goal.html">Goal</a>.<a href="goal.html#scalex">scaleX</a></p>
						<ul>
							<li>Defined in node_modules/phaser/types/phaser.d.ts:34901</li>
						</ul>
					</aside>
					<div class="tsd-comment tsd-typography">
						<div class="lead">
							<p>The horizontal scale of this Game Object.</p>
						</div>
					</div>
				</section>
				<section class="tsd-panel tsd-member tsd-kind-property tsd-parent-kind-class tsd-is-inherited">
					<a name="scaley" class="tsd-anchor"></a>
					<h3>scaleY</h3>
					<div class="tsd-signature tsd-kind-icon">scaleY<span class="tsd-signature-symbol">:</span> <span class="tsd-signature-type">number</span></div>
					<aside class="tsd-sources">
						<p>Inherited from <a href="goal.html">Goal</a>.<a href="goal.html#scaley">scaleY</a></p>
						<ul>
							<li>Defined in node_modules/phaser/types/phaser.d.ts:34906</li>
						</ul>
					</aside>
					<div class="tsd-comment tsd-typography">
						<div class="lead">
							<p>The vertical scale of this Game Object.</p>
						</div>
					</div>
				</section>
				<section class="tsd-panel tsd-member tsd-kind-property tsd-parent-kind-class tsd-is-inherited tsd-is-protected">
					<a name="scene" class="tsd-anchor"></a>
					<h3><span class="tsd-flag ts-flagProtected">Protected</span> scene</h3>
					<div class="tsd-signature tsd-kind-icon">scene<span class="tsd-signature-symbol">:</span> <span class="tsd-signature-type">Scene</span></div>
					<aside class="tsd-sources">
						<p>Inherited from <a href="goal.html">Goal</a>.<a href="goal.html#scene">scene</a></p>
						<ul>
							<li>Defined in node_modules/phaser/types/phaser.d.ts:15041</li>
						</ul>
					</aside>
					<div class="tsd-comment tsd-typography">
						<div class="lead">
							<p>The Scene to which this Game Object belongs.
							Game Objects can only belong to one Scene.</p>
						</div>
					</div>
				</section>
				<section class="tsd-panel tsd-member tsd-kind-property tsd-parent-kind-class tsd-is-inherited">
					<a name="scrollfactorx" class="tsd-anchor"></a>
					<h3>scroll<wbr>FactorX</h3>
					<div class="tsd-signature tsd-kind-icon">scroll<wbr>FactorX<span class="tsd-signature-symbol">:</span> <span class="tsd-signature-type">number</span></div>
					<aside class="tsd-sources">
						<p>Inherited from <a href="goal.html">Goal</a>.<a href="goal.html#scrollfactorx">scrollFactorX</a></p>
						<ul>
							<li>Defined in node_modules/phaser/types/phaser.d.ts:34587</li>
						</ul>
					</aside>
					<div class="tsd-comment tsd-typography">
						<div class="lead">
							<p>The horizontal scroll factor of this Game Object.</p>
						</div>
						<p>The scroll factor controls the influence of the movement of a Camera upon this Game Object.</p>
						<p>When a camera scrolls it will change the location at which this Game Object is rendered on-screen.
						It does not change the Game Objects actual position values.</p>
						<p>A value of 1 means it will move exactly in sync with a camera.
							A value of 0 means it will not move at all, even if the camera moves.
						Other values control the degree to which the camera movement is mapped to this Game Object.</p>
						<p>Please be aware that scroll factor values other than 1 are not taken in to consideration when
							calculating physics collisions. Bodies always collide based on their world position, but changing
							the scroll factor is a visual adjustment to where the textures are rendered, which can offset
						them from physics bodies if not accounted for in your code.</p>
					</div>
				</section>
				<section class="tsd-panel tsd-member tsd-kind-property tsd-parent-kind-class tsd-is-inherited">
					<a name="scrollfactory" class="tsd-anchor"></a>
					<h3>scroll<wbr>FactorY</h3>
					<div class="tsd-signature tsd-kind-icon">scroll<wbr>FactorY<span class="tsd-signature-symbol">:</span> <span class="tsd-signature-type">number</span></div>
					<aside class="tsd-sources">
						<p>Inherited from <a href="goal.html">Goal</a>.<a href="goal.html#scrollfactory">scrollFactorY</a></p>
						<ul>
							<li>Defined in node_modules/phaser/types/phaser.d.ts:34606</li>
						</ul>
					</aside>
					<div class="tsd-comment tsd-typography">
						<div class="lead">
							<p>The vertical scroll factor of this Game Object.</p>
						</div>
						<p>The scroll factor controls the influence of the movement of a Camera upon this Game Object.</p>
						<p>When a camera scrolls it will change the location at which this Game Object is rendered on-screen.
						It does not change the Game Objects actual position values.</p>
						<p>A value of 1 means it will move exactly in sync with a camera.
							A value of 0 means it will not move at all, even if the camera moves.
						Other values control the degree to which the camera movement is mapped to this Game Object.</p>
						<p>Please be aware that scroll factor values other than 1 are not taken in to consideration when
							calculating physics collisions. Bodies always collide based on their world position, but changing
							the scroll factor is a visual adjustment to where the textures are rendered, which can offset
						them from physics bodies if not accounted for in your code.</p>
					</div>
				</section>
				<section class="tsd-panel tsd-member tsd-kind-property tsd-parent-kind-class tsd-is-inherited">
					<a name="state" class="tsd-anchor"></a>
					<h3>state</h3>
					<div class="tsd-signature tsd-kind-icon">state<span class="tsd-signature-symbol">:</span> <span class="tsd-signature-type">integer</span><span class="tsd-signature-symbol"> | </span><span class="tsd-signature-type">string</span></div>
					<aside class="tsd-sources">
						<p>Inherited from <a href="goal.html">Goal</a>.<a href="goal.html#state">state</a></p>
						<ul>
							<li>Defined in node_modules/phaser/types/phaser.d.ts:15059</li>
						</ul>
					</aside>
					<div class="tsd-comment tsd-typography">
						<div class="lead">
							<p>The current state of this Game Object.</p>
						</div>
						<p>Phaser itself will never modify this value, although plugins may do so.</p>
						<p>Use this property to track the state of a Game Object during its lifetime. For example, it could change from
							a state of &#39;moving&#39;, to &#39;attacking&#39;, to &#39;dead&#39;. The state value should be an integer (ideally mapped to a constant
							in your game code), or a string. These are recommended to keep it light and simple, with fast comparisons.
						If you need to store complex data about your Game Object, look at using the Data Component instead.</p>
					</div>
				</section>
				<section class="tsd-panel tsd-member tsd-kind-property tsd-parent-kind-class tsd-is-inherited">
					<a name="tabindex" class="tsd-anchor"></a>
					<h3>tab<wbr>Index</h3>
					<div class="tsd-signature tsd-kind-icon">tab<wbr>Index<span class="tsd-signature-symbol">:</span> <span class="tsd-signature-type">integer</span></div>
					<aside class="tsd-sources">
						<p>Inherited from <a href="goal.html">Goal</a>.<a href="goal.html#tabindex">tabIndex</a></p>
						<ul>
							<li>Defined in node_modules/phaser/types/phaser.d.ts:15083</li>
						</ul>
					</aside>
					<div class="tsd-comment tsd-typography">
						<div class="lead">
							<p>The Tab Index of the Game Object.
							Reserved for future use by plugins and the Input Manager.</p>
						</div>
					</div>
				</section>
				<section class="tsd-panel tsd-member tsd-kind-property tsd-parent-kind-class tsd-is-inherited">
					<a name="texture" class="tsd-anchor"></a>
					<h3>texture</h3>
					<div class="tsd-signature tsd-kind-icon">texture<span class="tsd-signature-symbol">:</span> <span class="tsd-signature-type">Texture</span><span class="tsd-signature-symbol"> | </span><span class="tsd-signature-type">CanvasTexture</span></div>
					<aside class="tsd-sources">
						<p>Inherited from <a href="goal.html">Goal</a>.<a href="goal.html#texture">texture</a></p>
						<ul>
							<li>Defined in node_modules/phaser/types/phaser.d.ts:34706</li>
						</ul>
					</aside>
					<div class="tsd-comment tsd-typography">
						<div class="lead">
							<p>The Texture this Game Object is using to render with.</p>
						</div>
					</div>
				</section>
				<section class="tsd-panel tsd-member tsd-kind-property tsd-parent-kind-class tsd-is-inherited">
					<a name="tint" class="tsd-anchor"></a>
					<h3>tint</h3>
					<div class="tsd-signature tsd-kind-icon">tint<span class="tsd-signature-symbol">:</span> <span class="tsd-signature-type">integer</span></div>
					<aside class="tsd-sources">
						<p>Inherited from <a href="goal.html">Goal</a>.<a href="goal.html#tint">tint</a></p>
						<ul>
							<li>Defined in node_modules/phaser/types/phaser.d.ts:34859</li>
						</ul>
					</aside>
					<div class="tsd-comment tsd-typography">
						<div class="lead">
							<p>The tint value being applied to the whole of the Game Object.
							This property is a setter-only. Use the properties <code>tintTopLeft</code> etc to read the current tint value.</p>
						</div>
					</div>
				</section>
				<section class="tsd-panel tsd-member tsd-kind-property tsd-parent-kind-class tsd-is-inherited">
					<a name="tintbottomleft" class="tsd-anchor"></a>
					<h3>tint<wbr>Bottom<wbr>Left</h3>
					<div class="tsd-signature tsd-kind-icon">tint<wbr>Bottom<wbr>Left<span class="tsd-signature-symbol">:</span> <span class="tsd-signature-type">integer</span></div>
					<aside class="tsd-sources">
						<p>Inherited from <a href="goal.html">Goal</a>.<a href="goal.html#tintbottomleft">tintBottomLeft</a></p>
						<ul>
							<li>Defined in node_modules/phaser/types/phaser.d.ts:34847</li>
						</ul>
					</aside>
					<div class="tsd-comment tsd-typography">
						<div class="lead">
							<p>The tint value being applied to the bottom-left of the Game Object.
							This value is interpolated from the corner to the center of the Game Object.</p>
						</div>
					</div>
				</section>
				<section class="tsd-panel tsd-member tsd-kind-property tsd-parent-kind-class tsd-is-inherited">
					<a name="tintbottomright" class="tsd-anchor"></a>
					<h3>tint<wbr>Bottom<wbr>Right</h3>
					<div class="tsd-signature tsd-kind-icon">tint<wbr>Bottom<wbr>Right<span class="tsd-signature-symbol">:</span> <span class="tsd-signature-type">integer</span></div>
					<aside class="tsd-sources">
						<p>Inherited from <a href="goal.html">Goal</a>.<a href="goal.html#tintbottomright">tintBottomRight</a></p>
						<ul>
							<li>Defined in node_modules/phaser/types/phaser.d.ts:34853</li>
						</ul>
					</aside>
					<div class="tsd-comment tsd-typography">
						<div class="lead">
							<p>The tint value being applied to the bottom-right of the Game Object.
							This value is interpolated from the corner to the center of the Game Object.</p>
						</div>
					</div>
				</section>
				<section class="tsd-panel tsd-member tsd-kind-property tsd-parent-kind-class tsd-is-inherited">
					<a name="tintfill" class="tsd-anchor"></a>
					<h3>tint<wbr>Fill</h3>
					<div class="tsd-signature tsd-kind-icon">tint<wbr>Fill<span class="tsd-signature-symbol">:</span> <span class="tsd-signature-type">boolean</span></div>
					<aside class="tsd-sources">
						<p>Inherited from <a href="goal.html">Goal</a>.<a href="goal.html#tintfill">tintFill</a></p>
						<ul>
							<li>Defined in node_modules/phaser/types/phaser.d.ts:34776</li>
						</ul>
					</aside>
					<div class="tsd-comment tsd-typography">
						<div class="lead">
							<p>Fill or additive?</p>
						</div>
					</div>
				</section>
				<section class="tsd-panel tsd-member tsd-kind-property tsd-parent-kind-class tsd-is-inherited">
					<a name="tinttopleft" class="tsd-anchor"></a>
					<h3>tint<wbr>Top<wbr>Left</h3>
					<div class="tsd-signature tsd-kind-icon">tint<wbr>Top<wbr>Left<span class="tsd-signature-symbol">:</span> <span class="tsd-signature-type">integer</span></div>
					<aside class="tsd-sources">
						<p>Inherited from <a href="goal.html">Goal</a>.<a href="goal.html#tinttopleft">tintTopLeft</a></p>
						<ul>
							<li>Defined in node_modules/phaser/types/phaser.d.ts:34835</li>
						</ul>
					</aside>
					<div class="tsd-comment tsd-typography">
						<div class="lead">
							<p>The tint value being applied to the top-left of the Game Object.
							This value is interpolated from the corner to the center of the Game Object.</p>
						</div>
					</div>
				</section>
				<section class="tsd-panel tsd-member tsd-kind-property tsd-parent-kind-class tsd-is-inherited">
					<a name="tinttopright" class="tsd-anchor"></a>
					<h3>tint<wbr>Top<wbr>Right</h3>
					<div class="tsd-signature tsd-kind-icon">tint<wbr>Top<wbr>Right<span class="tsd-signature-symbol">:</span> <span class="tsd-signature-type">integer</span></div>
					<aside class="tsd-sources">
						<p>Inherited from <a href="goal.html">Goal</a>.<a href="goal.html#tinttopright">tintTopRight</a></p>
						<ul>
							<li>Defined in node_modules/phaser/types/phaser.d.ts:34841</li>
						</ul>
					</aside>
					<div class="tsd-comment tsd-typography">
						<div class="lead">
							<p>The tint value being applied to the top-right of the Game Object.
							This value is interpolated from the corner to the center of the Game Object.</p>
						</div>
					</div>
				</section>
				<section class="tsd-panel tsd-member tsd-kind-property tsd-parent-kind-class tsd-is-inherited">
					<a name="type" class="tsd-anchor"></a>
					<h3>type</h3>
					<div class="tsd-signature tsd-kind-icon">type<span class="tsd-signature-symbol">:</span> <span class="tsd-signature-type">string</span></div>
					<aside class="tsd-sources">
						<p>Inherited from <a href="goal.html">Goal</a>.<a href="goal.html#type">type</a></p>
						<ul>
							<li>Defined in node_modules/phaser/types/phaser.d.ts:15047</li>
						</ul>
					</aside>
					<div class="tsd-comment tsd-typography">
						<div class="lead">
							<p>A textual representation of this Game Object, i.e. <code>sprite</code>.
							Used internally by Phaser but is available for your own custom classes to populate.</p>
						</div>
					</div>
				</section>
				<section class="tsd-panel tsd-member tsd-kind-property tsd-parent-kind-class tsd-is-inherited">
					<a name="visible" class="tsd-anchor"></a>
					<h3>visible</h3>
					<div class="tsd-signature tsd-kind-icon">visible<span class="tsd-signature-symbol">:</span> <span class="tsd-signature-type">boolean</span></div>
					<aside class="tsd-sources">
						<p>Inherited from <a href="goal.html">Goal</a>.<a href="goal.html#visible">visible</a></p>
						<ul>
							<li>Defined in node_modules/phaser/types/phaser.d.ts:35023</li>
						</ul>
					</aside>
					<div class="tsd-comment tsd-typography">
						<div class="lead">
							<p>The visible state of the Game Object.</p>
						</div>
						<p>An invisible Game Object will skip rendering, but will still process update logic.</p>
					</div>
				</section>
				<section class="tsd-panel tsd-member tsd-kind-property tsd-parent-kind-class tsd-is-inherited">
					<a name="w" class="tsd-anchor"></a>
					<h3>w</h3>
					<div class="tsd-signature tsd-kind-icon">w<span class="tsd-signature-symbol">:</span> <span class="tsd-signature-type">number</span></div>
					<aside class="tsd-sources">
						<p>Inherited from <a href="goal.html">Goal</a>.<a href="goal.html#w">w</a></p>
						<ul>
							<li>Defined in node_modules/phaser/types/phaser.d.ts:34887</li>
						</ul>
					</aside>
					<div class="tsd-comment tsd-typography">
						<div class="lead">
							<p>The w position of this Game Object.</p>
						</div>
					</div>
				</section>
				<section class="tsd-panel tsd-member tsd-kind-property tsd-parent-kind-class tsd-is-inherited">
					<a name="width" class="tsd-anchor"></a>
					<h3>width</h3>
					<div class="tsd-signature tsd-kind-icon">width<span class="tsd-signature-symbol">:</span> <span class="tsd-signature-type">number</span></div>
					<aside class="tsd-sources">
						<p>Inherited from <a href="goal.html">Goal</a>.<a href="goal.html#width">width</a></p>
						<ul>
							<li>Defined in node_modules/phaser/types/phaser.d.ts:34636</li>
						</ul>
					</aside>
					<div class="tsd-comment tsd-typography">
						<div class="lead">
							<p>The native (un-scaled) width of this Game Object.</p>
						</div>
						<p>Changing this value will not change the size that the Game Object is rendered in-game.
							For that you need to either set the scale of the Game Object (<code>setScale</code>) or use
						the <code>displayWidth</code> property.</p>
					</div>
				</section>
				<section class="tsd-panel tsd-member tsd-kind-property tsd-parent-kind-class tsd-is-inherited">
					<a name="x" class="tsd-anchor"></a>
					<h3>x</h3>
					<div class="tsd-signature tsd-kind-icon">x<span class="tsd-signature-symbol">:</span> <span class="tsd-signature-type">number</span></div>
					<aside class="tsd-sources">
						<p>Inherited from <a href="goal.html">Goal</a>.<a href="goal.html#x">x</a></p>
						<ul>
							<li>Defined in node_modules/phaser/types/phaser.d.ts:34869</li>
						</ul>
					</aside>
					<div class="tsd-comment tsd-typography">
						<div class="lead">
							<p>The x position of this Game Object.</p>
						</div>
					</div>
				</section>
				<section class="tsd-panel tsd-member tsd-kind-property tsd-parent-kind-class tsd-is-inherited">
					<a name="y" class="tsd-anchor"></a>
					<h3>y</h3>
					<div class="tsd-signature tsd-kind-icon">y<span class="tsd-signature-symbol">:</span> <span class="tsd-signature-type">number</span></div>
					<aside class="tsd-sources">
						<p>Inherited from <a href="goal.html">Goal</a>.<a href="goal.html#y">y</a></p>
						<ul>
							<li>Defined in node_modules/phaser/types/phaser.d.ts:34874</li>
						</ul>
					</aside>
					<div class="tsd-comment tsd-typography">
						<div class="lead">
							<p>The y position of this Game Object.</p>
						</div>
					</div>
				</section>
				<section class="tsd-panel tsd-member tsd-kind-property tsd-parent-kind-class tsd-is-inherited">
					<a name="z" class="tsd-anchor"></a>
					<h3>z</h3>
					<div class="tsd-signature tsd-kind-icon">z<span class="tsd-signature-symbol">:</span> <span class="tsd-signature-type">number</span></div>
					<aside class="tsd-sources">
						<p>Inherited from <a href="goal.html">Goal</a>.<a href="goal.html#z">z</a></p>
						<ul>
							<li>Defined in node_modules/phaser/types/phaser.d.ts:34882</li>
						</ul>
					</aside>
					<div class="tsd-comment tsd-typography">
						<div class="lead">
							<p>The z position of this Game Object.</p>
						</div>
						<p>Note: The z position does not control the rendering order of 2D Game Objects. Use
						{@link Phaser.GameObjects.Components.Depth#depth} instead.</p>
					</div>
				</section>
				<section class="tsd-panel tsd-member tsd-kind-property tsd-parent-kind-class tsd-is-inherited tsd-is-static">
					<a name="render_mask" class="tsd-anchor"></a>
					<h3><span class="tsd-flag ts-flagStatic">Static</span> <span class="tsd-flag ts-flagReadonly">Readonly</span> RENDER_<wbr>MASK</h3>
					<div class="tsd-signature tsd-kind-icon">RENDER_<wbr>MASK<span class="tsd-signature-symbol">:</span> <span class="tsd-signature-type">integer</span></div>
					<aside class="tsd-sources">
						<p>Inherited from <a href="goal.html">Goal</a>.<a href="goal.html#render_mask">RENDER_MASK</a></p>
						<ul>
							<li>Defined in node_modules/phaser/types/phaser.d.ts:15351</li>
						</ul>
					</aside>
					<div class="tsd-comment tsd-typography">
						<div class="lead">
							<p>The bitmask that <code>GameObject.renderFlags</code> is compared against to determine if the Game Object will render or not.</p>
						</div>
					</div>
				</section>
			</section>
			<section class="tsd-panel-group tsd-member-group tsd-is-inherited">
				<h2>Methods</h2>
				<section class="tsd-panel tsd-member tsd-kind-method tsd-parent-kind-class tsd-is-inherited">
					<a name="addlistener" class="tsd-anchor"></a>
					<h3>add<wbr>Listener</h3>
					<ul class="tsd-signatures tsd-kind-method tsd-parent-kind-class tsd-is-inherited">
						<li class="tsd-signature tsd-kind-icon">add<wbr>Listener<span class="tsd-signature-symbol">(</span>event<span class="tsd-signature-symbol">: </span><span class="tsd-signature-type">string</span><span class="tsd-signature-symbol"> | </span><span class="tsd-signature-type">symbol</span>, fn<span class="tsd-signature-symbol">: </span><span class="tsd-signature-type">Function</span>, context<span class="tsd-signature-symbol">?: </span><span class="tsd-signature-type">any</span><span class="tsd-signature-symbol">)</span><span class="tsd-signature-symbol">: </span><span class="tsd-signature-type">this</span></li>
					</ul>
					<ul class="tsd-descriptions">
						<li class="tsd-description">
							<aside class="tsd-sources">
								<p>Inherited from <a href="goal.html">Goal</a>.<a href="goal.html#addlistener">addListener</a></p>
								<ul>
									<li>Defined in node_modules/phaser/types/phaser.d.ts:8232</li>
								</ul>
							</aside>
							<div class="tsd-comment tsd-typography">
								<div class="lead">
									<p>Add a listener for a given event.</p>
								</div>
							</div>
							<h4 class="tsd-parameters-title">Parameters</h4>
							<ul class="tsd-parameters">
								<li>
									<h5>event: <span class="tsd-signature-type">string</span><span class="tsd-signature-symbol"> | </span><span class="tsd-signature-type">symbol</span></h5>
									<div class="tsd-comment tsd-typography">
										<p>The event name.</p>
									</div>
								</li>
								<li>
									<h5>fn: <span class="tsd-signature-type">Function</span></h5>
									<div class="tsd-comment tsd-typography">
										<p>The listener function.</p>
									</div>
								</li>
								<li>
									<h5><span class="tsd-flag ts-flagOptional">Optional</span> context: <span class="tsd-signature-type">any</span></h5>
									<div class="tsd-comment tsd-typography">
										<p>The context to invoke the listener with. Default this.</p>
									</div>
								</li>
							</ul>
							<h4 class="tsd-returns-title">Returns <span class="tsd-signature-type">this</span></h4>
						</li>
					</ul>
				</section>
				<section class="tsd-panel tsd-member tsd-kind-method tsd-parent-kind-class tsd-is-inherited">
					<a name="clearalpha" class="tsd-anchor"></a>
					<h3>clear<wbr>Alpha</h3>
					<ul class="tsd-signatures tsd-kind-method tsd-parent-kind-class tsd-is-inherited">
						<li class="tsd-signature tsd-kind-icon">clear<wbr>Alpha<span class="tsd-signature-symbol">(</span><span class="tsd-signature-symbol">)</span><span class="tsd-signature-symbol">: </span><span class="tsd-signature-type">this</span></li>
					</ul>
					<ul class="tsd-descriptions">
						<li class="tsd-description">
							<aside class="tsd-sources">
								<p>Inherited from <a href="goal.html">Goal</a>.<a href="goal.html#clearalpha">clearAlpha</a></p>
								<ul>
									<li>Defined in node_modules/phaser/types/phaser.d.ts:34160</li>
								</ul>
							</aside>
							<div class="tsd-comment tsd-typography">
								<div class="lead">
									<p>Clears all alpha values associated with this Game Object.</p>
								</div>
								<p>Immediately sets the alpha levels back to 1 (fully opaque).</p>
							</div>
							<h4 class="tsd-returns-title">Returns <span class="tsd-signature-type">this</span></h4>
						</li>
					</ul>
				</section>
				<section class="tsd-panel tsd-member tsd-kind-method tsd-parent-kind-class tsd-is-inherited">
					<a name="clearmask" class="tsd-anchor"></a>
					<h3>clear<wbr>Mask</h3>
					<ul class="tsd-signatures tsd-kind-method tsd-parent-kind-class tsd-is-inherited">
						<li class="tsd-signature tsd-kind-icon">clear<wbr>Mask<span class="tsd-signature-symbol">(</span>destroyMask<span class="tsd-signature-symbol">?: </span><span class="tsd-signature-type">boolean</span><span class="tsd-signature-symbol">)</span><span class="tsd-signature-symbol">: </span><span class="tsd-signature-type">this</span></li>
					</ul>
					<ul class="tsd-descriptions">
						<li class="tsd-description">
							<aside class="tsd-sources">
								<p>Inherited from <a href="goal.html">Goal</a>.<a href="goal.html#clearmask">clearMask</a></p>
								<ul>
									<li>Defined in node_modules/phaser/types/phaser.d.ts:34448</li>
								</ul>
							</aside>
							<div class="tsd-comment tsd-typography">
								<div class="lead">
									<p>Clears the mask that this Game Object was using.</p>
								</div>
							</div>
							<h4 class="tsd-parameters-title">Parameters</h4>
							<ul class="tsd-parameters">
								<li>
									<h5><span class="tsd-flag ts-flagOptional">Optional</span> destroyMask: <span class="tsd-signature-type">boolean</span></h5>
									<div class="tsd-comment tsd-typography">
										<p>Destroy the mask before clearing it? Default false.</p>
									</div>
								</li>
							</ul>
							<h4 class="tsd-returns-title">Returns <span class="tsd-signature-type">this</span></h4>
						</li>
					</ul>
				</section>
				<section class="tsd-panel tsd-member tsd-kind-method tsd-parent-kind-class tsd-is-inherited">
					<a name="cleartint" class="tsd-anchor"></a>
					<h3>clear<wbr>Tint</h3>
					<ul class="tsd-signatures tsd-kind-method tsd-parent-kind-class tsd-is-inherited">
						<li class="tsd-signature tsd-kind-icon">clear<wbr>Tint<span class="tsd-signature-symbol">(</span><span class="tsd-signature-symbol">)</span><span class="tsd-signature-symbol">: </span><span class="tsd-signature-type">this</span></li>
					</ul>
					<ul class="tsd-descriptions">
						<li class="tsd-description">
							<aside class="tsd-sources">
								<p>Inherited from <a href="goal.html">Goal</a>.<a href="goal.html#cleartint">clearTint</a></p>
								<ul>
									<li>Defined in node_modules/phaser/types/phaser.d.ts:34784</li>
								</ul>
							</aside>
							<div class="tsd-comment tsd-typography">
								<div class="lead">
									<p>Clears all tint values associated with this Game Object.</p>
								</div>
								<p>Immediately sets the color values back to 0xffffff and the tint type to &#39;additive&#39;,
								which results in no visible change to the texture.</p>
							</div>
							<h4 class="tsd-returns-title">Returns <span class="tsd-signature-type">this</span></h4>
						</li>
					</ul>
				</section>
				<section class="tsd-panel tsd-member tsd-kind-method tsd-parent-kind-class tsd-is-inherited">
					<a name="createbitmapmask" class="tsd-anchor"></a>
					<h3>create<wbr>Bitmap<wbr>Mask</h3>
					<ul class="tsd-signatures tsd-kind-method tsd-parent-kind-class tsd-is-inherited">
						<li class="tsd-signature tsd-kind-icon">create<wbr>Bitmap<wbr>Mask<span class="tsd-signature-symbol">(</span>renderable<span class="tsd-signature-symbol">?: </span><span class="tsd-signature-type">GameObject</span><span class="tsd-signature-symbol">)</span><span class="tsd-signature-symbol">: </span><span class="tsd-signature-type">BitmapMask</span></li>
					</ul>
					<ul class="tsd-descriptions">
						<li class="tsd-description">
							<aside class="tsd-sources">
								<p>Inherited from <a href="goal.html">Goal</a>.<a href="goal.html#createbitmapmask">createBitmapMask</a></p>
								<ul>
									<li>Defined in node_modules/phaser/types/phaser.d.ts:34463</li>
								</ul>
							</aside>
							<div class="tsd-comment tsd-typography">
								<div class="lead">
									<p>Creates and returns a Bitmap Mask. This mask can be used by any Game Object,
									including this one.</p>
								</div>
								<p>To create the mask you need to pass in a reference to a renderable Game Object.
									A renderable Game Object is one that uses a texture to render with, such as an
								Image, Sprite, Render Texture or BitmapText.</p>
								<p>If you do not provide a renderable object, and this Game Object has a texture,
									it will use itself as the object. This means you can call this method to create
								a Bitmap Mask from any renderable Game Object.</p>
							</div>
							<h4 class="tsd-parameters-title">Parameters</h4>
							<ul class="tsd-parameters">
								<li>
									<h5><span class="tsd-flag ts-flagOptional">Optional</span> renderable: <span class="tsd-signature-type">GameObject</span></h5>
									<div class="tsd-comment tsd-typography">
										<p>A renderable Game Object that uses a texture, such as a Sprite.</p>
									</div>
								</li>
							</ul>
							<h4 class="tsd-returns-title">Returns <span class="tsd-signature-type">BitmapMask</span></h4>
						</li>
					</ul>
				</section>
				<section class="tsd-panel tsd-member tsd-kind-method tsd-parent-kind-class tsd-is-inherited">
					<a name="creategeometrymask" class="tsd-anchor"></a>
					<h3>create<wbr>Geometry<wbr>Mask</h3>
					<ul class="tsd-signatures tsd-kind-method tsd-parent-kind-class tsd-is-inherited">
						<li class="tsd-signature tsd-kind-icon">create<wbr>Geometry<wbr>Mask<span class="tsd-signature-symbol">(</span>graphics<span class="tsd-signature-symbol">?: </span><span class="tsd-signature-type">Graphics</span><span class="tsd-signature-symbol">)</span><span class="tsd-signature-symbol">: </span><span class="tsd-signature-type">GeometryMask</span></li>
					</ul>
					<ul class="tsd-descriptions">
						<li class="tsd-description">
							<aside class="tsd-sources">
								<p>Inherited from <a href="goal.html">Goal</a>.<a href="goal.html#creategeometrymask">createGeometryMask</a></p>
								<ul>
									<li>Defined in node_modules/phaser/types/phaser.d.ts:34477</li>
								</ul>
							</aside>
							<div class="tsd-comment tsd-typography">
								<div class="lead">
									<p>Creates and returns a Geometry Mask. This mask can be used by any Game Object,
									including this one.</p>
								</div>
								<p>To create the mask you need to pass in a reference to a Graphics Game Object.</p>
								<p>If you do not provide a graphics object, and this Game Object is an instance
								of a Graphics object, then it will use itself to create the mask.</p>
								<p>This means you can call this method to create a Geometry Mask from any Graphics Game Object.</p>
							</div>
							<h4 class="tsd-parameters-title">Parameters</h4>
							<ul class="tsd-parameters">
								<li>
									<h5><span class="tsd-flag ts-flagOptional">Optional</span> graphics: <span class="tsd-signature-type">Graphics</span></h5>
									<div class="tsd-comment tsd-typography">
										<p>A Graphics Game Object. The geometry within it will be used as the mask.</p>
									</div>
								</li>
							</ul>
							<h4 class="tsd-returns-title">Returns <span class="tsd-signature-type">GeometryMask</span></h4>
						</li>
					</ul>
				</section>
				<section class="tsd-panel tsd-member tsd-kind-method tsd-parent-kind-class tsd-is-overwrite tsd-is-inherited">
					<a name="destroy" class="tsd-anchor"></a>
					<h3>destroy</h3>
					<ul class="tsd-signatures tsd-kind-method tsd-parent-kind-class tsd-is-overwrite tsd-is-inherited">
						<li class="tsd-signature tsd-kind-icon">destroy<span class="tsd-signature-symbol">(</span>fromScene<span class="tsd-signature-symbol">?: </span><span class="tsd-signature-type">boolean</span><span class="tsd-signature-symbol">)</span><span class="tsd-signature-symbol">: </span><span class="tsd-signature-type">void</span></li>
					</ul>
					<ul class="tsd-descriptions">
						<li class="tsd-description">
							<aside class="tsd-sources">
								<p>Inherited from <a href="goal.html">Goal</a>.<a href="goal.html#destroy">destroy</a></p>
								<p>Overrides EventEmitter.destroy</p>
								<ul>
									<li>Defined in node_modules/phaser/types/phaser.d.ts:15346</li>
								</ul>
							</aside>
							<div class="tsd-comment tsd-typography">
								<div class="lead">
									<p>Destroys this Game Object removing it from the Display List and Update List and
									severing all ties to parent resources.</p>
								</div>
								<p>Also removes itself from the Input Manager and Physics Manager if previously enabled.</p>
								<p>Use this to remove a Game Object from your game if you don&#39;t ever plan to use it again.
									As long as no reference to it exists within your own code it should become free for
								garbage collection by the browser.</p>
								<p>If you just want to temporarily disable an object then look at using the
								Game Object Pool instead of destroying it, as destroyed objects cannot be resurrected.</p>
							</div>
							<h4 class="tsd-parameters-title">Parameters</h4>
							<ul class="tsd-parameters">
								<li>
									<h5><span class="tsd-flag ts-flagOptional">Optional</span> fromScene: <span class="tsd-signature-type">boolean</span></h5>
									<div class="tsd-comment tsd-typography">
										<p>Is this Game Object being destroyed as the result of a Scene shutdown? Default false.</p>
									</div>
								</li>
							</ul>
							<h4 class="tsd-returns-title">Returns <span class="tsd-signature-type">void</span></h4>
						</li>
					</ul>
				</section>
				<section class="tsd-panel tsd-member tsd-kind-method tsd-parent-kind-class tsd-is-inherited">
					<a name="disableinteractive" class="tsd-anchor"></a>
					<h3>disable<wbr>Interactive</h3>
					<ul class="tsd-signatures tsd-kind-method tsd-parent-kind-class tsd-is-inherited">
						<li class="tsd-signature tsd-kind-icon">disable<wbr>Interactive<span class="tsd-signature-symbol">(</span><span class="tsd-signature-symbol">)</span><span class="tsd-signature-symbol">: </span><span class="tsd-signature-type">this</span></li>
					</ul>
					<ul class="tsd-descriptions">
						<li class="tsd-description">
							<aside class="tsd-sources">
								<p>Inherited from <a href="goal.html">Goal</a>.<a href="goal.html#disableinteractive">disableInteractive</a></p>
								<ul>
									<li>Defined in node_modules/phaser/types/phaser.d.ts:15280</li>
								</ul>
							</aside>
							<div class="tsd-comment tsd-typography">
								<div class="lead">
									<p>If this Game Object has previously been enabled for input, this will disable it.</p>
								</div>
								<p>An object that is disabled for input stops processing or being considered for
									input events, but can be turned back on again at any time by simply calling
								<code>setInteractive()</code> with no arguments provided.</p>
								<p>If want to completely remove interaction from this Game Object then use <code>removeInteractive</code> instead.</p>
							</div>
							<h4 class="tsd-returns-title">Returns <span class="tsd-signature-type">this</span></h4>
						</li>
					</ul>
				</section>
				<section class="tsd-panel tsd-member tsd-kind-method tsd-parent-kind-class tsd-is-inherited">
					<a name="emit" class="tsd-anchor"></a>
					<h3>emit</h3>
					<ul class="tsd-signatures tsd-kind-method tsd-parent-kind-class tsd-is-inherited">
						<li class="tsd-signature tsd-kind-icon">emit<span class="tsd-signature-symbol">(</span>event<span class="tsd-signature-symbol">: </span><span class="tsd-signature-type">string</span><span class="tsd-signature-symbol"> | </span><span class="tsd-signature-type">symbol</span>, <span class="tsd-signature-symbol">...</span>args<span class="tsd-signature-symbol">: </span><span class="tsd-signature-type">any</span><span class="tsd-signature-symbol">[]</span><span class="tsd-signature-symbol">)</span><span class="tsd-signature-symbol">: </span><span class="tsd-signature-type">boolean</span></li>
					</ul>
					<ul class="tsd-descriptions">
						<li class="tsd-description">
							<aside class="tsd-sources">
								<p>Inherited from <a href="goal.html">Goal</a>.<a href="goal.html#emit">emit</a></p>
								<ul>
									<li>Defined in node_modules/phaser/types/phaser.d.ts:8216</li>
								</ul>
							</aside>
							<div class="tsd-comment tsd-typography">
								<div class="lead">
									<p>Calls each of the listeners registered for a given event.</p>
								</div>
							</div>
							<h4 class="tsd-parameters-title">Parameters</h4>
							<ul class="tsd-parameters">
								<li>
									<h5>event: <span class="tsd-signature-type">string</span><span class="tsd-signature-symbol"> | </span><span class="tsd-signature-type">symbol</span></h5>
									<div class="tsd-comment tsd-typography">
										<p>The event name.</p>
									</div>
								</li>
								<li>
									<h5><span class="tsd-flag ts-flagRest">Rest</span> <span class="tsd-signature-symbol">...</span>args: <span class="tsd-signature-type">any</span><span class="tsd-signature-symbol">[]</span></h5>
									<div class="tsd-comment tsd-typography">
										<p>Additional arguments that will be passed to the event handler.</p>
									</div>
								</li>
							</ul>
							<h4 class="tsd-returns-title">Returns <span class="tsd-signature-type">boolean</span></h4>
						</li>
					</ul>
				</section>
				<section class="tsd-panel tsd-member tsd-kind-method tsd-parent-kind-class tsd-is-inherited">
					<a name="eventnames" class="tsd-anchor"></a>
					<h3>event<wbr>Names</h3>
					<ul class="tsd-signatures tsd-kind-method tsd-parent-kind-class tsd-is-inherited">
						<li class="tsd-signature tsd-kind-icon">event<wbr>Names<span class="tsd-signature-symbol">(</span><span class="tsd-signature-symbol">)</span><span class="tsd-signature-symbol">: </span><span class="tsd-signature-symbol">(</span><span class="tsd-signature-type">string</span><span class="tsd-signature-symbol"> | </span><span class="tsd-signature-type">symbol</span><span class="tsd-signature-symbol">)</span><span class="tsd-signature-symbol">[]</span></li>
					</ul>
					<ul class="tsd-descriptions">
						<li class="tsd-description">
							<aside class="tsd-sources">
								<p>Inherited from <a href="goal.html">Goal</a>.<a href="goal.html#eventnames">eventNames</a></p>
								<ul>
									<li>Defined in node_modules/phaser/types/phaser.d.ts:8197</li>
								</ul>
							</aside>
							<div class="tsd-comment tsd-typography">
								<div class="lead">
									<p>Return an array listing the events for which the emitter has registered listeners.</p>
								</div>
							</div>
							<h4 class="tsd-returns-title">Returns <span class="tsd-signature-symbol">(</span><span class="tsd-signature-type">string</span><span class="tsd-signature-symbol"> | </span><span class="tsd-signature-type">symbol</span><span class="tsd-signature-symbol">)</span><span class="tsd-signature-symbol">[]</span></h4>
						</li>
					</ul>
				</section>
				<section class="tsd-panel tsd-member tsd-kind-method tsd-parent-kind-class tsd-has-type-parameter tsd-is-inherited">
					<a name="getbottomcenter" class="tsd-anchor"></a>
					<h3>get<wbr>Bottom<wbr>Center</h3>
					<ul class="tsd-signatures tsd-kind-method tsd-parent-kind-class tsd-has-type-parameter tsd-is-inherited">
						<li class="tsd-signature tsd-kind-icon">get<wbr>Bottom<wbr>Center&lt;O&gt;<span class="tsd-signature-symbol">(</span>output<span class="tsd-signature-symbol">?: </span><span class="tsd-signature-type">O</span>, includeParent<span class="tsd-signature-symbol">?: </span><span class="tsd-signature-type">boolean</span><span class="tsd-signature-symbol">)</span><span class="tsd-signature-symbol">: </span><span class="tsd-signature-type">O</span></li>
					</ul>
					<ul class="tsd-descriptions">
						<li class="tsd-description">
							<aside class="tsd-sources">
								<p>Inherited from <a href="goal.html">Goal</a>.<a href="goal.html#getbottomcenter">getBottomCenter</a></p>
								<ul>
									<li>Defined in node_modules/phaser/types/phaser.d.ts:34405</li>
								</ul>
							</aside>
							<div class="tsd-comment tsd-typography">
								<div class="lead">
									<p>Gets the bottom-center coordinate of this Game Object, regardless of origin.
									The returned point is calculated in local space and does not factor in any parent containers</p>
								</div>
							</div>
							<h4 class="tsd-type-parameters-title">Type parameters</h4>
							<ul class="tsd-type-parameters">
								<li>
									<h4>O<span class="tsd-signature-symbol">: </span><span class="tsd-signature-type">Vector2</span></h4>
								</li>
							</ul>
							<h4 class="tsd-parameters-title">Parameters</h4>
							<ul class="tsd-parameters">
								<li>
									<h5><span class="tsd-flag ts-flagOptional">Optional</span> output: <span class="tsd-signature-type">O</span></h5>
									<div class="tsd-comment tsd-typography">
										<p>An object to store the values in. If not provided a new Vector2 will be created.</p>
									</div>
								</li>
								<li>
									<h5><span class="tsd-flag ts-flagOptional">Optional</span> includeParent: <span class="tsd-signature-type">boolean</span></h5>
									<div class="tsd-comment tsd-typography">
										<p>If this Game Object has a parent Container, include it (and all other ancestors) in the resulting vector? Default false.</p>
									</div>
								</li>
							</ul>
							<h4 class="tsd-returns-title">Returns <span class="tsd-signature-type">O</span></h4>
						</li>
					</ul>
				</section>
				<section class="tsd-panel tsd-member tsd-kind-method tsd-parent-kind-class tsd-has-type-parameter tsd-is-inherited">
					<a name="getbottomleft" class="tsd-anchor"></a>
					<h3>get<wbr>Bottom<wbr>Left</h3>
					<ul class="tsd-signatures tsd-kind-method tsd-parent-kind-class tsd-has-type-parameter tsd-is-inherited">
						<li class="tsd-signature tsd-kind-icon">get<wbr>Bottom<wbr>Left&lt;O&gt;<span class="tsd-signature-symbol">(</span>output<span class="tsd-signature-symbol">?: </span><span class="tsd-signature-type">O</span>, includeParent<span class="tsd-signature-symbol">?: </span><span class="tsd-signature-type">boolean</span><span class="tsd-signature-symbol">)</span><span class="tsd-signature-symbol">: </span><span class="tsd-signature-type">O</span></li>
					</ul>
					<ul class="tsd-descriptions">
						<li class="tsd-description">
							<aside class="tsd-sources">
								<p>Inherited from <a href="goal.html">Goal</a>.<a href="goal.html#getbottomleft">getBottomLeft</a></p>
								<ul>
									<li>Defined in node_modules/phaser/types/phaser.d.ts:34397</li>
								</ul>
							</aside>
							<div class="tsd-comment tsd-typography">
								<div class="lead">
									<p>Gets the bottom-left corner coordinate of this Game Object, regardless of origin.
									The returned point is calculated in local space and does not factor in any parent containers</p>
								</div>
							</div>
							<h4 class="tsd-type-parameters-title">Type parameters</h4>
							<ul class="tsd-type-parameters">
								<li>
									<h4>O<span class="tsd-signature-symbol">: </span><span class="tsd-signature-type">Vector2</span></h4>
								</li>
							</ul>
							<h4 class="tsd-parameters-title">Parameters</h4>
							<ul class="tsd-parameters">
								<li>
									<h5><span class="tsd-flag ts-flagOptional">Optional</span> output: <span class="tsd-signature-type">O</span></h5>
									<div class="tsd-comment tsd-typography">
										<p>An object to store the values in. If not provided a new Vector2 will be created.</p>
									</div>
								</li>
								<li>
									<h5><span class="tsd-flag ts-flagOptional">Optional</span> includeParent: <span class="tsd-signature-type">boolean</span></h5>
									<div class="tsd-comment tsd-typography">
										<p>If this Game Object has a parent Container, include it (and all other ancestors) in the resulting vector? Default false.</p>
									</div>
								</li>
							</ul>
							<h4 class="tsd-returns-title">Returns <span class="tsd-signature-type">O</span></h4>
						</li>
					</ul>
				</section>
				<section class="tsd-panel tsd-member tsd-kind-method tsd-parent-kind-class tsd-has-type-parameter tsd-is-inherited">
					<a name="getbottomright" class="tsd-anchor"></a>
					<h3>get<wbr>Bottom<wbr>Right</h3>
					<ul class="tsd-signatures tsd-kind-method tsd-parent-kind-class tsd-has-type-parameter tsd-is-inherited">
						<li class="tsd-signature tsd-kind-icon">get<wbr>Bottom<wbr>Right&lt;O&gt;<span class="tsd-signature-symbol">(</span>output<span class="tsd-signature-symbol">?: </span><span class="tsd-signature-type">O</span>, includeParent<span class="tsd-signature-symbol">?: </span><span class="tsd-signature-type">boolean</span><span class="tsd-signature-symbol">)</span><span class="tsd-signature-symbol">: </span><span class="tsd-signature-type">O</span></li>
					</ul>
					<ul class="tsd-descriptions">
						<li class="tsd-description">
							<aside class="tsd-sources">
								<p>Inherited from <a href="goal.html">Goal</a>.<a href="goal.html#getbottomright">getBottomRight</a></p>
								<ul>
									<li>Defined in node_modules/phaser/types/phaser.d.ts:34413</li>
								</ul>
							</aside>
							<div class="tsd-comment tsd-typography">
								<div class="lead">
									<p>Gets the bottom-right corner coordinate of this Game Object, regardless of origin.
									The returned point is calculated in local space and does not factor in any parent containers</p>
								</div>
							</div>
							<h4 class="tsd-type-parameters-title">Type parameters</h4>
							<ul class="tsd-type-parameters">
								<li>
									<h4>O<span class="tsd-signature-symbol">: </span><span class="tsd-signature-type">Vector2</span></h4>
								</li>
							</ul>
							<h4 class="tsd-parameters-title">Parameters</h4>
							<ul class="tsd-parameters">
								<li>
									<h5><span class="tsd-flag ts-flagOptional">Optional</span> output: <span class="tsd-signature-type">O</span></h5>
									<div class="tsd-comment tsd-typography">
										<p>An object to store the values in. If not provided a new Vector2 will be created.</p>
									</div>
								</li>
								<li>
									<h5><span class="tsd-flag ts-flagOptional">Optional</span> includeParent: <span class="tsd-signature-type">boolean</span></h5>
									<div class="tsd-comment tsd-typography">
										<p>If this Game Object has a parent Container, include it (and all other ancestors) in the resulting vector? Default false.</p>
									</div>
								</li>
							</ul>
							<h4 class="tsd-returns-title">Returns <span class="tsd-signature-type">O</span></h4>
						</li>
					</ul>
				</section>
				<section class="tsd-panel tsd-member tsd-kind-method tsd-parent-kind-class tsd-has-type-parameter tsd-is-inherited">
					<a name="getbounds" class="tsd-anchor"></a>
					<h3>get<wbr>Bounds</h3>
					<ul class="tsd-signatures tsd-kind-method tsd-parent-kind-class tsd-has-type-parameter tsd-is-inherited">
						<li class="tsd-signature tsd-kind-icon">get<wbr>Bounds&lt;O&gt;<span class="tsd-signature-symbol">(</span>output<span class="tsd-signature-symbol">?: </span><span class="tsd-signature-type">O</span><span class="tsd-signature-symbol">)</span><span class="tsd-signature-symbol">: </span><span class="tsd-signature-type">O</span></li>
					</ul>
					<ul class="tsd-descriptions">
						<li class="tsd-description">
							<aside class="tsd-sources">
								<p>Inherited from <a href="goal.html">Goal</a>.<a href="goal.html#getbounds">getBounds</a></p>
								<ul>
									<li>Defined in node_modules/phaser/types/phaser.d.ts:34420</li>
								</ul>
							</aside>
							<div class="tsd-comment tsd-typography">
								<div class="lead">
									<p>Gets the bounds of this Game Object, regardless of origin.
									The values are stored and returned in a Rectangle, or Rectangle-like, object.</p>
								</div>
							</div>
							<h4 class="tsd-type-parameters-title">Type parameters</h4>
							<ul class="tsd-type-parameters">
								<li>
									<h4>O<span class="tsd-signature-symbol">: </span><span class="tsd-signature-type">Rectangle</span></h4>
								</li>
							</ul>
							<h4 class="tsd-parameters-title">Parameters</h4>
							<ul class="tsd-parameters">
								<li>
									<h5><span class="tsd-flag ts-flagOptional">Optional</span> output: <span class="tsd-signature-type">O</span></h5>
									<div class="tsd-comment tsd-typography">
										<p>An object to store the values in. If not provided a new Rectangle will be created.</p>
									</div>
								</li>
							</ul>
							<h4 class="tsd-returns-title">Returns <span class="tsd-signature-type">O</span></h4>
						</li>
					</ul>
				</section>
				<section class="tsd-panel tsd-member tsd-kind-method tsd-parent-kind-class tsd-has-type-parameter tsd-is-inherited">
					<a name="getcenter" class="tsd-anchor"></a>
					<h3>get<wbr>Center</h3>
					<ul class="tsd-signatures tsd-kind-method tsd-parent-kind-class tsd-has-type-parameter tsd-is-inherited">
						<li class="tsd-signature tsd-kind-icon">get<wbr>Center&lt;O&gt;<span class="tsd-signature-symbol">(</span>output<span class="tsd-signature-symbol">?: </span><span class="tsd-signature-type">O</span><span class="tsd-signature-symbol">)</span><span class="tsd-signature-symbol">: </span><span class="tsd-signature-type">O</span></li>
					</ul>
					<ul class="tsd-descriptions">
						<li class="tsd-description">
							<aside class="tsd-sources">
								<p>Inherited from <a href="goal.html">Goal</a>.<a href="goal.html#getcenter">getCenter</a></p>
								<ul>
									<li>Defined in node_modules/phaser/types/phaser.d.ts:34349</li>
								</ul>
							</aside>
							<div class="tsd-comment tsd-typography">
								<div class="lead">
									<p>Gets the center coordinate of this Game Object, regardless of origin.
									The returned point is calculated in local space and does not factor in any parent containers</p>
								</div>
							</div>
							<h4 class="tsd-type-parameters-title">Type parameters</h4>
							<ul class="tsd-type-parameters">
								<li>
									<h4>O<span class="tsd-signature-symbol">: </span><span class="tsd-signature-type">Vector2</span></h4>
								</li>
							</ul>
							<h4 class="tsd-parameters-title">Parameters</h4>
							<ul class="tsd-parameters">
								<li>
									<h5><span class="tsd-flag ts-flagOptional">Optional</span> output: <span class="tsd-signature-type">O</span></h5>
									<div class="tsd-comment tsd-typography">
										<p>An object to store the values in. If not provided a new Vector2 will be created.</p>
									</div>
								</li>
							</ul>
							<h4 class="tsd-returns-title">Returns <span class="tsd-signature-type">O</span></h4>
						</li>
					</ul>
				</section>
				<section class="tsd-panel tsd-member tsd-kind-method tsd-parent-kind-class tsd-is-inherited">
					<a name="getdata" class="tsd-anchor"></a>
					<h3>get<wbr>Data</h3>
					<ul class="tsd-signatures tsd-kind-method tsd-parent-kind-class tsd-is-inherited">
						<li class="tsd-signature tsd-kind-icon">get<wbr>Data<span class="tsd-signature-symbol">(</span>key<span class="tsd-signature-symbol">: </span><span class="tsd-signature-type">string</span><span class="tsd-signature-symbol"> | </span><span class="tsd-signature-type">string</span><span class="tsd-signature-symbol">[]</span><span class="tsd-signature-symbol">)</span><span class="tsd-signature-symbol">: </span><span class="tsd-signature-type">any</span></li>
					</ul>
					<ul class="tsd-descriptions">
						<li class="tsd-description">
							<aside class="tsd-sources">
								<p>Inherited from <a href="goal.html">Goal</a>.<a href="goal.html#getdata">getData</a></p>
								<ul>
									<li>Defined in node_modules/phaser/types/phaser.d.ts:15251</li>
								</ul>
							</aside>
							<div class="tsd-comment tsd-typography">
								<div class="lead">
									<p>Retrieves the value for the given key in this Game Objects Data Manager, or undefined if it doesn&#39;t exist.</p>
								</div>
								<p>You can also access values via the <code>values</code> object. For example, if you had a key called <code>gold</code> you can do either:</p>
								<pre><code class="language-javascript">sprite.getData(<span class="hljs-string">&#x27;gold&#x27;</span>);</code></pre>
								<p>Or access the value directly:</p>
								<pre><code class="language-javascript">sprite.data.values.gold;</code></pre>
								<p>You can also pass in an array of keys, in which case an array of values will be returned:</p>
								<pre><code class="language-javascript">sprite.getData([ <span class="hljs-string">&#x27;gold&#x27;</span>, <span class="hljs-string">&#x27;armor&#x27;</span>, <span class="hljs-string">&#x27;health&#x27;</span> ]);</code></pre>
								<p>This approach is useful for destructuring arrays in ES6.</p>
							</div>
							<h4 class="tsd-parameters-title">Parameters</h4>
							<ul class="tsd-parameters">
								<li>
									<h5>key: <span class="tsd-signature-type">string</span><span class="tsd-signature-symbol"> | </span><span class="tsd-signature-type">string</span><span class="tsd-signature-symbol">[]</span></h5>
									<div class="tsd-comment tsd-typography">
										<p>The key of the value to retrieve, or an array of keys.</p>
									</div>
								</li>
							</ul>
							<h4 class="tsd-returns-title">Returns <span class="tsd-signature-type">any</span></h4>
						</li>
					</ul>
				</section>
				<section class="tsd-panel tsd-member tsd-kind-method tsd-parent-kind-class tsd-is-inherited">
					<a name="getindexlist" class="tsd-anchor"></a>
					<h3>get<wbr>Index<wbr>List</h3>
					<ul class="tsd-signatures tsd-kind-method tsd-parent-kind-class tsd-is-inherited">
						<li class="tsd-signature tsd-kind-icon">get<wbr>Index<wbr>List<span class="tsd-signature-symbol">(</span><span class="tsd-signature-symbol">)</span><span class="tsd-signature-symbol">: </span><span class="tsd-signature-type">integer</span><span class="tsd-signature-symbol">[]</span></li>
					</ul>
					<ul class="tsd-descriptions">
						<li class="tsd-description">
							<aside class="tsd-sources">
								<p>Inherited from <a href="goal.html">Goal</a>.<a href="goal.html#getindexlist">getIndexList</a></p>
								<ul>
									<li>Defined in node_modules/phaser/types/phaser.d.ts:15330</li>
								</ul>
							</aside>
							<div class="tsd-comment tsd-typography">
								<div class="lead">
									<p>Returns an array containing the display list index of either this Game Object, or if it has one,
										its parent Container. It then iterates up through all of the parent containers until it hits the
									root of the display list (which is index 0 in the returned array).</p>
								</div>
								<p>Used internally by the InputPlugin but also useful if you wish to find out the display depth of
								this Game Object and all of its ancestors.</p>
							</div>
							<h4 class="tsd-returns-title">Returns <span class="tsd-signature-type">integer</span><span class="tsd-signature-symbol">[]</span></h4>
						</li>
					</ul>
				</section>
				<section class="tsd-panel tsd-member tsd-kind-method tsd-parent-kind-class tsd-has-type-parameter tsd-is-inherited">
					<a name="getleftcenter" class="tsd-anchor"></a>
					<h3>get<wbr>Left<wbr>Center</h3>
					<ul class="tsd-signatures tsd-kind-method tsd-parent-kind-class tsd-has-type-parameter tsd-is-inherited">
						<li class="tsd-signature tsd-kind-icon">get<wbr>Left<wbr>Center&lt;O&gt;<span class="tsd-signature-symbol">(</span>output<span class="tsd-signature-symbol">?: </span><span class="tsd-signature-type">O</span>, includeParent<span class="tsd-signature-symbol">?: </span><span class="tsd-signature-type">boolean</span><span class="tsd-signature-symbol">)</span><span class="tsd-signature-symbol">: </span><span class="tsd-signature-type">O</span></li>
					</ul>
					<ul class="tsd-descriptions">
						<li class="tsd-description">
							<aside class="tsd-sources">
								<p>Inherited from <a href="goal.html">Goal</a>.<a href="goal.html#getleftcenter">getLeftCenter</a></p>
								<ul>
									<li>Defined in node_modules/phaser/types/phaser.d.ts:34381</li>
								</ul>
							</aside>
							<div class="tsd-comment tsd-typography">
								<div class="lead">
									<p>Gets the left-center coordinate of this Game Object, regardless of origin.
									The returned point is calculated in local space and does not factor in any parent containers</p>
								</div>
							</div>
							<h4 class="tsd-type-parameters-title">Type parameters</h4>
							<ul class="tsd-type-parameters">
								<li>
									<h4>O<span class="tsd-signature-symbol">: </span><span class="tsd-signature-type">Vector2</span></h4>
								</li>
							</ul>
							<h4 class="tsd-parameters-title">Parameters</h4>
							<ul class="tsd-parameters">
								<li>
									<h5><span class="tsd-flag ts-flagOptional">Optional</span> output: <span class="tsd-signature-type">O</span></h5>
									<div class="tsd-comment tsd-typography">
										<p>An object to store the values in. If not provided a new Vector2 will be created.</p>
									</div>
								</li>
								<li>
									<h5><span class="tsd-flag ts-flagOptional">Optional</span> includeParent: <span class="tsd-signature-type">boolean</span></h5>
									<div class="tsd-comment tsd-typography">
										<p>If this Game Object has a parent Container, include it (and all other ancestors) in the resulting vector? Default false.</p>
									</div>
								</li>
							</ul>
							<h4 class="tsd-returns-title">Returns <span class="tsd-signature-type">O</span></h4>
						</li>
					</ul>
				</section>
				<section class="tsd-panel tsd-member tsd-kind-method tsd-parent-kind-class tsd-is-inherited">
					<a name="getlocaltransformmatrix" class="tsd-anchor"></a>
					<h3>get<wbr>Local<wbr>Transform<wbr>Matrix</h3>
					<ul class="tsd-signatures tsd-kind-method tsd-parent-kind-class tsd-is-inherited">
						<li class="tsd-signature tsd-kind-icon">get<wbr>Local<wbr>Transform<wbr>Matrix<span class="tsd-signature-symbol">(</span>tempMatrix<span class="tsd-signature-symbol">?: </span><span class="tsd-signature-type">TransformMatrix</span><span class="tsd-signature-symbol">)</span><span class="tsd-signature-symbol">: </span><span class="tsd-signature-type">TransformMatrix</span></li>
					</ul>
					<ul class="tsd-descriptions">
						<li class="tsd-description">
							<aside class="tsd-sources">
								<p>Inherited from <a href="goal.html">Goal</a>.<a href="goal.html#getlocaltransformmatrix">getLocalTransformMatrix</a></p>
								<ul>
									<li>Defined in node_modules/phaser/types/phaser.d.ts:35002</li>
								</ul>
							</aside>
							<div class="tsd-comment tsd-typography">
								<div class="lead">
									<p>Gets the local transform matrix for this Game Object.</p>
								</div>
							</div>
							<h4 class="tsd-parameters-title">Parameters</h4>
							<ul class="tsd-parameters">
								<li>
									<h5><span class="tsd-flag ts-flagOptional">Optional</span> tempMatrix: <span class="tsd-signature-type">TransformMatrix</span></h5>
									<div class="tsd-comment tsd-typography">
										<p>The matrix to populate with the values from this Game Object.</p>
									</div>
								</li>
							</ul>
							<h4 class="tsd-returns-title">Returns <span class="tsd-signature-type">TransformMatrix</span></h4>
						</li>
					</ul>
				</section>
				<section class="tsd-panel tsd-member tsd-kind-method tsd-parent-kind-class tsd-is-inherited">
					<a name="getparentrotation" class="tsd-anchor"></a>
					<h3>get<wbr>Parent<wbr>Rotation</h3>
					<ul class="tsd-signatures tsd-kind-method tsd-parent-kind-class tsd-is-inherited">
						<li class="tsd-signature tsd-kind-icon">get<wbr>Parent<wbr>Rotation<span class="tsd-signature-symbol">(</span><span class="tsd-signature-symbol">)</span><span class="tsd-signature-symbol">: </span><span class="tsd-signature-type">number</span></li>
					</ul>
					<ul class="tsd-descriptions">
						<li class="tsd-description">
							<aside class="tsd-sources">
								<p>Inherited from <a href="goal.html">Goal</a>.<a href="goal.html#getparentrotation">getParentRotation</a></p>
								<ul>
									<li>Defined in node_modules/phaser/types/phaser.d.ts:35016</li>
								</ul>
							</aside>
							<div class="tsd-comment tsd-typography">
								<div class="lead">
									<p>Gets the sum total rotation of all of this Game Objects parent Containers.</p>
								</div>
								<p>The returned value is in radians and will be zero if this Game Object has no parent container.</p>
							</div>
							<h4 class="tsd-returns-title">Returns <span class="tsd-signature-type">number</span></h4>
						</li>
					</ul>
				</section>
				<section class="tsd-panel tsd-member tsd-kind-method tsd-parent-kind-class tsd-is-inherited">
					<a name="getpipelinename" class="tsd-anchor"></a>
					<h3>get<wbr>Pipeline<wbr>Name</h3>
					<ul class="tsd-signatures tsd-kind-method tsd-parent-kind-class tsd-is-inherited">
						<li class="tsd-signature tsd-kind-icon">get<wbr>Pipeline<wbr>Name<span class="tsd-signature-symbol">(</span><span class="tsd-signature-symbol">)</span><span class="tsd-signature-symbol">: </span><span class="tsd-signature-type">string</span></li>
					</ul>
					<ul class="tsd-descriptions">
						<li class="tsd-description">
							<aside class="tsd-sources">
								<p>Inherited from <a href="goal.html">Goal</a>.<a href="goal.html#getpipelinename">getPipelineName</a></p>
								<ul>
									<li>Defined in node_modules/phaser/types/phaser.d.ts:34568</li>
								</ul>
							</aside>
							<div class="tsd-comment tsd-typography">
								<div class="lead">
									<p>Gets the name of the WebGL Pipeline this Game Object is currently using.</p>
								</div>
							</div>
							<h4 class="tsd-returns-title">Returns <span class="tsd-signature-type">string</span></h4>
						</li>
					</ul>
				</section>
				<section class="tsd-panel tsd-member tsd-kind-method tsd-parent-kind-class tsd-has-type-parameter tsd-is-inherited">
					<a name="getrightcenter" class="tsd-anchor"></a>
					<h3>get<wbr>Right<wbr>Center</h3>
					<ul class="tsd-signatures tsd-kind-method tsd-parent-kind-class tsd-has-type-parameter tsd-is-inherited">
						<li class="tsd-signature tsd-kind-icon">get<wbr>Right<wbr>Center&lt;O&gt;<span class="tsd-signature-symbol">(</span>output<span class="tsd-signature-symbol">?: </span><span class="tsd-signature-type">O</span>, includeParent<span class="tsd-signature-symbol">?: </span><span class="tsd-signature-type">boolean</span><span class="tsd-signature-symbol">)</span><span class="tsd-signature-symbol">: </span><span class="tsd-signature-type">O</span></li>
					</ul>
					<ul class="tsd-descriptions">
						<li class="tsd-description">
							<aside class="tsd-sources">
								<p>Inherited from <a href="goal.html">Goal</a>.<a href="goal.html#getrightcenter">getRightCenter</a></p>
								<ul>
									<li>Defined in node_modules/phaser/types/phaser.d.ts:34389</li>
								</ul>
							</aside>
							<div class="tsd-comment tsd-typography">
								<div class="lead">
									<p>Gets the right-center coordinate of this Game Object, regardless of origin.
									The returned point is calculated in local space and does not factor in any parent containers</p>
								</div>
							</div>
							<h4 class="tsd-type-parameters-title">Type parameters</h4>
							<ul class="tsd-type-parameters">
								<li>
									<h4>O<span class="tsd-signature-symbol">: </span><span class="tsd-signature-type">Vector2</span></h4>
								</li>
							</ul>
							<h4 class="tsd-parameters-title">Parameters</h4>
							<ul class="tsd-parameters">
								<li>
									<h5><span class="tsd-flag ts-flagOptional">Optional</span> output: <span class="tsd-signature-type">O</span></h5>
									<div class="tsd-comment tsd-typography">
										<p>An object to store the values in. If not provided a new Vector2 will be created.</p>
									</div>
								</li>
								<li>
									<h5><span class="tsd-flag ts-flagOptional">Optional</span> includeParent: <span class="tsd-signature-type">boolean</span></h5>
									<div class="tsd-comment tsd-typography">
										<p>If this Game Object has a parent Container, include it (and all other ancestors) in the resulting vector? Default false.</p>
									</div>
								</li>
							</ul>
							<h4 class="tsd-returns-title">Returns <span class="tsd-signature-type">O</span></h4>
						</li>
					</ul>
				</section>
				<section class="tsd-panel tsd-member tsd-kind-method tsd-parent-kind-class tsd-has-type-parameter tsd-is-inherited">
					<a name="gettopcenter" class="tsd-anchor"></a>
					<h3>get<wbr>Top<wbr>Center</h3>
					<ul class="tsd-signatures tsd-kind-method tsd-parent-kind-class tsd-has-type-parameter tsd-is-inherited">
						<li class="tsd-signature tsd-kind-icon">get<wbr>Top<wbr>Center&lt;O&gt;<span class="tsd-signature-symbol">(</span>output<span class="tsd-signature-symbol">?: </span><span class="tsd-signature-type">O</span>, includeParent<span class="tsd-signature-symbol">?: </span><span class="tsd-signature-type">boolean</span><span class="tsd-signature-symbol">)</span><span class="tsd-signature-symbol">: </span><span class="tsd-signature-type">O</span></li>
					</ul>
					<ul class="tsd-descriptions">
						<li class="tsd-description">
							<aside class="tsd-sources">
								<p>Inherited from <a href="goal.html">Goal</a>.<a href="goal.html#gettopcenter">getTopCenter</a></p>
								<ul>
									<li>Defined in node_modules/phaser/types/phaser.d.ts:34365</li>
								</ul>
							</aside>
							<div class="tsd-comment tsd-typography">
								<div class="lead">
									<p>Gets the top-center coordinate of this Game Object, regardless of origin.
									The returned point is calculated in local space and does not factor in any parent containers</p>
								</div>
							</div>
							<h4 class="tsd-type-parameters-title">Type parameters</h4>
							<ul class="tsd-type-parameters">
								<li>
									<h4>O<span class="tsd-signature-symbol">: </span><span class="tsd-signature-type">Vector2</span></h4>
								</li>
							</ul>
							<h4 class="tsd-parameters-title">Parameters</h4>
							<ul class="tsd-parameters">
								<li>
									<h5><span class="tsd-flag ts-flagOptional">Optional</span> output: <span class="tsd-signature-type">O</span></h5>
									<div class="tsd-comment tsd-typography">
										<p>An object to store the values in. If not provided a new Vector2 will be created.</p>
									</div>
								</li>
								<li>
									<h5><span class="tsd-flag ts-flagOptional">Optional</span> includeParent: <span class="tsd-signature-type">boolean</span></h5>
									<div class="tsd-comment tsd-typography">
										<p>If this Game Object has a parent Container, include it (and all other ancestors) in the resulting vector? Default false.</p>
									</div>
								</li>
							</ul>
							<h4 class="tsd-returns-title">Returns <span class="tsd-signature-type">O</span></h4>
						</li>
					</ul>
				</section>
				<section class="tsd-panel tsd-member tsd-kind-method tsd-parent-kind-class tsd-has-type-parameter tsd-is-inherited">
					<a name="gettopleft" class="tsd-anchor"></a>
					<h3>get<wbr>Top<wbr>Left</h3>
					<ul class="tsd-signatures tsd-kind-method tsd-parent-kind-class tsd-has-type-parameter tsd-is-inherited">
						<li class="tsd-signature tsd-kind-icon">get<wbr>Top<wbr>Left&lt;O&gt;<span class="tsd-signature-symbol">(</span>output<span class="tsd-signature-symbol">?: </span><span class="tsd-signature-type">O</span>, includeParent<span class="tsd-signature-symbol">?: </span><span class="tsd-signature-type">boolean</span><span class="tsd-signature-symbol">)</span><span class="tsd-signature-symbol">: </span><span class="tsd-signature-type">O</span></li>
					</ul>
					<ul class="tsd-descriptions">
						<li class="tsd-description">
							<aside class="tsd-sources">
								<p>Inherited from <a href="goal.html">Goal</a>.<a href="goal.html#gettopleft">getTopLeft</a></p>
								<ul>
									<li>Defined in node_modules/phaser/types/phaser.d.ts:34357</li>
								</ul>
							</aside>
							<div class="tsd-comment tsd-typography">
								<div class="lead">
									<p>Gets the top-left corner coordinate of this Game Object, regardless of origin.
									The returned point is calculated in local space and does not factor in any parent containers</p>
								</div>
							</div>
							<h4 class="tsd-type-parameters-title">Type parameters</h4>
							<ul class="tsd-type-parameters">
								<li>
									<h4>O<span class="tsd-signature-symbol">: </span><span class="tsd-signature-type">Vector2</span></h4>
								</li>
							</ul>
							<h4 class="tsd-parameters-title">Parameters</h4>
							<ul class="tsd-parameters">
								<li>
									<h5><span class="tsd-flag ts-flagOptional">Optional</span> output: <span class="tsd-signature-type">O</span></h5>
									<div class="tsd-comment tsd-typography">
										<p>An object to store the values in. If not provided a new Vector2 will be created.</p>
									</div>
								</li>
								<li>
									<h5><span class="tsd-flag ts-flagOptional">Optional</span> includeParent: <span class="tsd-signature-type">boolean</span></h5>
									<div class="tsd-comment tsd-typography">
										<p>If this Game Object has a parent Container, include it (and all other ancestors) in the resulting vector? Default false.</p>
									</div>
								</li>
							</ul>
							<h4 class="tsd-returns-title">Returns <span class="tsd-signature-type">O</span></h4>
						</li>
					</ul>
				</section>
				<section class="tsd-panel tsd-member tsd-kind-method tsd-parent-kind-class tsd-has-type-parameter tsd-is-inherited">
					<a name="gettopright" class="tsd-anchor"></a>
					<h3>get<wbr>Top<wbr>Right</h3>
					<ul class="tsd-signatures tsd-kind-method tsd-parent-kind-class tsd-has-type-parameter tsd-is-inherited">
						<li class="tsd-signature tsd-kind-icon">get<wbr>Top<wbr>Right&lt;O&gt;<span class="tsd-signature-symbol">(</span>output<span class="tsd-signature-symbol">?: </span><span class="tsd-signature-type">O</span>, includeParent<span class="tsd-signature-symbol">?: </span><span class="tsd-signature-type">boolean</span><span class="tsd-signature-symbol">)</span><span class="tsd-signature-symbol">: </span><span class="tsd-signature-type">O</span></li>
					</ul>
					<ul class="tsd-descriptions">
						<li class="tsd-description">
							<aside class="tsd-sources">
								<p>Inherited from <a href="goal.html">Goal</a>.<a href="goal.html#gettopright">getTopRight</a></p>
								<ul>
									<li>Defined in node_modules/phaser/types/phaser.d.ts:34373</li>
								</ul>
							</aside>
							<div class="tsd-comment tsd-typography">
								<div class="lead">
									<p>Gets the top-right corner coordinate of this Game Object, regardless of origin.
									The returned point is calculated in local space and does not factor in any parent containers</p>
								</div>
							</div>
							<h4 class="tsd-type-parameters-title">Type parameters</h4>
							<ul class="tsd-type-parameters">
								<li>
									<h4>O<span class="tsd-signature-symbol">: </span><span class="tsd-signature-type">Vector2</span></h4>
								</li>
							</ul>
							<h4 class="tsd-parameters-title">Parameters</h4>
							<ul class="tsd-parameters">
								<li>
									<h5><span class="tsd-flag ts-flagOptional">Optional</span> output: <span class="tsd-signature-type">O</span></h5>
									<div class="tsd-comment tsd-typography">
										<p>An object to store the values in. If not provided a new Vector2 will be created.</p>
									</div>
								</li>
								<li>
									<h5><span class="tsd-flag ts-flagOptional">Optional</span> includeParent: <span class="tsd-signature-type">boolean</span></h5>
									<div class="tsd-comment tsd-typography">
										<p>If this Game Object has a parent Container, include it (and all other ancestors) in the resulting vector? Default false.</p>
									</div>
								</li>
							</ul>
							<h4 class="tsd-returns-title">Returns <span class="tsd-signature-type">O</span></h4>
						</li>
					</ul>
				</section>
				<section class="tsd-panel tsd-member tsd-kind-method tsd-parent-kind-class tsd-is-inherited">
					<a name="getworldtransformmatrix" class="tsd-anchor"></a>
					<h3>get<wbr>World<wbr>Transform<wbr>Matrix</h3>
					<ul class="tsd-signatures tsd-kind-method tsd-parent-kind-class tsd-is-inherited">
						<li class="tsd-signature tsd-kind-icon">get<wbr>World<wbr>Transform<wbr>Matrix<span class="tsd-signature-symbol">(</span>tempMatrix<span class="tsd-signature-symbol">?: </span><span class="tsd-signature-type">TransformMatrix</span>, parentMatrix<span class="tsd-signature-symbol">?: </span><span class="tsd-signature-type">TransformMatrix</span><span class="tsd-signature-symbol">)</span><span class="tsd-signature-symbol">: </span><span class="tsd-signature-type">TransformMatrix</span></li>
					</ul>
					<ul class="tsd-descriptions">
						<li class="tsd-description">
							<aside class="tsd-sources">
								<p>Inherited from <a href="goal.html">Goal</a>.<a href="goal.html#getworldtransformmatrix">getWorldTransformMatrix</a></p>
								<ul>
									<li>Defined in node_modules/phaser/types/phaser.d.ts:35009</li>
								</ul>
							</aside>
							<div class="tsd-comment tsd-typography">
								<div class="lead">
									<p>Gets the world transform matrix for this Game Object, factoring in any parent Containers.</p>
								</div>
							</div>
							<h4 class="tsd-parameters-title">Parameters</h4>
							<ul class="tsd-parameters">
								<li>
									<h5><span class="tsd-flag ts-flagOptional">Optional</span> tempMatrix: <span class="tsd-signature-type">TransformMatrix</span></h5>
									<div class="tsd-comment tsd-typography">
										<p>The matrix to populate with the values from this Game Object.</p>
									</div>
								</li>
								<li>
									<h5><span class="tsd-flag ts-flagOptional">Optional</span> parentMatrix: <span class="tsd-signature-type">TransformMatrix</span></h5>
									<div class="tsd-comment tsd-typography">
										<p>A temporary matrix to hold parent values during the calculations.</p>
									</div>
								</li>
							</ul>
							<h4 class="tsd-returns-title">Returns <span class="tsd-signature-type">TransformMatrix</span></h4>
						</li>
					</ul>
				</section>
				<section class="tsd-panel tsd-member tsd-kind-method tsd-parent-kind-class tsd-is-inherited">
					<a name="incdata" class="tsd-anchor"></a>
					<h3>inc<wbr>Data</h3>
					<ul class="tsd-signatures tsd-kind-method tsd-parent-kind-class tsd-is-inherited">
						<li class="tsd-signature tsd-kind-icon">inc<wbr>Data<span class="tsd-signature-symbol">(</span>key<span class="tsd-signature-symbol">: </span><span class="tsd-signature-type">string</span><span class="tsd-signature-symbol"> | </span><span class="tsd-signature-type">object</span>, data<span class="tsd-signature-symbol">?: </span><span class="tsd-signature-type">any</span><span class="tsd-signature-symbol">)</span><span class="tsd-signature-symbol">: </span><span class="tsd-signature-type">this</span></li>
					</ul>
					<ul class="tsd-descriptions">
						<li class="tsd-description">
							<aside class="tsd-sources">
								<p>Inherited from <a href="goal.html">Goal</a>.<a href="goal.html#incdata">incData</a></p>
								<ul>
									<li>Defined in node_modules/phaser/types/phaser.d.ts:15212</li>
								</ul>
							</aside>
							<div class="tsd-comment tsd-typography">
								<div class="lead">
									<p>Increase a value for the given key within this Game Objects Data Manager. If the key doesn&#39;t already exist in the Data Manager then it is increased from 0.</p>
								</div>
								<p>If the Game Object has not been enabled for data (via <code>setDataEnabled</code>) then it will be enabled
								before setting the value.</p>
								<p>If the key doesn&#39;t already exist in the Data Manager then it is created.</p>
								<p>When the value is first set, a <code>setdata</code> event is emitted from this Game Object.</p>
							</div>
							<h4 class="tsd-parameters-title">Parameters</h4>
							<ul class="tsd-parameters">
								<li>
									<h5>key: <span class="tsd-signature-type">string</span><span class="tsd-signature-symbol"> | </span><span class="tsd-signature-type">object</span></h5>
									<div class="tsd-comment tsd-typography">
										<p>The key to increase the value for.</p>
									</div>
								</li>
								<li>
									<h5><span class="tsd-flag ts-flagOptional">Optional</span> data: <span class="tsd-signature-type">any</span></h5>
									<div class="tsd-comment tsd-typography">
										<p>The value to increase for the given key.</p>
									</div>
								</li>
							</ul>
							<h4 class="tsd-returns-title">Returns <span class="tsd-signature-type">this</span></h4>
						</li>
					</ul>
				</section>
				<section class="tsd-panel tsd-member tsd-kind-method tsd-parent-kind-class tsd-is-inherited">
					<a name="initpipeline" class="tsd-anchor"></a>
					<h3>init<wbr>Pipeline</h3>
					<ul class="tsd-signatures tsd-kind-method tsd-parent-kind-class tsd-is-inherited">
						<li class="tsd-signature tsd-kind-icon">init<wbr>Pipeline<span class="tsd-signature-symbol">(</span>pipelineName<span class="tsd-signature-symbol">?: </span><span class="tsd-signature-type">string</span><span class="tsd-signature-symbol">)</span><span class="tsd-signature-symbol">: </span><span class="tsd-signature-type">boolean</span></li>
					</ul>
					<ul class="tsd-descriptions">
						<li class="tsd-description">
							<aside class="tsd-sources">
								<p>Inherited from <a href="goal.html">Goal</a>.<a href="goal.html#initpipeline">initPipeline</a></p>
								<ul>
									<li>Defined in node_modules/phaser/types/phaser.d.ts:34552</li>
								</ul>
							</aside>
							<div class="tsd-comment tsd-typography">
								<div class="lead">
									<p>Sets the initial WebGL Pipeline of this Game Object.
									This should only be called during the instantiation of the Game Object.</p>
								</div>
							</div>
							<h4 class="tsd-parameters-title">Parameters</h4>
							<ul class="tsd-parameters">
								<li>
									<h5><span class="tsd-flag ts-flagOptional">Optional</span> pipelineName: <span class="tsd-signature-type">string</span></h5>
									<div class="tsd-comment tsd-typography">
										<p>The name of the pipeline to set on this Game Object. Defaults to the Texture Tint Pipeline. Default TextureTintPipeline.</p>
									</div>
								</li>
							</ul>
							<h4 class="tsd-returns-title">Returns <span class="tsd-signature-type">boolean</span></h4>
						</li>
					</ul>
				</section>
				<section class="tsd-panel tsd-member tsd-kind-method tsd-parent-kind-class tsd-is-inherited">
					<a name="listenercount" class="tsd-anchor"></a>
					<h3>listener<wbr>Count</h3>
					<ul class="tsd-signatures tsd-kind-method tsd-parent-kind-class tsd-is-inherited">
						<li class="tsd-signature tsd-kind-icon">listener<wbr>Count<span class="tsd-signature-symbol">(</span>event<span class="tsd-signature-symbol">: </span><span class="tsd-signature-type">string</span><span class="tsd-signature-symbol"> | </span><span class="tsd-signature-type">symbol</span><span class="tsd-signature-symbol">)</span><span class="tsd-signature-symbol">: </span><span class="tsd-signature-type">number</span></li>
					</ul>
					<ul class="tsd-descriptions">
						<li class="tsd-description">
							<aside class="tsd-sources">
								<p>Inherited from <a href="goal.html">Goal</a>.<a href="goal.html#listenercount">listenerCount</a></p>
								<ul>
									<li>Defined in node_modules/phaser/types/phaser.d.ts:8209</li>
								</ul>
							</aside>
							<div class="tsd-comment tsd-typography">
								<div class="lead">
									<p>Return the number of listeners listening to a given event.</p>
								</div>
							</div>
							<h4 class="tsd-parameters-title">Parameters</h4>
							<ul class="tsd-parameters">
								<li>
									<h5>event: <span class="tsd-signature-type">string</span><span class="tsd-signature-symbol"> | </span><span class="tsd-signature-type">symbol</span></h5>
									<div class="tsd-comment tsd-typography">
										<p>The event name.</p>
									</div>
								</li>
							</ul>
							<h4 class="tsd-returns-title">Returns <span class="tsd-signature-type">number</span></h4>
						</li>
					</ul>
				</section>
				<section class="tsd-panel tsd-member tsd-kind-method tsd-parent-kind-class tsd-is-inherited">
					<a name="listeners" class="tsd-anchor"></a>
					<h3>listeners</h3>
					<ul class="tsd-signatures tsd-kind-method tsd-parent-kind-class tsd-is-inherited">
						<li class="tsd-signature tsd-kind-icon">listeners<span class="tsd-signature-symbol">(</span>event<span class="tsd-signature-symbol">: </span><span class="tsd-signature-type">string</span><span class="tsd-signature-symbol"> | </span><span class="tsd-signature-type">symbol</span><span class="tsd-signature-symbol">)</span><span class="tsd-signature-symbol">: </span><span class="tsd-signature-type">Function</span><span class="tsd-signature-symbol">[]</span></li>
					</ul>
					<ul class="tsd-descriptions">
						<li class="tsd-description">
							<aside class="tsd-sources">
								<p>Inherited from <a href="goal.html">Goal</a>.<a href="goal.html#listeners">listeners</a></p>
								<ul>
									<li>Defined in node_modules/phaser/types/phaser.d.ts:8203</li>
								</ul>
							</aside>
							<div class="tsd-comment tsd-typography">
								<div class="lead">
									<p>Return the listeners registered for a given event.</p>
								</div>
							</div>
							<h4 class="tsd-parameters-title">Parameters</h4>
							<ul class="tsd-parameters">
								<li>
									<h5>event: <span class="tsd-signature-type">string</span><span class="tsd-signature-symbol"> | </span><span class="tsd-signature-type">symbol</span></h5>
									<div class="tsd-comment tsd-typography">
										<p>The event name.</p>
									</div>
								</li>
							</ul>
							<h4 class="tsd-returns-title">Returns <span class="tsd-signature-type">Function</span><span class="tsd-signature-symbol">[]</span></h4>
						</li>
					</ul>
				</section>
				<section class="tsd-panel tsd-member tsd-kind-method tsd-parent-kind-class tsd-is-inherited">
					<a name="off" class="tsd-anchor"></a>
					<h3>off</h3>
					<ul class="tsd-signatures tsd-kind-method tsd-parent-kind-class tsd-is-inherited">
						<li class="tsd-signature tsd-kind-icon">off<span class="tsd-signature-symbol">(</span>event<span class="tsd-signature-symbol">: </span><span class="tsd-signature-type">string</span><span class="tsd-signature-symbol"> | </span><span class="tsd-signature-type">symbol</span>, fn<span class="tsd-signature-symbol">?: </span><span class="tsd-signature-type">Function</span>, context<span class="tsd-signature-symbol">?: </span><span class="tsd-signature-type">any</span>, once<span class="tsd-signature-symbol">?: </span><span class="tsd-signature-type">boolean</span><span class="tsd-signature-symbol">)</span><span class="tsd-signature-symbol">: </span><span class="tsd-signature-type">this</span></li>
					</ul>
					<ul class="tsd-descriptions">
						<li class="tsd-description">
							<aside class="tsd-sources">
								<p>Inherited from <a href="goal.html">Goal</a>.<a href="goal.html#off">off</a></p>
								<ul>
									<li>Defined in node_modules/phaser/types/phaser.d.ts:8258</li>
								</ul>
							</aside>
							<div class="tsd-comment tsd-typography">
								<div class="lead">
									<p>Remove the listeners of a given event.</p>
								</div>
							</div>
							<h4 class="tsd-parameters-title">Parameters</h4>
							<ul class="tsd-parameters">
								<li>
									<h5>event: <span class="tsd-signature-type">string</span><span class="tsd-signature-symbol"> | </span><span class="tsd-signature-type">symbol</span></h5>
									<div class="tsd-comment tsd-typography">
										<p>The event name.</p>
									</div>
								</li>
								<li>
									<h5><span class="tsd-flag ts-flagOptional">Optional</span> fn: <span class="tsd-signature-type">Function</span></h5>
									<div class="tsd-comment tsd-typography">
										<p>Only remove the listeners that match this function.</p>
									</div>
								</li>
								<li>
									<h5><span class="tsd-flag ts-flagOptional">Optional</span> context: <span class="tsd-signature-type">any</span></h5>
									<div class="tsd-comment tsd-typography">
										<p>Only remove the listeners that have this context.</p>
									</div>
								</li>
								<li>
									<h5><span class="tsd-flag ts-flagOptional">Optional</span> once: <span class="tsd-signature-type">boolean</span></h5>
									<div class="tsd-comment tsd-typography">
										<p>Only remove one-time listeners.</p>
									</div>
								</li>
							</ul>
							<h4 class="tsd-returns-title">Returns <span class="tsd-signature-type">this</span></h4>
						</li>
					</ul>
				</section>
				<section class="tsd-panel tsd-member tsd-kind-method tsd-parent-kind-class tsd-is-inherited">
					<a name="on" class="tsd-anchor"></a>
					<h3>on</h3>
					<ul class="tsd-signatures tsd-kind-method tsd-parent-kind-class tsd-is-inherited">
						<li class="tsd-signature tsd-kind-icon">on<span class="tsd-signature-symbol">(</span>event<span class="tsd-signature-symbol">: </span><span class="tsd-signature-type">string</span><span class="tsd-signature-symbol"> | </span><span class="tsd-signature-type">symbol</span>, fn<span class="tsd-signature-symbol">: </span><span class="tsd-signature-type">Function</span>, context<span class="tsd-signature-symbol">?: </span><span class="tsd-signature-type">any</span><span class="tsd-signature-symbol">)</span><span class="tsd-signature-symbol">: </span><span class="tsd-signature-type">this</span></li>
					</ul>
					<ul class="tsd-descriptions">
						<li class="tsd-description">
							<aside class="tsd-sources">
								<p>Inherited from <a href="goal.html">Goal</a>.<a href="goal.html#on">on</a></p>
								<ul>
									<li>Defined in node_modules/phaser/types/phaser.d.ts:8224</li>
								</ul>
							</aside>
							<div class="tsd-comment tsd-typography">
								<div class="lead">
									<p>Add a listener for a given event.</p>
								</div>
							</div>
							<h4 class="tsd-parameters-title">Parameters</h4>
							<ul class="tsd-parameters">
								<li>
									<h5>event: <span class="tsd-signature-type">string</span><span class="tsd-signature-symbol"> | </span><span class="tsd-signature-type">symbol</span></h5>
									<div class="tsd-comment tsd-typography">
										<p>The event name.</p>
									</div>
								</li>
								<li>
									<h5>fn: <span class="tsd-signature-type">Function</span></h5>
									<div class="tsd-comment tsd-typography">
										<p>The listener function.</p>
									</div>
								</li>
								<li>
									<h5><span class="tsd-flag ts-flagOptional">Optional</span> context: <span class="tsd-signature-type">any</span></h5>
									<div class="tsd-comment tsd-typography">
										<p>The context to invoke the listener with. Default this.</p>
									</div>
								</li>
							</ul>
							<h4 class="tsd-returns-title">Returns <span class="tsd-signature-type">this</span></h4>
						</li>
					</ul>
				</section>
				<section class="tsd-panel tsd-member tsd-kind-method tsd-parent-kind-class tsd-is-inherited">
					<a name="once" class="tsd-anchor"></a>
					<h3>once</h3>
					<ul class="tsd-signatures tsd-kind-method tsd-parent-kind-class tsd-is-inherited">
						<li class="tsd-signature tsd-kind-icon">once<span class="tsd-signature-symbol">(</span>event<span class="tsd-signature-symbol">: </span><span class="tsd-signature-type">string</span><span class="tsd-signature-symbol"> | </span><span class="tsd-signature-type">symbol</span>, fn<span class="tsd-signature-symbol">: </span><span class="tsd-signature-type">Function</span>, context<span class="tsd-signature-symbol">?: </span><span class="tsd-signature-type">any</span><span class="tsd-signature-symbol">)</span><span class="tsd-signature-symbol">: </span><span class="tsd-signature-type">this</span></li>
					</ul>
					<ul class="tsd-descriptions">
						<li class="tsd-description">
							<aside class="tsd-sources">
								<p>Inherited from <a href="goal.html">Goal</a>.<a href="goal.html#once">once</a></p>
								<ul>
									<li>Defined in node_modules/phaser/types/phaser.d.ts:8240</li>
								</ul>
							</aside>
							<div class="tsd-comment tsd-typography">
								<div class="lead">
									<p>Add a one-time listener for a given event.</p>
								</div>
							</div>
							<h4 class="tsd-parameters-title">Parameters</h4>
							<ul class="tsd-parameters">
								<li>
									<h5>event: <span class="tsd-signature-type">string</span><span class="tsd-signature-symbol"> | </span><span class="tsd-signature-type">symbol</span></h5>
									<div class="tsd-comment tsd-typography">
										<p>The event name.</p>
									</div>
								</li>
								<li>
									<h5>fn: <span class="tsd-signature-type">Function</span></h5>
									<div class="tsd-comment tsd-typography">
										<p>The listener function.</p>
									</div>
								</li>
								<li>
									<h5><span class="tsd-flag ts-flagOptional">Optional</span> context: <span class="tsd-signature-type">any</span></h5>
									<div class="tsd-comment tsd-typography">
										<p>The context to invoke the listener with. Default this.</p>
									</div>
								</li>
							</ul>
							<h4 class="tsd-returns-title">Returns <span class="tsd-signature-type">this</span></h4>
						</li>
					</ul>
				</section>
				<section class="tsd-panel tsd-member tsd-kind-method tsd-parent-kind-class tsd-is-inherited">
					<a name="play" class="tsd-anchor"></a>
					<h3>play</h3>
					<ul class="tsd-signatures tsd-kind-method tsd-parent-kind-class tsd-is-inherited">
						<li class="tsd-signature tsd-kind-icon">play<span class="tsd-signature-symbol">(</span>key<span class="tsd-signature-symbol">: </span><span class="tsd-signature-type">string</span>, ignoreIfPlaying<span class="tsd-signature-symbol">?: </span><span class="tsd-signature-type">boolean</span>, startFrame<span class="tsd-signature-symbol">?: </span><span class="tsd-signature-type">integer</span><span class="tsd-signature-symbol">)</span><span class="tsd-signature-symbol">: </span><span class="tsd-signature-type">this</span></li>
					</ul>
					<ul class="tsd-descriptions">
						<li class="tsd-description">
							<aside class="tsd-sources">
								<p>Inherited from <a href="goal.html">Goal</a>.<a href="goal.html#play">play</a></p>
								<ul>
									<li>Defined in node_modules/phaser/types/phaser.d.ts:34148</li>
								</ul>
							</aside>
							<div class="tsd-comment tsd-typography">
								<div class="lead">
									<p>Start playing the given animation.</p>
								</div>
							</div>
							<h4 class="tsd-parameters-title">Parameters</h4>
							<ul class="tsd-parameters">
								<li>
									<h5>key: <span class="tsd-signature-type">string</span></h5>
									<div class="tsd-comment tsd-typography">
										<p>The string-based key of the animation to play.</p>
									</div>
								</li>
								<li>
									<h5><span class="tsd-flag ts-flagOptional">Optional</span> ignoreIfPlaying: <span class="tsd-signature-type">boolean</span></h5>
									<div class="tsd-comment tsd-typography">
										<p>If an animation is already playing then ignore this call. Default false.</p>
									</div>
								</li>
								<li>
									<h5><span class="tsd-flag ts-flagOptional">Optional</span> startFrame: <span class="tsd-signature-type">integer</span></h5>
									<div class="tsd-comment tsd-typography">
										<p>Optionally start the animation playing from this frame index. Default 0.</p>
									</div>
								</li>
							</ul>
							<h4 class="tsd-returns-title">Returns <span class="tsd-signature-type">this</span></h4>
						</li>
					</ul>
				</section>
				<section class="tsd-panel tsd-member tsd-kind-method tsd-parent-kind-class tsd-is-inherited tsd-is-protected">
					<a name="preupdate" class="tsd-anchor"></a>
					<h3><span class="tsd-flag ts-flagProtected">Protected</span> pre<wbr>Update</h3>
					<ul class="tsd-signatures tsd-kind-method tsd-parent-kind-class tsd-is-inherited tsd-is-protected">
						<li class="tsd-signature tsd-kind-icon">pre<wbr>Update<span class="tsd-signature-symbol">(</span>time<span class="tsd-signature-symbol">: </span><span class="tsd-signature-type">number</span>, delta<span class="tsd-signature-symbol">: </span><span class="tsd-signature-type">number</span><span class="tsd-signature-symbol">)</span><span class="tsd-signature-symbol">: </span><span class="tsd-signature-type">void</span></li>
					</ul>
					<ul class="tsd-descriptions">
						<li class="tsd-description">
							<aside class="tsd-sources">
								<p>Inherited from <a href="goal.html">Goal</a>.<a href="goal.html#preupdate">preUpdate</a></p>
								<ul>
									<li>Defined in node_modules/phaser/types/phaser.d.ts:34140</li>
								</ul>
							</aside>
							<div class="tsd-comment tsd-typography">
								<div class="lead">
									<p>Update this Sprite&#39;s animations.</p>
								</div>
							</div>
							<h4 class="tsd-parameters-title">Parameters</h4>
							<ul class="tsd-parameters">
								<li>
									<h5>time: <span class="tsd-signature-type">number</span></h5>
									<div class="tsd-comment tsd-typography">
										<p>The current timestamp.</p>
									</div>
								</li>
								<li>
									<h5>delta: <span class="tsd-signature-type">number</span></h5>
									<div class="tsd-comment tsd-typography">
										<p>The delta time, in ms, elapsed since the last frame.</p>
									</div>
								</li>
							</ul>
							<h4 class="tsd-returns-title">Returns <span class="tsd-signature-type">void</span></h4>
						</li>
					</ul>
				</section>
				<section class="tsd-panel tsd-member tsd-kind-method tsd-parent-kind-class tsd-is-inherited">
					<a name="removealllisteners" class="tsd-anchor"></a>
					<h3>remove<wbr>All<wbr>Listeners</h3>
					<ul class="tsd-signatures tsd-kind-method tsd-parent-kind-class tsd-is-inherited">
						<li class="tsd-signature tsd-kind-icon">remove<wbr>All<wbr>Listeners<span class="tsd-signature-symbol">(</span>event<span class="tsd-signature-symbol">?: </span><span class="tsd-signature-type">string</span><span class="tsd-signature-symbol"> | </span><span class="tsd-signature-type">symbol</span><span class="tsd-signature-symbol">)</span><span class="tsd-signature-symbol">: </span><span class="tsd-signature-type">this</span></li>
					</ul>
					<ul class="tsd-descriptions">
						<li class="tsd-description">
							<aside class="tsd-sources">
								<p>Inherited from <a href="goal.html">Goal</a>.<a href="goal.html#removealllisteners">removeAllListeners</a></p>
								<ul>
									<li>Defined in node_modules/phaser/types/phaser.d.ts:8264</li>
								</ul>
							</aside>
							<div class="tsd-comment tsd-typography">
								<div class="lead">
									<p>Remove all listeners, or those of the specified event.</p>
								</div>
							</div>
							<h4 class="tsd-parameters-title">Parameters</h4>
							<ul class="tsd-parameters">
								<li>
									<h5><span class="tsd-flag ts-flagOptional">Optional</span> event: <span class="tsd-signature-type">string</span><span class="tsd-signature-symbol"> | </span><span class="tsd-signature-type">symbol</span></h5>
									<div class="tsd-comment tsd-typography">
										<p>The event name.</p>
									</div>
								</li>
							</ul>
							<h4 class="tsd-returns-title">Returns <span class="tsd-signature-type">this</span></h4>
						</li>
					</ul>
				</section>
				<section class="tsd-panel tsd-member tsd-kind-method tsd-parent-kind-class tsd-is-inherited">
					<a name="removeinteractive" class="tsd-anchor"></a>
					<h3>remove<wbr>Interactive</h3>
					<ul class="tsd-signatures tsd-kind-method tsd-parent-kind-class tsd-is-inherited">
						<li class="tsd-signature tsd-kind-icon">remove<wbr>Interactive<span class="tsd-signature-symbol">(</span><span class="tsd-signature-symbol">)</span><span class="tsd-signature-symbol">: </span><span class="tsd-signature-type">this</span></li>
					</ul>
					<ul class="tsd-descriptions">
						<li class="tsd-description">
							<aside class="tsd-sources">
								<p>Inherited from <a href="goal.html">Goal</a>.<a href="goal.html#removeinteractive">removeInteractive</a></p>
								<ul>
									<li>Defined in node_modules/phaser/types/phaser.d.ts:15302</li>
								</ul>
							</aside>
							<div class="tsd-comment tsd-typography">
								<div class="lead">
									<p>If this Game Object has previously been enabled for input, this will queue it
										for removal, causing it to no longer be interactive. The removal happens on
									the next game step, it is not immediate.</p>
								</div>
								<p>The Interactive Object that was assigned to this Game Object will be destroyed,
								removed from the Input Manager and cleared from this Game Object.</p>
								<p>If you wish to re-enable this Game Object at a later date you will need to
								re-create its InteractiveObject by calling <code>setInteractive</code> again.</p>
								<p>If you wish to only temporarily stop an object from receiving input then use
									<code>disableInteractive</code> instead, as that toggles the interactive state, where-as
								this erases it completely.</p>
								<p>If you wish to resize a hit area, don&#39;t remove and then set it as being
									interactive. Instead, access the hitarea object directly and resize the shape
									being used. I.e.: <code>sprite.input.hitArea.setSize(width, height)</code> (assuming the
								shape is a Rectangle, which it is by default.)</p>
							</div>
							<h4 class="tsd-returns-title">Returns <span class="tsd-signature-type">this</span></h4>
						</li>
					</ul>
				</section>
				<section class="tsd-panel tsd-member tsd-kind-method tsd-parent-kind-class tsd-is-inherited">
					<a name="removelistener" class="tsd-anchor"></a>
					<h3>remove<wbr>Listener</h3>
					<ul class="tsd-signatures tsd-kind-method tsd-parent-kind-class tsd-is-inherited">
						<li class="tsd-signature tsd-kind-icon">remove<wbr>Listener<span class="tsd-signature-symbol">(</span>event<span class="tsd-signature-symbol">: </span><span class="tsd-signature-type">string</span><span class="tsd-signature-symbol"> | </span><span class="tsd-signature-type">symbol</span>, fn<span class="tsd-signature-symbol">?: </span><span class="tsd-signature-type">Function</span>, context<span class="tsd-signature-symbol">?: </span><span class="tsd-signature-type">any</span>, once<span class="tsd-signature-symbol">?: </span><span class="tsd-signature-type">boolean</span><span class="tsd-signature-symbol">)</span><span class="tsd-signature-symbol">: </span><span class="tsd-signature-type">this</span></li>
					</ul>
					<ul class="tsd-descriptions">
						<li class="tsd-description">
							<aside class="tsd-sources">
								<p>Inherited from <a href="goal.html">Goal</a>.<a href="goal.html#removelistener">removeListener</a></p>
								<ul>
									<li>Defined in node_modules/phaser/types/phaser.d.ts:8249</li>
								</ul>
							</aside>
							<div class="tsd-comment tsd-typography">
								<div class="lead">
									<p>Remove the listeners of a given event.</p>
								</div>
							</div>
							<h4 class="tsd-parameters-title">Parameters</h4>
							<ul class="tsd-parameters">
								<li>
									<h5>event: <span class="tsd-signature-type">string</span><span class="tsd-signature-symbol"> | </span><span class="tsd-signature-type">symbol</span></h5>
									<div class="tsd-comment tsd-typography">
										<p>The event name.</p>
									</div>
								</li>
								<li>
									<h5><span class="tsd-flag ts-flagOptional">Optional</span> fn: <span class="tsd-signature-type">Function</span></h5>
									<div class="tsd-comment tsd-typography">
										<p>Only remove the listeners that match this function.</p>
									</div>
								</li>
								<li>
									<h5><span class="tsd-flag ts-flagOptional">Optional</span> context: <span class="tsd-signature-type">any</span></h5>
									<div class="tsd-comment tsd-typography">
										<p>Only remove the listeners that have this context.</p>
									</div>
								</li>
								<li>
									<h5><span class="tsd-flag ts-flagOptional">Optional</span> once: <span class="tsd-signature-type">boolean</span></h5>
									<div class="tsd-comment tsd-typography">
										<p>Only remove one-time listeners.</p>
									</div>
								</li>
							</ul>
							<h4 class="tsd-returns-title">Returns <span class="tsd-signature-type">this</span></h4>
						</li>
					</ul>
				</section>
				<section class="tsd-panel tsd-member tsd-kind-method tsd-parent-kind-class tsd-is-inherited">
					<a name="resetflip" class="tsd-anchor"></a>
					<h3>reset<wbr>Flip</h3>
					<ul class="tsd-signatures tsd-kind-method tsd-parent-kind-class tsd-is-inherited">
						<li class="tsd-signature tsd-kind-icon">reset<wbr>Flip<span class="tsd-signature-symbol">(</span><span class="tsd-signature-symbol">)</span><span class="tsd-signature-symbol">: </span><span class="tsd-signature-type">this</span></li>
					</ul>
					<ul class="tsd-descriptions">
						<li class="tsd-description">
							<aside class="tsd-sources">
								<p>Inherited from <a href="goal.html">Goal</a>.<a href="goal.html#resetflip">resetFlip</a></p>
								<ul>
									<li>Defined in node_modules/phaser/types/phaser.d.ts:34342</li>
								</ul>
							</aside>
							<div class="tsd-comment tsd-typography">
								<div class="lead">
									<p>Resets the horizontal and vertical flipped state of this Game Object back to their default un-flipped state.</p>
								</div>
							</div>
							<h4 class="tsd-returns-title">Returns <span class="tsd-signature-type">this</span></h4>
						</li>
					</ul>
				</section>
				<section class="tsd-panel tsd-member tsd-kind-method tsd-parent-kind-class tsd-is-inherited">
					<a name="resetpipeline" class="tsd-anchor"></a>
					<h3>reset<wbr>Pipeline</h3>
					<ul class="tsd-signatures tsd-kind-method tsd-parent-kind-class tsd-is-inherited">
						<li class="tsd-signature tsd-kind-icon">reset<wbr>Pipeline<span class="tsd-signature-symbol">(</span><span class="tsd-signature-symbol">)</span><span class="tsd-signature-symbol">: </span><span class="tsd-signature-type">boolean</span></li>
					</ul>
					<ul class="tsd-descriptions">
						<li class="tsd-description">
							<aside class="tsd-sources">
								<p>Inherited from <a href="goal.html">Goal</a>.<a href="goal.html#resetpipeline">resetPipeline</a></p>
								<ul>
									<li>Defined in node_modules/phaser/types/phaser.d.ts:34563</li>
								</ul>
							</aside>
							<div class="tsd-comment tsd-typography">
								<div class="lead">
									<p>Resets the WebGL Pipeline of this Game Object back to the default it was created with.</p>
								</div>
							</div>
							<h4 class="tsd-returns-title">Returns <span class="tsd-signature-type">boolean</span></h4>
						</li>
					</ul>
				</section>
				<section class="tsd-panel tsd-member tsd-kind-method tsd-parent-kind-class tsd-is-inherited">
					<a name="setactive" class="tsd-anchor"></a>
					<h3>set<wbr>Active</h3>
					<ul class="tsd-signatures tsd-kind-method tsd-parent-kind-class tsd-is-inherited">
						<li class="tsd-signature tsd-kind-icon">set<wbr>Active<span class="tsd-signature-symbol">(</span>value<span class="tsd-signature-symbol">: </span><span class="tsd-signature-type">boolean</span><span class="tsd-signature-symbol">)</span><span class="tsd-signature-symbol">: </span><span class="tsd-signature-type">this</span></li>
					</ul>
					<ul class="tsd-descriptions">
						<li class="tsd-description">
							<aside class="tsd-sources">
								<p>Inherited from <a href="goal.html">Goal</a>.<a href="goal.html#setactive">setActive</a></p>
								<ul>
									<li>Defined in node_modules/phaser/types/phaser.d.ts:15130</li>
								</ul>
							</aside>
							<div class="tsd-comment tsd-typography">
								<div class="lead">
									<p>Sets the <code>active</code> property of this Game Object and returns this Game Object for further chaining.
									A Game Object with its <code>active</code> property set to <code>true</code> will be updated by the Scenes UpdateList.</p>
								</div>
							</div>
							<h4 class="tsd-parameters-title">Parameters</h4>
							<ul class="tsd-parameters">
								<li>
									<h5>value: <span class="tsd-signature-type">boolean</span></h5>
									<div class="tsd-comment tsd-typography">
										<p>True if this Game Object should be set as active, false if not.</p>
									</div>
								</li>
							</ul>
							<h4 class="tsd-returns-title">Returns <span class="tsd-signature-type">this</span></h4>
						</li>
					</ul>
				</section>
				<section class="tsd-panel tsd-member tsd-kind-method tsd-parent-kind-class tsd-is-inherited">
					<a name="setalpha" class="tsd-anchor"></a>
					<h3>set<wbr>Alpha</h3>
					<ul class="tsd-signatures tsd-kind-method tsd-parent-kind-class tsd-is-inherited">
						<li class="tsd-signature tsd-kind-icon">set<wbr>Alpha<span class="tsd-signature-symbol">(</span>topLeft<span class="tsd-signature-symbol">?: </span><span class="tsd-signature-type">number</span>, topRight<span class="tsd-signature-symbol">?: </span><span class="tsd-signature-type">number</span>, bottomLeft<span class="tsd-signature-symbol">?: </span><span class="tsd-signature-type">number</span>, bottomRight<span class="tsd-signature-symbol">?: </span><span class="tsd-signature-type">number</span><span class="tsd-signature-symbol">)</span><span class="tsd-signature-symbol">: </span><span class="tsd-signature-type">this</span></li>
					</ul>
					<ul class="tsd-descriptions">
						<li class="tsd-description">
							<aside class="tsd-sources">
								<p>Inherited from <a href="goal.html">Goal</a>.<a href="goal.html#setalpha">setAlpha</a></p>
								<ul>
									<li>Defined in node_modules/phaser/types/phaser.d.ts:34173</li>
								</ul>
							</aside>
							<div class="tsd-comment tsd-typography">
								<div class="lead">
									<p>Set the Alpha level of this Game Object. The alpha controls the opacity of the Game Object as it renders.
									Alpha values are provided as a float between 0, fully transparent, and 1, fully opaque.</p>
								</div>
								<p>If your game is running under WebGL you can optionally specify four different alpha values, each of which
								correspond to the four corners of the Game Object. Under Canvas only the <code>topLeft</code> value given is used.</p>
							</div>
							<h4 class="tsd-parameters-title">Parameters</h4>
							<ul class="tsd-parameters">
								<li>
									<h5><span class="tsd-flag ts-flagOptional">Optional</span> topLeft: <span class="tsd-signature-type">number</span></h5>
									<div class="tsd-comment tsd-typography">
										<p>The alpha value used for the top-left of the Game Object. If this is the only value given it&#39;s applied across the whole Game Object. Default 1.</p>
									</div>
								</li>
								<li>
									<h5><span class="tsd-flag ts-flagOptional">Optional</span> topRight: <span class="tsd-signature-type">number</span></h5>
									<div class="tsd-comment tsd-typography">
										<p>The alpha value used for the top-right of the Game Object. WebGL only.</p>
									</div>
								</li>
								<li>
									<h5><span class="tsd-flag ts-flagOptional">Optional</span> bottomLeft: <span class="tsd-signature-type">number</span></h5>
									<div class="tsd-comment tsd-typography">
										<p>The alpha value used for the bottom-left of the Game Object. WebGL only.</p>
									</div>
								</li>
								<li>
									<h5><span class="tsd-flag ts-flagOptional">Optional</span> bottomRight: <span class="tsd-signature-type">number</span></h5>
									<div class="tsd-comment tsd-typography">
										<p>The alpha value used for the bottom-right of the Game Object. WebGL only.</p>
									</div>
								</li>
							</ul>
							<h4 class="tsd-returns-title">Returns <span class="tsd-signature-type">this</span></h4>
						</li>
					</ul>
				</section>
				<section class="tsd-panel tsd-member tsd-kind-method tsd-parent-kind-class tsd-is-inherited">
					<a name="setangle" class="tsd-anchor"></a>
					<h3>set<wbr>Angle</h3>
					<ul class="tsd-signatures tsd-kind-method tsd-parent-kind-class tsd-is-inherited">
						<li class="tsd-signature tsd-kind-icon">set<wbr>Angle<span class="tsd-signature-symbol">(</span>degrees<span class="tsd-signature-symbol">?: </span><span class="tsd-signature-type">number</span><span class="tsd-signature-symbol">)</span><span class="tsd-signature-symbol">: </span><span class="tsd-signature-type">this</span></li>
					</ul>
					<ul class="tsd-descriptions">
						<li class="tsd-description">
							<aside class="tsd-sources">
								<p>Inherited from <a href="goal.html">Goal</a>.<a href="goal.html#setangle">setAngle</a></p>
								<ul>
									<li>Defined in node_modules/phaser/types/phaser.d.ts:34962</li>
								</ul>
							</aside>
							<div class="tsd-comment tsd-typography">
								<div class="lead">
									<p>Sets the angle of this Game Object.</p>
								</div>
							</div>
							<h4 class="tsd-parameters-title">Parameters</h4>
							<ul class="tsd-parameters">
								<li>
									<h5><span class="tsd-flag ts-flagOptional">Optional</span> degrees: <span class="tsd-signature-type">number</span></h5>
									<div class="tsd-comment tsd-typography">
										<p>The rotation of this Game Object, in degrees. Default 0.</p>
									</div>
								</li>
							</ul>
							<h4 class="tsd-returns-title">Returns <span class="tsd-signature-type">this</span></h4>
						</li>
					</ul>
				</section>
				<section class="tsd-panel tsd-member tsd-kind-method tsd-parent-kind-class tsd-is-inherited">
					<a name="setblendmode" class="tsd-anchor"></a>
					<h3>set<wbr>Blend<wbr>Mode</h3>
					<ul class="tsd-signatures tsd-kind-method tsd-parent-kind-class tsd-is-inherited">
						<li class="tsd-signature tsd-kind-icon">set<wbr>Blend<wbr>Mode<span class="tsd-signature-symbol">(</span>value<span class="tsd-signature-symbol">: </span><span class="tsd-signature-type">string</span><span class="tsd-signature-symbol"> | </span><span class="tsd-signature-type">BlendModes</span><span class="tsd-signature-symbol">)</span><span class="tsd-signature-symbol">: </span><span class="tsd-signature-type">this</span></li>
					</ul>
					<ul class="tsd-descriptions">
						<li class="tsd-description">
							<aside class="tsd-sources">
								<p>Inherited from <a href="goal.html">Goal</a>.<a href="goal.html#setblendmode">setBlendMode</a></p>
								<ul>
									<li>Defined in node_modules/phaser/types/phaser.d.ts:34251</li>
								</ul>
							</aside>
							<div class="tsd-comment tsd-typography">
								<div class="lead">
									<p>Sets the Blend Mode being used by this Game Object.</p>
								</div>
								<p>This can be a const, such as <code>Phaser.BlendModes.SCREEN</code>, or an integer, such as 4 (for Overlay)</p>
								<p>Under WebGL only the following Blend Modes are available:</p>
								<ul>
									<li>ADD</li>
									<li>MULTIPLY</li>
									<li>SCREEN</li>
									<li>ERASE (only works when rendering to a framebuffer, like a Render Texture)</li>
								</ul>
								<p>Canvas has more available depending on browser support.</p>
								<p>You can also create your own custom Blend Modes in WebGL.</p>
								<p>Blend modes have different effects under Canvas and WebGL, and from browser to browser, depending
									on support. Blend Modes also cause a WebGL batch flush should it encounter a new blend mode. For these
									reasons try to be careful about the construction of your Scene and the frequency in which blend modes
								are used.</p>
							</div>
							<h4 class="tsd-parameters-title">Parameters</h4>
							<ul class="tsd-parameters">
								<li>
									<h5>value: <span class="tsd-signature-type">string</span><span class="tsd-signature-symbol"> | </span><span class="tsd-signature-type">BlendModes</span></h5>
									<div class="tsd-comment tsd-typography">
										<p>The BlendMode value. Either a string or a CONST.</p>
									</div>
								</li>
							</ul>
							<h4 class="tsd-returns-title">Returns <span class="tsd-signature-type">this</span></h4>
						</li>
					</ul>
				</section>
				<section class="tsd-panel tsd-member tsd-kind-method tsd-parent-kind-class tsd-is-inherited">
					<a name="setcrop" class="tsd-anchor"></a>
					<h3>set<wbr>Crop</h3>
					<ul class="tsd-signatures tsd-kind-method tsd-parent-kind-class tsd-is-inherited">
						<li class="tsd-signature tsd-kind-icon">set<wbr>Crop<span class="tsd-signature-symbol">(</span>x<span class="tsd-signature-symbol">?: </span><span class="tsd-signature-type">number</span><span class="tsd-signature-symbol"> | </span><span class="tsd-signature-type">Rectangle</span>, y<span class="tsd-signature-symbol">?: </span><span class="tsd-signature-type">number</span>, width<span class="tsd-signature-symbol">?: </span><span class="tsd-signature-type">number</span>, height<span class="tsd-signature-symbol">?: </span><span class="tsd-signature-type">number</span><span class="tsd-signature-symbol">)</span><span class="tsd-signature-symbol">: </span><span class="tsd-signature-type">this</span></li>
					</ul>
					<ul class="tsd-descriptions">
						<li class="tsd-description">
							<aside class="tsd-sources">
								<p>Inherited from <a href="goal.html">Goal</a>.<a href="goal.html#setcrop">setCrop</a></p>
								<ul>
									<li>Defined in node_modules/phaser/types/phaser.d.ts:34747</li>
								</ul>
							</aside>
							<div class="tsd-comment tsd-typography">
								<div class="lead">
									<p>Applies a crop to a texture based Game Object, such as a Sprite or Image.</p>
								</div>
								<p>The crop is a rectangle that limits the area of the texture frame that is visible during rendering.</p>
								<p>Cropping a Game Object does not change its size, dimensions, physics body or hit area, it just
								changes what is shown when rendered.</p>
								<p>The crop coordinates are relative to the texture frame, not the Game Object, meaning 0 x 0 is the top-left.</p>
								<p>Therefore, if you had a Game Object that had an 800x600 sized texture, and you wanted to show only the left
								half of it, you could call <code>setCrop(0, 0, 400, 600)</code>.</p>
								<p>It is also scaled to match the Game Object scale automatically. Therefore a crop rect of 100x50 would crop
								an area of 200x100 when applied to a Game Object that had a scale factor of 2.</p>
								<p>You can either pass in numeric values directly, or you can provide a single Rectangle object as the first argument.</p>
								<p>Call this method with no arguments at all to reset the crop, or toggle the property <code>isCropped</code> to <code>false</code>.</p>
								<p>You should do this if the crop rectangle becomes the same size as the frame itself, as it will allow
								the renderer to skip several internal calculations.</p>
							</div>
							<h4 class="tsd-parameters-title">Parameters</h4>
							<ul class="tsd-parameters">
								<li>
									<h5><span class="tsd-flag ts-flagOptional">Optional</span> x: <span class="tsd-signature-type">number</span><span class="tsd-signature-symbol"> | </span><span class="tsd-signature-type">Rectangle</span></h5>
									<div class="tsd-comment tsd-typography">
										<p>The x coordinate to start the crop from. Or a Phaser.Geom.Rectangle object, in which case the rest of the arguments are ignored.</p>
									</div>
								</li>
								<li>
									<h5><span class="tsd-flag ts-flagOptional">Optional</span> y: <span class="tsd-signature-type">number</span></h5>
									<div class="tsd-comment tsd-typography">
										<p>The y coordinate to start the crop from.</p>
									</div>
								</li>
								<li>
									<h5><span class="tsd-flag ts-flagOptional">Optional</span> width: <span class="tsd-signature-type">number</span></h5>
									<div class="tsd-comment tsd-typography">
										<p>The width of the crop rectangle in pixels.</p>
									</div>
								</li>
								<li>
									<h5><span class="tsd-flag ts-flagOptional">Optional</span> height: <span class="tsd-signature-type">number</span></h5>
									<div class="tsd-comment tsd-typography">
										<p>The height of the crop rectangle in pixels.</p>
									</div>
								</li>
							</ul>
							<h4 class="tsd-returns-title">Returns <span class="tsd-signature-type">this</span></h4>
						</li>
					</ul>
				</section>
				<section class="tsd-panel tsd-member tsd-kind-method tsd-parent-kind-class tsd-is-inherited">
					<a name="setdata" class="tsd-anchor"></a>
					<h3>set<wbr>Data</h3>
					<ul class="tsd-signatures tsd-kind-method tsd-parent-kind-class tsd-is-inherited">
						<li class="tsd-signature tsd-kind-icon">set<wbr>Data<span class="tsd-signature-symbol">(</span>key<span class="tsd-signature-symbol">: </span><span class="tsd-signature-type">string</span><span class="tsd-signature-symbol"> | </span><span class="tsd-signature-type">object</span>, data<span class="tsd-signature-symbol">?: </span><span class="tsd-signature-type">any</span><span class="tsd-signature-symbol">)</span><span class="tsd-signature-symbol">: </span><span class="tsd-signature-type">this</span></li>
					</ul>
					<ul class="tsd-descriptions">
						<li class="tsd-description">
							<aside class="tsd-sources">
								<p>Inherited from <a href="goal.html">Goal</a>.<a href="goal.html#setdata">setData</a></p>
								<ul>
									<li>Defined in node_modules/phaser/types/phaser.d.ts:15198</li>
								</ul>
							</aside>
							<div class="tsd-comment tsd-typography">
								<div class="lead">
									<p>Allows you to store a key value pair within this Game Objects Data Manager.</p>
								</div>
								<p>If the Game Object has not been enabled for data (via <code>setDataEnabled</code>) then it will be enabled
								before setting the value.</p>
								<p>If the key doesn&#39;t already exist in the Data Manager then it is created.</p>
								<pre><code class="language-javascript">sprite.setData(<span class="hljs-string">&#x27;name&#x27;</span>, <span class="hljs-string">&#x27;Red Gem Stone&#x27;</span>);</code></pre>
								<p>You can also pass in an object of key value pairs as the first argument:</p>
								<pre><code class="language-javascript">sprite.setData({ <span class="hljs-attr">name</span>: <span class="hljs-string">&#x27;Red Gem Stone&#x27;</span>, <span class="hljs-attr">level</span>: <span class="hljs-number">2</span>, <span class="hljs-attr">owner</span>: <span class="hljs-string">&#x27;Link&#x27;</span>, <span class="hljs-attr">gold</span>: <span class="hljs-number">50</span> });</code></pre>
								<p>To get a value back again you can call <code>getData</code>:</p>
								<pre><code class="language-javascript">sprite.getData(<span class="hljs-string">&#x27;gold&#x27;</span>);</code></pre>
								<p>Or you can access the value directly via the <code>values</code> property, where it works like any other variable:</p>
								<pre><code class="language-javascript">sprite.data.values.gold += <span class="hljs-number">50</span>;</code></pre>
								<p>When the value is first set, a <code>setdata</code> event is emitted from this Game Object.</p>
								<p>If the key already exists, a <code>changedata</code> event is emitted instead, along an event named after the key.
									For example, if you updated an existing key called <code>PlayerLives</code> then it would emit the event <code>changedata-PlayerLives</code>.
								These events will be emitted regardless if you use this method to set the value, or the direct <code>values</code> setter.</p>
								<p>Please note that the data keys are case-sensitive and must be valid JavaScript Object property strings.
								This means the keys <code>gold</code> and <code>Gold</code> are treated as two unique values within the Data Manager.</p>
							</div>
							<h4 class="tsd-parameters-title">Parameters</h4>
							<ul class="tsd-parameters">
								<li>
									<h5>key: <span class="tsd-signature-type">string</span><span class="tsd-signature-symbol"> | </span><span class="tsd-signature-type">object</span></h5>
									<div class="tsd-comment tsd-typography">
										<p>The key to set the value for. Or an object of key value pairs. If an object the <code>data</code> argument is ignored.</p>
									</div>
								</li>
								<li>
									<h5><span class="tsd-flag ts-flagOptional">Optional</span> data: <span class="tsd-signature-type">any</span></h5>
									<div class="tsd-comment tsd-typography">
										<p>The value to set for the given key. If an object is provided as the key this argument is ignored.</p>
									</div>
								</li>
							</ul>
							<h4 class="tsd-returns-title">Returns <span class="tsd-signature-type">this</span></h4>
						</li>
					</ul>
				</section>
				<section class="tsd-panel tsd-member tsd-kind-method tsd-parent-kind-class tsd-is-inherited">
					<a name="setdataenabled" class="tsd-anchor"></a>
					<h3>set<wbr>Data<wbr>Enabled</h3>
					<ul class="tsd-signatures tsd-kind-method tsd-parent-kind-class tsd-is-inherited">
						<li class="tsd-signature tsd-kind-icon">set<wbr>Data<wbr>Enabled<span class="tsd-signature-symbol">(</span><span class="tsd-signature-symbol">)</span><span class="tsd-signature-symbol">: </span><span class="tsd-signature-type">this</span></li>
					</ul>
					<ul class="tsd-descriptions">
						<li class="tsd-description">
							<aside class="tsd-sources">
								<p>Inherited from <a href="goal.html">Goal</a>.<a href="goal.html#setdataenabled">setDataEnabled</a></p>
								<ul>
									<li>Defined in node_modules/phaser/types/phaser.d.ts:15155</li>
								</ul>
							</aside>
							<div class="tsd-comment tsd-typography">
								<div class="lead">
									<p>Adds a Data Manager component to this Game Object.</p>
								</div>
							</div>
							<h4 class="tsd-returns-title">Returns <span class="tsd-signature-type">this</span></h4>
						</li>
					</ul>
				</section>
				<section class="tsd-panel tsd-member tsd-kind-method tsd-parent-kind-class tsd-is-inherited">
					<a name="setdepth" class="tsd-anchor"></a>
					<h3>set<wbr>Depth</h3>
					<ul class="tsd-signatures tsd-kind-method tsd-parent-kind-class tsd-is-inherited">
						<li class="tsd-signature tsd-kind-icon">set<wbr>Depth<span class="tsd-signature-symbol">(</span>value<span class="tsd-signature-symbol">: </span><span class="tsd-signature-type">integer</span><span class="tsd-signature-symbol">)</span><span class="tsd-signature-symbol">: </span><span class="tsd-signature-type">this</span></li>
					</ul>
					<ul class="tsd-descriptions">
						<li class="tsd-description">
							<aside class="tsd-sources">
								<p>Inherited from <a href="goal.html">Goal</a>.<a href="goal.html#setdepth">setDepth</a></p>
								<ul>
									<li>Defined in node_modules/phaser/types/phaser.d.ts:34278</li>
								</ul>
							</aside>
							<div class="tsd-comment tsd-typography">
								<div class="lead">
									<p>The depth of this Game Object within the Scene.</p>
								</div>
								<p>The depth is also known as the &#39;z-index&#39; in some environments, and allows you to change the rendering order
								of Game Objects, without actually moving their position in the display list.</p>
								<p>The default depth is zero. A Game Object with a higher depth
								value will always render in front of one with a lower value.</p>
								<p>Setting the depth will queue a depth sort event within the Scene.</p>
							</div>
							<h4 class="tsd-parameters-title">Parameters</h4>
							<ul class="tsd-parameters">
								<li>
									<h5>value: <span class="tsd-signature-type">integer</span></h5>
									<div class="tsd-comment tsd-typography">
										<p>The depth of this Game Object.</p>
									</div>
								</li>
							</ul>
							<h4 class="tsd-returns-title">Returns <span class="tsd-signature-type">this</span></h4>
						</li>
					</ul>
				</section>
				<section class="tsd-panel tsd-member tsd-kind-method tsd-parent-kind-class tsd-is-inherited">
					<a name="setdisplayorigin" class="tsd-anchor"></a>
					<h3>set<wbr>Display<wbr>Origin</h3>
					<ul class="tsd-signatures tsd-kind-method tsd-parent-kind-class tsd-is-inherited">
						<li class="tsd-signature tsd-kind-icon">set<wbr>Display<wbr>Origin<span class="tsd-signature-symbol">(</span>x<span class="tsd-signature-symbol">?: </span><span class="tsd-signature-type">number</span>, y<span class="tsd-signature-symbol">?: </span><span class="tsd-signature-type">number</span><span class="tsd-signature-symbol">)</span><span class="tsd-signature-symbol">: </span><span class="tsd-signature-type">this</span></li>
					</ul>
					<ul class="tsd-descriptions">
						<li class="tsd-description">
							<aside class="tsd-sources">
								<p>Inherited from <a href="goal.html">Goal</a>.<a href="goal.html#setdisplayorigin">setDisplayOrigin</a></p>
								<ul>
									<li>Defined in node_modules/phaser/types/phaser.d.ts:34529</li>
								</ul>
							</aside>
							<div class="tsd-comment tsd-typography">
								<div class="lead">
									<p>Sets the display origin of this Game Object.
									The difference between this and setting the origin is that you can use pixel values for setting the display origin.</p>
								</div>
							</div>
							<h4 class="tsd-parameters-title">Parameters</h4>
							<ul class="tsd-parameters">
								<li>
									<h5><span class="tsd-flag ts-flagOptional">Optional</span> x: <span class="tsd-signature-type">number</span></h5>
									<div class="tsd-comment tsd-typography">
										<p>The horizontal display origin value. Default 0.</p>
									</div>
								</li>
								<li>
									<h5><span class="tsd-flag ts-flagOptional">Optional</span> y: <span class="tsd-signature-type">number</span></h5>
									<div class="tsd-comment tsd-typography">
										<p>The vertical display origin value. If not defined it will be set to the value of <code>x</code>. Default x.</p>
									</div>
								</li>
							</ul>
							<h4 class="tsd-returns-title">Returns <span class="tsd-signature-type">this</span></h4>
						</li>
					</ul>
				</section>
				<section class="tsd-panel tsd-member tsd-kind-method tsd-parent-kind-class tsd-is-inherited">
					<a name="setdisplaysize" class="tsd-anchor"></a>
					<h3>set<wbr>Display<wbr>Size</h3>
					<ul class="tsd-signatures tsd-kind-method tsd-parent-kind-class tsd-is-inherited">
						<li class="tsd-signature tsd-kind-icon">set<wbr>Display<wbr>Size<span class="tsd-signature-symbol">(</span>width<span class="tsd-signature-symbol">: </span><span class="tsd-signature-type">number</span>, height<span class="tsd-signature-symbol">: </span><span class="tsd-signature-type">number</span><span class="tsd-signature-symbol">)</span><span class="tsd-signature-symbol">: </span><span class="tsd-signature-type">this</span></li>
					</ul>
					<ul class="tsd-descriptions">
						<li class="tsd-description">
							<aside class="tsd-sources">
								<p>Inherited from <a href="goal.html">Goal</a>.<a href="goal.html#setdisplaysize">setDisplaySize</a></p>
								<ul>
									<li>Defined in node_modules/phaser/types/phaser.d.ts:34701</li>
								</ul>
							</aside>
							<div class="tsd-comment tsd-typography">
								<div class="lead">
									<p>Sets the display size of this Game Object.</p>
								</div>
								<p>Calling this will adjust the scale.</p>
							</div>
							<h4 class="tsd-parameters-title">Parameters</h4>
							<ul class="tsd-parameters">
								<li>
									<h5>width: <span class="tsd-signature-type">number</span></h5>
									<div class="tsd-comment tsd-typography">
										<p>The width of this Game Object.</p>
									</div>
								</li>
								<li>
									<h5>height: <span class="tsd-signature-type">number</span></h5>
									<div class="tsd-comment tsd-typography">
										<p>The height of this Game Object.</p>
									</div>
								</li>
							</ul>
							<h4 class="tsd-returns-title">Returns <span class="tsd-signature-type">this</span></h4>
						</li>
					</ul>
				</section>
				<section class="tsd-panel tsd-member tsd-kind-method tsd-parent-kind-class tsd-is-inherited">
					<a name="setflip" class="tsd-anchor"></a>
					<h3>set<wbr>Flip</h3>
					<ul class="tsd-signatures tsd-kind-method tsd-parent-kind-class tsd-is-inherited">
						<li class="tsd-signature tsd-kind-icon">set<wbr>Flip<span class="tsd-signature-symbol">(</span>x<span class="tsd-signature-symbol">: </span><span class="tsd-signature-type">boolean</span>, y<span class="tsd-signature-symbol">: </span><span class="tsd-signature-type">boolean</span><span class="tsd-signature-symbol">)</span><span class="tsd-signature-symbol">: </span><span class="tsd-signature-type">this</span></li>
					</ul>
					<ul class="tsd-descriptions">
						<li class="tsd-description">
							<aside class="tsd-sources">
								<p>Inherited from <a href="goal.html">Goal</a>.<a href="goal.html#setflip">setFlip</a></p>
								<ul>
									<li>Defined in node_modules/phaser/types/phaser.d.ts:34337</li>
								</ul>
							</aside>
							<div class="tsd-comment tsd-typography">
								<div class="lead">
									<p>Sets the horizontal and vertical flipped state of this Game Object.</p>
								</div>
								<p>A Game Object that is flipped will render inversed on the flipped axis.
									Flipping always takes place from the middle of the texture and does not impact the scale value.
								If this Game Object has a physics body, it will not change the body. This is a rendering toggle only.</p>
							</div>
							<h4 class="tsd-parameters-title">Parameters</h4>
							<ul class="tsd-parameters">
								<li>
									<h5>x: <span class="tsd-signature-type">boolean</span></h5>
									<div class="tsd-comment tsd-typography">
										<p>The horizontal flipped state. <code>false</code> for no flip, or <code>true</code> to be flipped.</p>
									</div>
								</li>
								<li>
									<h5>y: <span class="tsd-signature-type">boolean</span></h5>
									<div class="tsd-comment tsd-typography">
										<p>The horizontal flipped state. <code>false</code> for no flip, or <code>true</code> to be flipped.</p>
									</div>
								</li>
							</ul>
							<h4 class="tsd-returns-title">Returns <span class="tsd-signature-type">this</span></h4>
						</li>
					</ul>
				</section>
				<section class="tsd-panel tsd-member tsd-kind-method tsd-parent-kind-class tsd-is-inherited">
					<a name="setflipx" class="tsd-anchor"></a>
					<h3>set<wbr>FlipX</h3>
					<ul class="tsd-signatures tsd-kind-method tsd-parent-kind-class tsd-is-inherited">
						<li class="tsd-signature tsd-kind-icon">set<wbr>FlipX<span class="tsd-signature-symbol">(</span>value<span class="tsd-signature-symbol">: </span><span class="tsd-signature-type">boolean</span><span class="tsd-signature-symbol">)</span><span class="tsd-signature-symbol">: </span><span class="tsd-signature-type">this</span></li>
					</ul>
					<ul class="tsd-descriptions">
						<li class="tsd-description">
							<aside class="tsd-sources">
								<p>Inherited from <a href="goal.html">Goal</a>.<a href="goal.html#setflipx">setFlipX</a></p>
								<ul>
									<li>Defined in node_modules/phaser/types/phaser.d.ts:34320</li>
								</ul>
							</aside>
							<div class="tsd-comment tsd-typography">
								<div class="lead">
									<p>Sets the horizontal flipped state of this Game Object.</p>
								</div>
								<p>A Game Object that is flipped horizontally will render inversed on the horizontal axis.
									Flipping always takes place from the middle of the texture and does not impact the scale value.
								If this Game Object has a physics body, it will not change the body. This is a rendering toggle only.</p>
							</div>
							<h4 class="tsd-parameters-title">Parameters</h4>
							<ul class="tsd-parameters">
								<li>
									<h5>value: <span class="tsd-signature-type">boolean</span></h5>
									<div class="tsd-comment tsd-typography">
										<p>The flipped state. <code>false</code> for no flip, or <code>true</code> to be flipped.</p>
									</div>
								</li>
							</ul>
							<h4 class="tsd-returns-title">Returns <span class="tsd-signature-type">this</span></h4>
						</li>
					</ul>
				</section>
				<section class="tsd-panel tsd-member tsd-kind-method tsd-parent-kind-class tsd-is-inherited">
					<a name="setflipy" class="tsd-anchor"></a>
					<h3>set<wbr>FlipY</h3>
					<ul class="tsd-signatures tsd-kind-method tsd-parent-kind-class tsd-is-inherited">
						<li class="tsd-signature tsd-kind-icon">set<wbr>FlipY<span class="tsd-signature-symbol">(</span>value<span class="tsd-signature-symbol">: </span><span class="tsd-signature-type">boolean</span><span class="tsd-signature-symbol">)</span><span class="tsd-signature-symbol">: </span><span class="tsd-signature-type">this</span></li>
					</ul>
					<ul class="tsd-descriptions">
						<li class="tsd-description">
							<aside class="tsd-sources">
								<p>Inherited from <a href="goal.html">Goal</a>.<a href="goal.html#setflipy">setFlipY</a></p>
								<ul>
									<li>Defined in node_modules/phaser/types/phaser.d.ts:34326</li>
								</ul>
							</aside>
							<div class="tsd-comment tsd-typography">
								<div class="lead">
									<p>Sets the vertical flipped state of this Game Object.</p>
								</div>
							</div>
							<h4 class="tsd-parameters-title">Parameters</h4>
							<ul class="tsd-parameters">
								<li>
									<h5>value: <span class="tsd-signature-type">boolean</span></h5>
									<div class="tsd-comment tsd-typography">
										<p>The flipped state. <code>false</code> for no flip, or <code>true</code> to be flipped.</p>
									</div>
								</li>
							</ul>
							<h4 class="tsd-returns-title">Returns <span class="tsd-signature-type">this</span></h4>
						</li>
					</ul>
				</section>
				<section class="tsd-panel tsd-member tsd-kind-method tsd-parent-kind-class tsd-is-inherited">
					<a name="setframe" class="tsd-anchor"></a>
					<h3>set<wbr>Frame</h3>
					<ul class="tsd-signatures tsd-kind-method tsd-parent-kind-class tsd-is-inherited">
						<li class="tsd-signature tsd-kind-icon">set<wbr>Frame<span class="tsd-signature-symbol">(</span>frame<span class="tsd-signature-symbol">: </span><span class="tsd-signature-type">string</span><span class="tsd-signature-symbol"> | </span><span class="tsd-signature-type">integer</span>, updateSize<span class="tsd-signature-symbol">?: </span><span class="tsd-signature-type">boolean</span>, updateOrigin<span class="tsd-signature-symbol">?: </span><span class="tsd-signature-type">boolean</span><span class="tsd-signature-symbol">)</span><span class="tsd-signature-symbol">: </span><span class="tsd-signature-type">this</span></li>
					</ul>
					<ul class="tsd-descriptions">
						<li class="tsd-description">
							<aside class="tsd-sources">
								<p>Inherited from <a href="goal.html">Goal</a>.<a href="goal.html#setframe">setFrame</a></p>
								<ul>
									<li>Defined in node_modules/phaser/types/phaser.d.ts:34771</li>
								</ul>
							</aside>
							<div class="tsd-comment tsd-typography">
								<div class="lead">
									<p>Sets the frame this Game Object will use to render with.</p>
								</div>
								<p>The Frame has to belong to the current Texture being used.</p>
								<p>It can be either a string or an index.</p>
								<p>Calling <code>setFrame</code> will modify the <code>width</code> and <code>height</code> properties of your Game Object.
								It will also change the <code>origin</code> if the Frame has a custom pivot point, as exported from packages like Texture Packer.</p>
							</div>
							<h4 class="tsd-parameters-title">Parameters</h4>
							<ul class="tsd-parameters">
								<li>
									<h5>frame: <span class="tsd-signature-type">string</span><span class="tsd-signature-symbol"> | </span><span class="tsd-signature-type">integer</span></h5>
									<div class="tsd-comment tsd-typography">
										<p>The name or index of the frame within the Texture.</p>
									</div>
								</li>
								<li>
									<h5><span class="tsd-flag ts-flagOptional">Optional</span> updateSize: <span class="tsd-signature-type">boolean</span></h5>
									<div class="tsd-comment tsd-typography">
										<p>Should this call adjust the size of the Game Object? Default true.</p>
									</div>
								</li>
								<li>
									<h5><span class="tsd-flag ts-flagOptional">Optional</span> updateOrigin: <span class="tsd-signature-type">boolean</span></h5>
									<div class="tsd-comment tsd-typography">
										<p>Should this call adjust the origin of the Game Object? Default true.</p>
									</div>
								</li>
							</ul>
							<h4 class="tsd-returns-title">Returns <span class="tsd-signature-type">this</span></h4>
						</li>
					</ul>
				</section>
				<section class="tsd-panel tsd-member tsd-kind-method tsd-parent-kind-class tsd-is-inherited">
					<a name="setinteractive" class="tsd-anchor"></a>
					<h3>set<wbr>Interactive</h3>
					<ul class="tsd-signatures tsd-kind-method tsd-parent-kind-class tsd-is-inherited">
						<li class="tsd-signature tsd-kind-icon">set<wbr>Interactive<span class="tsd-signature-symbol">(</span>shape<span class="tsd-signature-symbol">?: </span><span class="tsd-signature-type">Phaser.Types.Input.InputConfiguration</span><span class="tsd-signature-symbol"> | </span><span class="tsd-signature-type">any</span>, callback<span class="tsd-signature-symbol">?: </span><span class="tsd-signature-type">Phaser.Types.Input.HitAreaCallback</span>, dropZone<span class="tsd-signature-symbol">?: </span><span class="tsd-signature-type">boolean</span><span class="tsd-signature-symbol">)</span><span class="tsd-signature-symbol">: </span><span class="tsd-signature-type">this</span></li>
					</ul>
					<ul class="tsd-descriptions">
						<li class="tsd-description">
							<aside class="tsd-sources">
								<p>Inherited from <a href="goal.html">Goal</a>.<a href="goal.html#setinteractive">setInteractive</a></p>
								<ul>
									<li>Defined in node_modules/phaser/types/phaser.d.ts:15269</li>
								</ul>
							</aside>
							<div class="tsd-comment tsd-typography">
								<div class="lead">
									<p>Pass this Game Object to the Input Manager to enable it for Input.</p>
								</div>
								<p>Input works by using hit areas, these are nearly always geometric shapes, such as rectangles or circles, that act as the hit area
									for the Game Object. However, you can provide your own hit area shape and callback, should you wish to handle some more advanced
								input detection.</p>
								<p>If no arguments are provided it will try and create a rectangle hit area based on the texture frame the Game Object is using. If
									this isn&#39;t a texture-bound object, such as a Graphics or BitmapText object, this will fail, and you&#39;ll need to provide a specific
								shape for it to use.</p>
								<p>You can also provide an Input Configuration Object as the only argument to this method.</p>
							</div>
							<h4 class="tsd-parameters-title">Parameters</h4>
							<ul class="tsd-parameters">
								<li>
									<h5><span class="tsd-flag ts-flagOptional">Optional</span> shape: <span class="tsd-signature-type">Phaser.Types.Input.InputConfiguration</span><span class="tsd-signature-symbol"> | </span><span class="tsd-signature-type">any</span></h5>
									<div class="tsd-comment tsd-typography">
										<p>Either an input configuration object, or a geometric shape that defines the hit area for the Game Object. If not specified a Rectangle will be used.</p>
									</div>
								</li>
								<li>
									<h5><span class="tsd-flag ts-flagOptional">Optional</span> callback: <span class="tsd-signature-type">Phaser.Types.Input.HitAreaCallback</span></h5>
									<div class="tsd-comment tsd-typography">
										<p>A callback to be invoked when the Game Object is interacted with. If you provide a shape you must also provide a callback.</p>
									</div>
								</li>
								<li>
									<h5><span class="tsd-flag ts-flagOptional">Optional</span> dropZone: <span class="tsd-signature-type">boolean</span></h5>
									<div class="tsd-comment tsd-typography">
										<p>Should this Game Object be treated as a drop zone target? Default false.</p>
									</div>
								</li>
							</ul>
							<h4 class="tsd-returns-title">Returns <span class="tsd-signature-type">this</span></h4>
						</li>
					</ul>
				</section>
				<section class="tsd-panel tsd-member tsd-kind-method tsd-parent-kind-class tsd-is-inherited">
					<a name="setmask" class="tsd-anchor"></a>
					<h3>set<wbr>Mask</h3>
					<ul class="tsd-signatures tsd-kind-method tsd-parent-kind-class tsd-is-inherited">
						<li class="tsd-signature tsd-kind-icon">set<wbr>Mask<span class="tsd-signature-symbol">(</span>mask<span class="tsd-signature-symbol">: </span><span class="tsd-signature-type">BitmapMask</span><span class="tsd-signature-symbol"> | </span><span class="tsd-signature-type">GeometryMask</span><span class="tsd-signature-symbol">)</span><span class="tsd-signature-symbol">: </span><span class="tsd-signature-type">this</span></li>
					</ul>
					<ul class="tsd-descriptions">
						<li class="tsd-description">
							<aside class="tsd-sources">
								<p>Inherited from <a href="goal.html">Goal</a>.<a href="goal.html#setmask">setMask</a></p>
								<ul>
									<li>Defined in node_modules/phaser/types/phaser.d.ts:34442</li>
								</ul>
							</aside>
							<div class="tsd-comment tsd-typography">
								<div class="lead">
									<p>Sets the mask that this Game Object will use to render with.</p>
								</div>
								<p>The mask must have been previously created and can be either a GeometryMask or a BitmapMask.
								Note: Bitmap Masks only work on WebGL. Geometry Masks work on both WebGL and Canvas.</p>
								<p>If a mask is already set on this Game Object it will be immediately replaced.</p>
								<p>Masks are positioned in global space and are not relative to the Game Object to which they
								are applied. The reason for this is that multiple Game Objects can all share the same mask.</p>
								<p>Masks have no impact on physics or input detection. They are purely a rendering component
								that allows you to limit what is visible during the render pass.</p>
							</div>
							<h4 class="tsd-parameters-title">Parameters</h4>
							<ul class="tsd-parameters">
								<li>
									<h5>mask: <span class="tsd-signature-type">BitmapMask</span><span class="tsd-signature-symbol"> | </span><span class="tsd-signature-type">GeometryMask</span></h5>
									<div class="tsd-comment tsd-typography">
										<p>The mask this Game Object will use when rendering.</p>
									</div>
								</li>
							</ul>
							<h4 class="tsd-returns-title">Returns <span class="tsd-signature-type">this</span></h4>
						</li>
					</ul>
				</section>
				<section class="tsd-panel tsd-member tsd-kind-method tsd-parent-kind-class tsd-is-inherited">
					<a name="setname" class="tsd-anchor"></a>
					<h3>set<wbr>Name</h3>
					<ul class="tsd-signatures tsd-kind-method tsd-parent-kind-class tsd-is-inherited">
						<li class="tsd-signature tsd-kind-icon">set<wbr>Name<span class="tsd-signature-symbol">(</span>value<span class="tsd-signature-symbol">: </span><span class="tsd-signature-type">string</span><span class="tsd-signature-symbol">)</span><span class="tsd-signature-symbol">: </span><span class="tsd-signature-type">this</span></li>
					</ul>
					<ul class="tsd-descriptions">
						<li class="tsd-description">
							<aside class="tsd-sources">
								<p>Inherited from <a href="goal.html">Goal</a>.<a href="goal.html#setname">setName</a></p>
								<ul>
									<li>Defined in node_modules/phaser/types/phaser.d.ts:15137</li>
								</ul>
							</aside>
							<div class="tsd-comment tsd-typography">
								<div class="lead">
									<p>Sets the <code>name</code> property of this Game Object and returns this Game Object for further chaining.
									The <code>name</code> property is not populated by Phaser and is presented for your own use.</p>
								</div>
							</div>
							<h4 class="tsd-parameters-title">Parameters</h4>
							<ul class="tsd-parameters">
								<li>
									<h5>value: <span class="tsd-signature-type">string</span></h5>
									<div class="tsd-comment tsd-typography">
										<p>The name to be given to this Game Object.</p>
									</div>
								</li>
							</ul>
							<h4 class="tsd-returns-title">Returns <span class="tsd-signature-type">this</span></h4>
						</li>
					</ul>
				</section>
				<section class="tsd-panel tsd-member tsd-kind-method tsd-parent-kind-class tsd-is-inherited">
					<a name="setorigin" class="tsd-anchor"></a>
					<h3>set<wbr>Origin</h3>
					<ul class="tsd-signatures tsd-kind-method tsd-parent-kind-class tsd-is-inherited">
						<li class="tsd-signature tsd-kind-icon">set<wbr>Origin<span class="tsd-signature-symbol">(</span>x<span class="tsd-signature-symbol">?: </span><span class="tsd-signature-type">number</span>, y<span class="tsd-signature-symbol">?: </span><span class="tsd-signature-type">number</span><span class="tsd-signature-symbol">)</span><span class="tsd-signature-symbol">: </span><span class="tsd-signature-type">this</span></li>
					</ul>
					<ul class="tsd-descriptions">
						<li class="tsd-description">
							<aside class="tsd-sources">
								<p>Inherited from <a href="goal.html">Goal</a>.<a href="goal.html#setorigin">setOrigin</a></p>
								<ul>
									<li>Defined in node_modules/phaser/types/phaser.d.ts:34516</li>
								</ul>
							</aside>
							<div class="tsd-comment tsd-typography">
								<div class="lead">
									<p>Sets the origin of this Game Object.</p>
								</div>
								<p>The values are given in the range 0 to 1.</p>
							</div>
							<h4 class="tsd-parameters-title">Parameters</h4>
							<ul class="tsd-parameters">
								<li>
									<h5><span class="tsd-flag ts-flagOptional">Optional</span> x: <span class="tsd-signature-type">number</span></h5>
									<div class="tsd-comment tsd-typography">
										<p>The horizontal origin value. Default 0.5.</p>
									</div>
								</li>
								<li>
									<h5><span class="tsd-flag ts-flagOptional">Optional</span> y: <span class="tsd-signature-type">number</span></h5>
									<div class="tsd-comment tsd-typography">
										<p>The vertical origin value. If not defined it will be set to the value of <code>x</code>. Default x.</p>
									</div>
								</li>
							</ul>
							<h4 class="tsd-returns-title">Returns <span class="tsd-signature-type">this</span></h4>
						</li>
					</ul>
				</section>
				<section class="tsd-panel tsd-member tsd-kind-method tsd-parent-kind-class tsd-is-inherited">
					<a name="setoriginfromframe" class="tsd-anchor"></a>
					<h3>set<wbr>Origin<wbr>From<wbr>Frame</h3>
					<ul class="tsd-signatures tsd-kind-method tsd-parent-kind-class tsd-is-inherited">
						<li class="tsd-signature tsd-kind-icon">set<wbr>Origin<wbr>From<wbr>Frame<span class="tsd-signature-symbol">(</span><span class="tsd-signature-symbol">)</span><span class="tsd-signature-symbol">: </span><span class="tsd-signature-type">this</span></li>
					</ul>
					<ul class="tsd-descriptions">
						<li class="tsd-description">
							<aside class="tsd-sources">
								<p>Inherited from <a href="goal.html">Goal</a>.<a href="goal.html#setoriginfromframe">setOriginFromFrame</a></p>
								<ul>
									<li>Defined in node_modules/phaser/types/phaser.d.ts:34521</li>
								</ul>
							</aside>
							<div class="tsd-comment tsd-typography">
								<div class="lead">
									<p>Sets the origin of this Game Object based on the Pivot values in its Frame.</p>
								</div>
							</div>
							<h4 class="tsd-returns-title">Returns <span class="tsd-signature-type">this</span></h4>
						</li>
					</ul>
				</section>
				<section class="tsd-panel tsd-member tsd-kind-method tsd-parent-kind-class tsd-is-inherited">
					<a name="setpipeline" class="tsd-anchor"></a>
					<h3>set<wbr>Pipeline</h3>
					<ul class="tsd-signatures tsd-kind-method tsd-parent-kind-class tsd-is-inherited">
						<li class="tsd-signature tsd-kind-icon">set<wbr>Pipeline<span class="tsd-signature-symbol">(</span>pipelineName<span class="tsd-signature-symbol">: </span><span class="tsd-signature-type">string</span><span class="tsd-signature-symbol">)</span><span class="tsd-signature-symbol">: </span><span class="tsd-signature-type">this</span></li>
					</ul>
					<ul class="tsd-descriptions">
						<li class="tsd-description">
							<aside class="tsd-sources">
								<p>Inherited from <a href="goal.html">Goal</a>.<a href="goal.html#setpipeline">setPipeline</a></p>
								<ul>
									<li>Defined in node_modules/phaser/types/phaser.d.ts:34558</li>
								</ul>
							</aside>
							<div class="tsd-comment tsd-typography">
								<div class="lead">
									<p>Sets the active WebGL Pipeline of this Game Object.</p>
								</div>
							</div>
							<h4 class="tsd-parameters-title">Parameters</h4>
							<ul class="tsd-parameters">
								<li>
									<h5>pipelineName: <span class="tsd-signature-type">string</span></h5>
									<div class="tsd-comment tsd-typography">
										<p>The name of the pipeline to set on this Game Object.</p>
									</div>
								</li>
							</ul>
							<h4 class="tsd-returns-title">Returns <span class="tsd-signature-type">this</span></h4>
						</li>
					</ul>
				</section>
				<section class="tsd-panel tsd-member tsd-kind-method tsd-parent-kind-class tsd-is-inherited">
					<a name="setposition" class="tsd-anchor"></a>
					<h3>set<wbr>Position</h3>
					<ul class="tsd-signatures tsd-kind-method tsd-parent-kind-class tsd-is-inherited">
						<li class="tsd-signature tsd-kind-icon">set<wbr>Position<span class="tsd-signature-symbol">(</span>x<span class="tsd-signature-symbol">?: </span><span class="tsd-signature-type">number</span>, y<span class="tsd-signature-symbol">?: </span><span class="tsd-signature-type">number</span>, z<span class="tsd-signature-symbol">?: </span><span class="tsd-signature-type">number</span>, w<span class="tsd-signature-symbol">?: </span><span class="tsd-signature-type">number</span><span class="tsd-signature-symbol">)</span><span class="tsd-signature-symbol">: </span><span class="tsd-signature-type">this</span></li>
					</ul>
					<ul class="tsd-descriptions">
						<li class="tsd-description">
							<aside class="tsd-sources">
								<p>Inherited from <a href="goal.html">Goal</a>.<a href="goal.html#setposition">setPosition</a></p>
								<ul>
									<li>Defined in node_modules/phaser/types/phaser.d.ts:34935</li>
								</ul>
							</aside>
							<div class="tsd-comment tsd-typography">
								<div class="lead">
									<p>Sets the position of this Game Object.</p>
								</div>
							</div>
							<h4 class="tsd-parameters-title">Parameters</h4>
							<ul class="tsd-parameters">
								<li>
									<h5><span class="tsd-flag ts-flagOptional">Optional</span> x: <span class="tsd-signature-type">number</span></h5>
									<div class="tsd-comment tsd-typography">
										<p>The x position of this Game Object. Default 0.</p>
									</div>
								</li>
								<li>
									<h5><span class="tsd-flag ts-flagOptional">Optional</span> y: <span class="tsd-signature-type">number</span></h5>
									<div class="tsd-comment tsd-typography">
										<p>The y position of this Game Object. If not set it will use the <code>x</code> value. Default x.</p>
									</div>
								</li>
								<li>
									<h5><span class="tsd-flag ts-flagOptional">Optional</span> z: <span class="tsd-signature-type">number</span></h5>
									<div class="tsd-comment tsd-typography">
										<p>The z position of this Game Object. Default 0.</p>
									</div>
								</li>
								<li>
									<h5><span class="tsd-flag ts-flagOptional">Optional</span> w: <span class="tsd-signature-type">number</span></h5>
									<div class="tsd-comment tsd-typography">
										<p>The w position of this Game Object. Default 0.</p>
									</div>
								</li>
							</ul>
							<h4 class="tsd-returns-title">Returns <span class="tsd-signature-type">this</span></h4>
						</li>
					</ul>
				</section>
				<section class="tsd-panel tsd-member tsd-kind-method tsd-parent-kind-class tsd-is-inherited">
					<a name="setrandomposition" class="tsd-anchor"></a>
					<h3>set<wbr>Random<wbr>Position</h3>
					<ul class="tsd-signatures tsd-kind-method tsd-parent-kind-class tsd-is-inherited">
						<li class="tsd-signature tsd-kind-icon">set<wbr>Random<wbr>Position<span class="tsd-signature-symbol">(</span>x<span class="tsd-signature-symbol">?: </span><span class="tsd-signature-type">number</span>, y<span class="tsd-signature-symbol">?: </span><span class="tsd-signature-type">number</span>, width<span class="tsd-signature-symbol">?: </span><span class="tsd-signature-type">number</span>, height<span class="tsd-signature-symbol">?: </span><span class="tsd-signature-type">number</span><span class="tsd-signature-symbol">)</span><span class="tsd-signature-symbol">: </span><span class="tsd-signature-type">this</span></li>
					</ul>
					<ul class="tsd-descriptions">
						<li class="tsd-description">
							<aside class="tsd-sources">
								<p>Inherited from <a href="goal.html">Goal</a>.<a href="goal.html#setrandomposition">setRandomPosition</a></p>
								<ul>
									<li>Defined in node_modules/phaser/types/phaser.d.ts:34950</li>
								</ul>
							</aside>
							<div class="tsd-comment tsd-typography">
								<div class="lead">
									<p>Sets the position of this Game Object to be a random position within the confines of
									the given area.</p>
								</div>
								<p>If no area is specified a random position between 0 x 0 and the game width x height is used instead.</p>
								<p>The position does not factor in the size of this Game Object, meaning that only the origin is
								guaranteed to be within the area.</p>
							</div>
							<h4 class="tsd-parameters-title">Parameters</h4>
							<ul class="tsd-parameters">
								<li>
									<h5><span class="tsd-flag ts-flagOptional">Optional</span> x: <span class="tsd-signature-type">number</span></h5>
									<div class="tsd-comment tsd-typography">
										<p>The x position of the top-left of the random area. Default 0.</p>
									</div>
								</li>
								<li>
									<h5><span class="tsd-flag ts-flagOptional">Optional</span> y: <span class="tsd-signature-type">number</span></h5>
									<div class="tsd-comment tsd-typography">
										<p>The y position of the top-left of the random area. Default 0.</p>
									</div>
								</li>
								<li>
									<h5><span class="tsd-flag ts-flagOptional">Optional</span> width: <span class="tsd-signature-type">number</span></h5>
									<div class="tsd-comment tsd-typography">
										<p>The width of the random area.</p>
									</div>
								</li>
								<li>
									<h5><span class="tsd-flag ts-flagOptional">Optional</span> height: <span class="tsd-signature-type">number</span></h5>
									<div class="tsd-comment tsd-typography">
										<p>The height of the random area.</p>
									</div>
								</li>
							</ul>
							<h4 class="tsd-returns-title">Returns <span class="tsd-signature-type">this</span></h4>
						</li>
					</ul>
				</section>
				<section class="tsd-panel tsd-member tsd-kind-method tsd-parent-kind-class tsd-is-inherited">
					<a name="setrotation" class="tsd-anchor"></a>
					<h3>set<wbr>Rotation</h3>
					<ul class="tsd-signatures tsd-kind-method tsd-parent-kind-class tsd-is-inherited">
						<li class="tsd-signature tsd-kind-icon">set<wbr>Rotation<span class="tsd-signature-symbol">(</span>radians<span class="tsd-signature-symbol">?: </span><span class="tsd-signature-type">number</span><span class="tsd-signature-symbol">)</span><span class="tsd-signature-symbol">: </span><span class="tsd-signature-type">this</span></li>
					</ul>
					<ul class="tsd-descriptions">
						<li class="tsd-description">
							<aside class="tsd-sources">
								<p>Inherited from <a href="goal.html">Goal</a>.<a href="goal.html#setrotation">setRotation</a></p>
								<ul>
									<li>Defined in node_modules/phaser/types/phaser.d.ts:34956</li>
								</ul>
							</aside>
							<div class="tsd-comment tsd-typography">
								<div class="lead">
									<p>Sets the rotation of this Game Object.</p>
								</div>
							</div>
							<h4 class="tsd-parameters-title">Parameters</h4>
							<ul class="tsd-parameters">
								<li>
									<h5><span class="tsd-flag ts-flagOptional">Optional</span> radians: <span class="tsd-signature-type">number</span></h5>
									<div class="tsd-comment tsd-typography">
										<p>The rotation of this Game Object, in radians. Default 0.</p>
									</div>
								</li>
							</ul>
							<h4 class="tsd-returns-title">Returns <span class="tsd-signature-type">this</span></h4>
						</li>
					</ul>
				</section>
				<section class="tsd-panel tsd-member tsd-kind-method tsd-parent-kind-class tsd-is-inherited">
					<a name="setscale" class="tsd-anchor"></a>
					<h3>set<wbr>Scale</h3>
					<ul class="tsd-signatures tsd-kind-method tsd-parent-kind-class tsd-is-inherited">
						<li class="tsd-signature tsd-kind-icon">set<wbr>Scale<span class="tsd-signature-symbol">(</span>x<span class="tsd-signature-symbol">: </span><span class="tsd-signature-type">number</span>, y<span class="tsd-signature-symbol">?: </span><span class="tsd-signature-type">number</span><span class="tsd-signature-symbol">)</span><span class="tsd-signature-symbol">: </span><span class="tsd-signature-type">this</span></li>
					</ul>
					<ul class="tsd-descriptions">
						<li class="tsd-description">
							<aside class="tsd-sources">
								<p>Inherited from <a href="goal.html">Goal</a>.<a href="goal.html#setscale">setScale</a></p>
								<ul>
									<li>Defined in node_modules/phaser/types/phaser.d.ts:34969</li>
								</ul>
							</aside>
							<div class="tsd-comment tsd-typography">
								<div class="lead">
									<p>Sets the scale of this Game Object.</p>
								</div>
							</div>
							<h4 class="tsd-parameters-title">Parameters</h4>
							<ul class="tsd-parameters">
								<li>
									<h5>x: <span class="tsd-signature-type">number</span></h5>
									<div class="tsd-comment tsd-typography">
										<p>The horizontal scale of this Game Object.</p>
									</div>
								</li>
								<li>
									<h5><span class="tsd-flag ts-flagOptional">Optional</span> y: <span class="tsd-signature-type">number</span></h5>
									<div class="tsd-comment tsd-typography">
										<p>The vertical scale of this Game Object. If not set it will use the <code>x</code> value. Default x.</p>
									</div>
								</li>
							</ul>
							<h4 class="tsd-returns-title">Returns <span class="tsd-signature-type">this</span></h4>
						</li>
					</ul>
				</section>
				<section class="tsd-panel tsd-member tsd-kind-method tsd-parent-kind-class tsd-is-inherited">
					<a name="setscrollfactor" class="tsd-anchor"></a>
					<h3>set<wbr>Scroll<wbr>Factor</h3>
					<ul class="tsd-signatures tsd-kind-method tsd-parent-kind-class tsd-is-inherited">
						<li class="tsd-signature tsd-kind-icon">set<wbr>Scroll<wbr>Factor<span class="tsd-signature-symbol">(</span>x<span class="tsd-signature-symbol">: </span><span class="tsd-signature-type">number</span>, y<span class="tsd-signature-symbol">?: </span><span class="tsd-signature-type">number</span><span class="tsd-signature-symbol">)</span><span class="tsd-signature-symbol">: </span><span class="tsd-signature-type">this</span></li>
					</ul>
					<ul class="tsd-descriptions">
						<li class="tsd-description">
							<aside class="tsd-sources">
								<p>Inherited from <a href="goal.html">Goal</a>.<a href="goal.html#setscrollfactor">setScrollFactor</a></p>
								<ul>
									<li>Defined in node_modules/phaser/types/phaser.d.ts:34627</li>
								</ul>
							</aside>
							<div class="tsd-comment tsd-typography">
								<div class="lead">
									<p>Sets the scroll factor of this Game Object.</p>
								</div>
								<p>The scroll factor controls the influence of the movement of a Camera upon this Game Object.</p>
								<p>When a camera scrolls it will change the location at which this Game Object is rendered on-screen.
								It does not change the Game Objects actual position values.</p>
								<p>A value of 1 means it will move exactly in sync with a camera.
									A value of 0 means it will not move at all, even if the camera moves.
								Other values control the degree to which the camera movement is mapped to this Game Object.</p>
								<p>Please be aware that scroll factor values other than 1 are not taken in to consideration when
									calculating physics collisions. Bodies always collide based on their world position, but changing
									the scroll factor is a visual adjustment to where the textures are rendered, which can offset
								them from physics bodies if not accounted for in your code.</p>
							</div>
							<h4 class="tsd-parameters-title">Parameters</h4>
							<ul class="tsd-parameters">
								<li>
									<h5>x: <span class="tsd-signature-type">number</span></h5>
									<div class="tsd-comment tsd-typography">
										<p>The horizontal scroll factor of this Game Object.</p>
									</div>
								</li>
								<li>
									<h5><span class="tsd-flag ts-flagOptional">Optional</span> y: <span class="tsd-signature-type">number</span></h5>
									<div class="tsd-comment tsd-typography">
										<p>The vertical scroll factor of this Game Object. If not set it will use the <code>x</code> value. Default x.</p>
									</div>
								</li>
							</ul>
							<h4 class="tsd-returns-title">Returns <span class="tsd-signature-type">this</span></h4>
						</li>
					</ul>
				</section>
				<section class="tsd-panel tsd-member tsd-kind-method tsd-parent-kind-class tsd-is-inherited">
					<a name="setsize" class="tsd-anchor"></a>
					<h3>set<wbr>Size</h3>
					<ul class="tsd-signatures tsd-kind-method tsd-parent-kind-class tsd-is-inherited">
						<li class="tsd-signature tsd-kind-icon">set<wbr>Size<span class="tsd-signature-symbol">(</span>width<span class="tsd-signature-symbol">: </span><span class="tsd-signature-type">number</span>, height<span class="tsd-signature-symbol">: </span><span class="tsd-signature-type">number</span><span class="tsd-signature-symbol">)</span><span class="tsd-signature-symbol">: </span><span class="tsd-signature-type">this</span></li>
					</ul>
					<ul class="tsd-descriptions">
						<li class="tsd-description">
							<aside class="tsd-sources">
								<p>Inherited from <a href="goal.html">Goal</a>.<a href="goal.html#setsize">setSize</a></p>
								<ul>
									<li>Defined in node_modules/phaser/types/phaser.d.ts:34692</li>
								</ul>
							</aside>
							<div class="tsd-comment tsd-typography">
								<div class="lead">
									<p>Sets the internal size of this Game Object, as used for frame or physics body creation.</p>
								</div>
								<p>This will not change the size that the Game Object is rendered in-game.
									For that you need to either set the scale of the Game Object (<code>setScale</code>) or call the
									<code>setDisplaySize</code> method, which is the same thing as changing the scale but allows you
								to do so by giving pixel values.</p>
								<p>If you have enabled this Game Object for input, changing the size will <em>not</em> change the
								size of the hit area. To do this you should adjust the <code>input.hitArea</code> object directly.</p>
							</div>
							<h4 class="tsd-parameters-title">Parameters</h4>
							<ul class="tsd-parameters">
								<li>
									<h5>width: <span class="tsd-signature-type">number</span></h5>
									<div class="tsd-comment tsd-typography">
										<p>The width of this Game Object.</p>
									</div>
								</li>
								<li>
									<h5>height: <span class="tsd-signature-type">number</span></h5>
									<div class="tsd-comment tsd-typography">
										<p>The height of this Game Object.</p>
									</div>
								</li>
							</ul>
							<h4 class="tsd-returns-title">Returns <span class="tsd-signature-type">this</span></h4>
						</li>
					</ul>
				</section>
				<section class="tsd-panel tsd-member tsd-kind-method tsd-parent-kind-class tsd-is-inherited">
					<a name="setsizetoframe" class="tsd-anchor"></a>
					<h3>set<wbr>Size<wbr>ToFrame</h3>
					<ul class="tsd-signatures tsd-kind-method tsd-parent-kind-class tsd-is-inherited">
						<li class="tsd-signature tsd-kind-icon">set<wbr>Size<wbr>ToFrame<span class="tsd-signature-symbol">(</span>frame<span class="tsd-signature-symbol">: </span><span class="tsd-signature-type">Frame</span><span class="tsd-signature-symbol">)</span><span class="tsd-signature-symbol">: </span><span class="tsd-signature-type">this</span></li>
					</ul>
					<ul class="tsd-descriptions">
						<li class="tsd-description">
							<aside class="tsd-sources">
								<p>Inherited from <a href="goal.html">Goal</a>.<a href="goal.html#setsizetoframe">setSizeToFrame</a></p>
								<ul>
									<li>Defined in node_modules/phaser/types/phaser.d.ts:34677</li>
								</ul>
							</aside>
							<div class="tsd-comment tsd-typography">
								<div class="lead">
									<p>Sets the size of this Game Object to be that of the given Frame.</p>
								</div>
								<p>This will not change the size that the Game Object is rendered in-game.
									For that you need to either set the scale of the Game Object (<code>setScale</code>) or call the
									<code>setDisplaySize</code> method, which is the same thing as changing the scale but allows you
								to do so by giving pixel values.</p>
								<p>If you have enabled this Game Object for input, changing the size will <em>not</em> change the
								size of the hit area. To do this you should adjust the <code>input.hitArea</code> object directly.</p>
							</div>
							<h4 class="tsd-parameters-title">Parameters</h4>
							<ul class="tsd-parameters">
								<li>
									<h5>frame: <span class="tsd-signature-type">Frame</span></h5>
									<div class="tsd-comment tsd-typography">
										<p>The frame to base the size of this Game Object on.</p>
									</div>
								</li>
							</ul>
							<h4 class="tsd-returns-title">Returns <span class="tsd-signature-type">this</span></h4>
						</li>
					</ul>
				</section>
				<section class="tsd-panel tsd-member tsd-kind-method tsd-parent-kind-class tsd-is-inherited">
					<a name="setstate" class="tsd-anchor"></a>
					<h3>set<wbr>State</h3>
					<ul class="tsd-signatures tsd-kind-method tsd-parent-kind-class tsd-is-inherited">
						<li class="tsd-signature tsd-kind-icon">set<wbr>State<span class="tsd-signature-symbol">(</span>value<span class="tsd-signature-symbol">: </span><span class="tsd-signature-type">integer</span><span class="tsd-signature-symbol"> | </span><span class="tsd-signature-type">string</span><span class="tsd-signature-symbol">)</span><span class="tsd-signature-symbol">: </span><span class="tsd-signature-type">this</span></li>
					</ul>
					<ul class="tsd-descriptions">
						<li class="tsd-description">
							<aside class="tsd-sources">
								<p>Inherited from <a href="goal.html">Goal</a>.<a href="goal.html#setstate">setState</a></p>
								<ul>
									<li>Defined in node_modules/phaser/types/phaser.d.ts:15150</li>
								</ul>
							</aside>
							<div class="tsd-comment tsd-typography">
								<div class="lead">
									<p>Sets the current state of this Game Object.</p>
								</div>
								<p>Phaser itself will never modify the State of a Game Object, although plugins may do so.</p>
								<p>For example, a Game Object could change from a state of &#39;moving&#39;, to &#39;attacking&#39;, to &#39;dead&#39;.
									The state value should typically be an integer (ideally mapped to a constant
									in your game code), but could also be a string. It is recommended to keep it light and simple.
								If you need to store complex data about your Game Object, look at using the Data Component instead.</p>
							</div>
							<h4 class="tsd-parameters-title">Parameters</h4>
							<ul class="tsd-parameters">
								<li>
									<h5>value: <span class="tsd-signature-type">integer</span><span class="tsd-signature-symbol"> | </span><span class="tsd-signature-type">string</span></h5>
									<div class="tsd-comment tsd-typography">
										<p>The state of the Game Object.</p>
									</div>
								</li>
							</ul>
							<h4 class="tsd-returns-title">Returns <span class="tsd-signature-type">this</span></h4>
						</li>
					</ul>
				</section>
				<section class="tsd-panel tsd-member tsd-kind-method tsd-parent-kind-class tsd-is-inherited">
					<a name="settexture" class="tsd-anchor"></a>
					<h3>set<wbr>Texture</h3>
					<ul class="tsd-signatures tsd-kind-method tsd-parent-kind-class tsd-is-inherited">
						<li class="tsd-signature tsd-kind-icon">set<wbr>Texture<span class="tsd-signature-symbol">(</span>key<span class="tsd-signature-symbol">: </span><span class="tsd-signature-type">string</span>, frame<span class="tsd-signature-symbol">?: </span><span class="tsd-signature-type">string</span><span class="tsd-signature-symbol"> | </span><span class="tsd-signature-type">integer</span><span class="tsd-signature-symbol">)</span><span class="tsd-signature-symbol">: </span><span class="tsd-signature-type">this</span></li>
					</ul>
					<ul class="tsd-descriptions">
						<li class="tsd-description">
							<aside class="tsd-sources">
								<p>Inherited from <a href="goal.html">Goal</a>.<a href="goal.html#settexture">setTexture</a></p>
								<ul>
									<li>Defined in node_modules/phaser/types/phaser.d.ts:34756</li>
								</ul>
							</aside>
							<div class="tsd-comment tsd-typography">
								<div class="lead">
									<p>Sets the texture and frame this Game Object will use to render with.</p>
								</div>
								<p>Textures are referenced by their string-based keys, as stored in the Texture Manager.</p>
							</div>
							<h4 class="tsd-parameters-title">Parameters</h4>
							<ul class="tsd-parameters">
								<li>
									<h5>key: <span class="tsd-signature-type">string</span></h5>
									<div class="tsd-comment tsd-typography">
										<p>The key of the texture to be used, as stored in the Texture Manager.</p>
									</div>
								</li>
								<li>
									<h5><span class="tsd-flag ts-flagOptional">Optional</span> frame: <span class="tsd-signature-type">string</span><span class="tsd-signature-symbol"> | </span><span class="tsd-signature-type">integer</span></h5>
									<div class="tsd-comment tsd-typography">
										<p>The name or index of the frame within the Texture.</p>
									</div>
								</li>
							</ul>
							<h4 class="tsd-returns-title">Returns <span class="tsd-signature-type">this</span></h4>
						</li>
					</ul>
				</section>
				<section class="tsd-panel tsd-member tsd-kind-method tsd-parent-kind-class tsd-is-inherited">
					<a name="settint" class="tsd-anchor"></a>
					<h3>set<wbr>Tint</h3>
					<ul class="tsd-signatures tsd-kind-method tsd-parent-kind-class tsd-is-inherited">
						<li class="tsd-signature tsd-kind-icon">set<wbr>Tint<span class="tsd-signature-symbol">(</span>topLeft<span class="tsd-signature-symbol">?: </span><span class="tsd-signature-type">integer</span>, topRight<span class="tsd-signature-symbol">?: </span><span class="tsd-signature-type">integer</span>, bottomLeft<span class="tsd-signature-symbol">?: </span><span class="tsd-signature-type">integer</span>, bottomRight<span class="tsd-signature-symbol">?: </span><span class="tsd-signature-type">integer</span><span class="tsd-signature-symbol">)</span><span class="tsd-signature-symbol">: </span><span class="tsd-signature-type">this</span></li>
					</ul>
					<ul class="tsd-descriptions">
						<li class="tsd-description">
							<aside class="tsd-sources">
								<p>Inherited from <a href="goal.html">Goal</a>.<a href="goal.html#settint">setTint</a></p>
								<ul>
									<li>Defined in node_modules/phaser/types/phaser.d.ts:34806</li>
								</ul>
							</aside>
							<div class="tsd-comment tsd-typography">
								<div class="lead">
									<p>Sets an additive tint on this Game Object.</p>
								</div>
								<p>The tint works by taking the pixel color values from the Game Objects texture, and then
									multiplying it by the color value of the tint. You can provide either one color value,
									in which case the whole Game Object will be tinted in that color. Or you can provide a color
								per corner. The colors are blended together across the extent of the Game Object.</p>
								<p>To modify the tint color once set, either call this method again with new values or use the
								<code>tint</code> property to set all colors at once. Or, use the properties <code>tintTopLeft</code>, <code>tintTopRight, </code>tintBottomLeft<code>and</code>tintBottomRight` to set the corner color values independently.</p>
								<p>To remove a tint call <code>clearTint</code>.</p>
								<p>To swap this from being an additive tint to a fill based tint set the property <code>tintFill</code> to <code>true</code>.</p>
							</div>
							<h4 class="tsd-parameters-title">Parameters</h4>
							<ul class="tsd-parameters">
								<li>
									<h5><span class="tsd-flag ts-flagOptional">Optional</span> topLeft: <span class="tsd-signature-type">integer</span></h5>
									<div class="tsd-comment tsd-typography">
										<p>The tint being applied to the top-left of the Game Object. If no other values are given this value is applied evenly, tinting the whole Game Object. Default 0xffffff.</p>
									</div>
								</li>
								<li>
									<h5><span class="tsd-flag ts-flagOptional">Optional</span> topRight: <span class="tsd-signature-type">integer</span></h5>
									<div class="tsd-comment tsd-typography">
										<p>The tint being applied to the top-right of the Game Object.</p>
									</div>
								</li>
								<li>
									<h5><span class="tsd-flag ts-flagOptional">Optional</span> bottomLeft: <span class="tsd-signature-type">integer</span></h5>
									<div class="tsd-comment tsd-typography">
										<p>The tint being applied to the bottom-left of the Game Object.</p>
									</div>
								</li>
								<li>
									<h5><span class="tsd-flag ts-flagOptional">Optional</span> bottomRight: <span class="tsd-signature-type">integer</span></h5>
									<div class="tsd-comment tsd-typography">
										<p>The tint being applied to the bottom-right of the Game Object.</p>
									</div>
								</li>
							</ul>
							<h4 class="tsd-returns-title">Returns <span class="tsd-signature-type">this</span></h4>
						</li>
					</ul>
				</section>
				<section class="tsd-panel tsd-member tsd-kind-method tsd-parent-kind-class tsd-is-inherited">
					<a name="settintfill" class="tsd-anchor"></a>
					<h3>set<wbr>Tint<wbr>Fill</h3>
					<ul class="tsd-signatures tsd-kind-method tsd-parent-kind-class tsd-is-inherited">
						<li class="tsd-signature tsd-kind-icon">set<wbr>Tint<wbr>Fill<span class="tsd-signature-symbol">(</span>topLeft<span class="tsd-signature-symbol">?: </span><span class="tsd-signature-type">integer</span>, topRight<span class="tsd-signature-symbol">?: </span><span class="tsd-signature-type">integer</span>, bottomLeft<span class="tsd-signature-symbol">?: </span><span class="tsd-signature-type">integer</span>, bottomRight<span class="tsd-signature-symbol">?: </span><span class="tsd-signature-type">integer</span><span class="tsd-signature-symbol">)</span><span class="tsd-signature-symbol">: </span><span class="tsd-signature-type">this</span></li>
					</ul>
					<ul class="tsd-descriptions">
						<li class="tsd-description">
							<aside class="tsd-sources">
								<p>Inherited from <a href="goal.html">Goal</a>.<a href="goal.html#settintfill">setTintFill</a></p>
								<ul>
									<li>Defined in node_modules/phaser/types/phaser.d.ts:34829</li>
								</ul>
							</aside>
							<div class="tsd-comment tsd-typography">
								<div class="lead">
									<p>Sets a fill-based tint on this Game Object.</p>
								</div>
								<p>Unlike an additive tint, a fill-tint literally replaces the pixel colors from the texture
									with those in the tint. You can use this for effects such as making a player flash &#39;white&#39;
									if hit by something. You can provide either one color value, in which case the whole
									Game Object will be rendered in that color. Or you can provide a color per corner. The colors
								are blended together across the extent of the Game Object.</p>
								<p>To modify the tint color once set, either call this method again with new values or use the
								<code>tint</code> property to set all colors at once. Or, use the properties <code>tintTopLeft</code>, <code>tintTopRight, </code>tintBottomLeft<code>and</code>tintBottomRight` to set the corner color values independently.</p>
								<p>To remove a tint call <code>clearTint</code>.</p>
								<p>To swap this from being a fill-tint to an additive tint set the property <code>tintFill</code> to <code>false</code>.</p>
							</div>
							<h4 class="tsd-parameters-title">Parameters</h4>
							<ul class="tsd-parameters">
								<li>
									<h5><span class="tsd-flag ts-flagOptional">Optional</span> topLeft: <span class="tsd-signature-type">integer</span></h5>
									<div class="tsd-comment tsd-typography">
										<p>The tint being applied to the top-left of the Game Object. If not other values are given this value is applied evenly, tinting the whole Game Object. Default 0xffffff.</p>
									</div>
								</li>
								<li>
									<h5><span class="tsd-flag ts-flagOptional">Optional</span> topRight: <span class="tsd-signature-type">integer</span></h5>
									<div class="tsd-comment tsd-typography">
										<p>The tint being applied to the top-right of the Game Object.</p>
									</div>
								</li>
								<li>
									<h5><span class="tsd-flag ts-flagOptional">Optional</span> bottomLeft: <span class="tsd-signature-type">integer</span></h5>
									<div class="tsd-comment tsd-typography">
										<p>The tint being applied to the bottom-left of the Game Object.</p>
									</div>
								</li>
								<li>
									<h5><span class="tsd-flag ts-flagOptional">Optional</span> bottomRight: <span class="tsd-signature-type">integer</span></h5>
									<div class="tsd-comment tsd-typography">
										<p>The tint being applied to the bottom-right of the Game Object.</p>
									</div>
								</li>
							</ul>
							<h4 class="tsd-returns-title">Returns <span class="tsd-signature-type">this</span></h4>
						</li>
					</ul>
				</section>
				<section class="tsd-panel tsd-member tsd-kind-method tsd-parent-kind-class tsd-is-inherited">
					<a name="setvisible" class="tsd-anchor"></a>
					<h3>set<wbr>Visible</h3>
					<ul class="tsd-signatures tsd-kind-method tsd-parent-kind-class tsd-is-inherited">
						<li class="tsd-signature tsd-kind-icon">set<wbr>Visible<span class="tsd-signature-symbol">(</span>value<span class="tsd-signature-symbol">: </span><span class="tsd-signature-type">boolean</span><span class="tsd-signature-symbol">)</span><span class="tsd-signature-symbol">: </span><span class="tsd-signature-type">this</span></li>
					</ul>
					<ul class="tsd-descriptions">
						<li class="tsd-description">
							<aside class="tsd-sources">
								<p>Inherited from <a href="goal.html">Goal</a>.<a href="goal.html#setvisible">setVisible</a></p>
								<ul>
									<li>Defined in node_modules/phaser/types/phaser.d.ts:35031</li>
								</ul>
							</aside>
							<div class="tsd-comment tsd-typography">
								<div class="lead">
									<p>Sets the visibility of this Game Object.</p>
								</div>
								<p>An invisible Game Object will skip rendering, but will still process update logic.</p>
							</div>
							<h4 class="tsd-parameters-title">Parameters</h4>
							<ul class="tsd-parameters">
								<li>
									<h5>value: <span class="tsd-signature-type">boolean</span></h5>
									<div class="tsd-comment tsd-typography">
										<p>The visible state of the Game Object.</p>
									</div>
								</li>
							</ul>
							<h4 class="tsd-returns-title">Returns <span class="tsd-signature-type">this</span></h4>
						</li>
					</ul>
				</section>
				<section class="tsd-panel tsd-member tsd-kind-method tsd-parent-kind-class tsd-is-inherited">
					<a name="setw" class="tsd-anchor"></a>
					<h3>setW</h3>
					<ul class="tsd-signatures tsd-kind-method tsd-parent-kind-class tsd-is-inherited">
						<li class="tsd-signature tsd-kind-icon">setW<span class="tsd-signature-symbol">(</span>value<span class="tsd-signature-symbol">?: </span><span class="tsd-signature-type">number</span><span class="tsd-signature-symbol">)</span><span class="tsd-signature-symbol">: </span><span class="tsd-signature-type">this</span></li>
					</ul>
					<ul class="tsd-descriptions">
						<li class="tsd-description">
							<aside class="tsd-sources">
								<p>Inherited from <a href="goal.html">Goal</a>.<a href="goal.html#setw">setW</a></p>
								<ul>
									<li>Defined in node_modules/phaser/types/phaser.d.ts:34996</li>
								</ul>
							</aside>
							<div class="tsd-comment tsd-typography">
								<div class="lead">
									<p>Sets the w position of this Game Object.</p>
								</div>
							</div>
							<h4 class="tsd-parameters-title">Parameters</h4>
							<ul class="tsd-parameters">
								<li>
									<h5><span class="tsd-flag ts-flagOptional">Optional</span> value: <span class="tsd-signature-type">number</span></h5>
									<div class="tsd-comment tsd-typography">
										<p>The w position of this Game Object. Default 0.</p>
									</div>
								</li>
							</ul>
							<h4 class="tsd-returns-title">Returns <span class="tsd-signature-type">this</span></h4>
						</li>
					</ul>
				</section>
				<section class="tsd-panel tsd-member tsd-kind-method tsd-parent-kind-class tsd-is-inherited">
					<a name="setx" class="tsd-anchor"></a>
					<h3>setX</h3>
					<ul class="tsd-signatures tsd-kind-method tsd-parent-kind-class tsd-is-inherited">
						<li class="tsd-signature tsd-kind-icon">setX<span class="tsd-signature-symbol">(</span>value<span class="tsd-signature-symbol">?: </span><span class="tsd-signature-type">number</span><span class="tsd-signature-symbol">)</span><span class="tsd-signature-symbol">: </span><span class="tsd-signature-type">this</span></li>
					</ul>
					<ul class="tsd-descriptions">
						<li class="tsd-description">
							<aside class="tsd-sources">
								<p>Inherited from <a href="goal.html">Goal</a>.<a href="goal.html#setx">setX</a></p>
								<ul>
									<li>Defined in node_modules/phaser/types/phaser.d.ts:34975</li>
								</ul>
							</aside>
							<div class="tsd-comment tsd-typography">
								<div class="lead">
									<p>Sets the x position of this Game Object.</p>
								</div>
							</div>
							<h4 class="tsd-parameters-title">Parameters</h4>
							<ul class="tsd-parameters">
								<li>
									<h5><span class="tsd-flag ts-flagOptional">Optional</span> value: <span class="tsd-signature-type">number</span></h5>
									<div class="tsd-comment tsd-typography">
										<p>The x position of this Game Object. Default 0.</p>
									</div>
								</li>
							</ul>
							<h4 class="tsd-returns-title">Returns <span class="tsd-signature-type">this</span></h4>
						</li>
					</ul>
				</section>
				<section class="tsd-panel tsd-member tsd-kind-method tsd-parent-kind-class tsd-is-inherited">
					<a name="sety" class="tsd-anchor"></a>
					<h3>setY</h3>
					<ul class="tsd-signatures tsd-kind-method tsd-parent-kind-class tsd-is-inherited">
						<li class="tsd-signature tsd-kind-icon">setY<span class="tsd-signature-symbol">(</span>value<span class="tsd-signature-symbol">?: </span><span class="tsd-signature-type">number</span><span class="tsd-signature-symbol">)</span><span class="tsd-signature-symbol">: </span><span class="tsd-signature-type">this</span></li>
					</ul>
					<ul class="tsd-descriptions">
						<li class="tsd-description">
							<aside class="tsd-sources">
								<p>Inherited from <a href="goal.html">Goal</a>.<a href="goal.html#sety">setY</a></p>
								<ul>
									<li>Defined in node_modules/phaser/types/phaser.d.ts:34981</li>
								</ul>
							</aside>
							<div class="tsd-comment tsd-typography">
								<div class="lead">
									<p>Sets the y position of this Game Object.</p>
								</div>
							</div>
							<h4 class="tsd-parameters-title">Parameters</h4>
							<ul class="tsd-parameters">
								<li>
									<h5><span class="tsd-flag ts-flagOptional">Optional</span> value: <span class="tsd-signature-type">number</span></h5>
									<div class="tsd-comment tsd-typography">
										<p>The y position of this Game Object. Default 0.</p>
									</div>
								</li>
							</ul>
							<h4 class="tsd-returns-title">Returns <span class="tsd-signature-type">this</span></h4>
						</li>
					</ul>
				</section>
				<section class="tsd-panel tsd-member tsd-kind-method tsd-parent-kind-class tsd-is-inherited">
					<a name="setz" class="tsd-anchor"></a>
					<h3>setZ</h3>
					<ul class="tsd-signatures tsd-kind-method tsd-parent-kind-class tsd-is-inherited">
						<li class="tsd-signature tsd-kind-icon">setZ<span class="tsd-signature-symbol">(</span>value<span class="tsd-signature-symbol">?: </span><span class="tsd-signature-type">number</span><span class="tsd-signature-symbol">)</span><span class="tsd-signature-symbol">: </span><span class="tsd-signature-type">this</span></li>
					</ul>
					<ul class="tsd-descriptions">
						<li class="tsd-description">
							<aside class="tsd-sources">
								<p>Inherited from <a href="goal.html">Goal</a>.<a href="goal.html#setz">setZ</a></p>
								<ul>
									<li>Defined in node_modules/phaser/types/phaser.d.ts:34990</li>
								</ul>
							</aside>
							<div class="tsd-comment tsd-typography">
								<div class="lead">
									<p>Sets the z position of this Game Object.</p>
								</div>
								<p>Note: The z position does not control the rendering order of 2D Game Objects. Use
								{@link Phaser.GameObjects.Components.Depth#setDepth} instead.</p>
							</div>
							<h4 class="tsd-parameters-title">Parameters</h4>
							<ul class="tsd-parameters">
								<li>
									<h5><span class="tsd-flag ts-flagOptional">Optional</span> value: <span class="tsd-signature-type">number</span></h5>
									<div class="tsd-comment tsd-typography">
										<p>The z position of this Game Object. Default 0.</p>
									</div>
								</li>
							</ul>
							<h4 class="tsd-returns-title">Returns <span class="tsd-signature-type">this</span></h4>
						</li>
					</ul>
				</section>
				<section class="tsd-panel tsd-member tsd-kind-method tsd-parent-kind-class tsd-is-inherited">
					<a name="shutdown" class="tsd-anchor"></a>
					<h3>shutdown</h3>
					<ul class="tsd-signatures tsd-kind-method tsd-parent-kind-class tsd-is-inherited">
						<li class="tsd-signature tsd-kind-icon">shutdown<span class="tsd-signature-symbol">(</span><span class="tsd-signature-symbol">)</span><span class="tsd-signature-symbol">: </span><span class="tsd-signature-type">void</span></li>
					</ul>
					<ul class="tsd-descriptions">
						<li class="tsd-description">
							<aside class="tsd-sources">
								<p>Inherited from <a href="goal.html">Goal</a>.<a href="goal.html#shutdown">shutdown</a></p>
								<ul>
									<li>Defined in node_modules/phaser/types/phaser.d.ts:8187</li>
								</ul>
							</aside>
							<div class="tsd-comment tsd-typography">
								<div class="lead">
									<p>Removes all listeners.</p>
								</div>
							</div>
							<h4 class="tsd-returns-title">Returns <span class="tsd-signature-type">void</span></h4>
						</li>
					</ul>
				</section>
				<section class="tsd-panel tsd-member tsd-kind-method tsd-parent-kind-class tsd-is-overwrite tsd-is-inherited">
					<a name="tojson" class="tsd-anchor"></a>
					<h3>toJSON</h3>
					<ul class="tsd-signatures tsd-kind-method tsd-parent-kind-class tsd-is-overwrite tsd-is-inherited">
						<li class="tsd-signature tsd-kind-icon">toJSON<span class="tsd-signature-symbol">(</span><span class="tsd-signature-symbol">)</span><span class="tsd-signature-symbol">: </span><span class="tsd-signature-type">Phaser.Types.GameObjects.JSONGameObject</span></li>
					</ul>
					<ul class="tsd-descriptions">
						<li class="tsd-description">
							<aside class="tsd-sources">
								<p>Inherited from <a href="goal.html">Goal</a>.<a href="goal.html#tojson">toJSON</a></p>
								<p>Overrides GameObject.toJSON</p>
								<ul>
									<li>Defined in node_modules/phaser/types/phaser.d.ts:34153</li>
								</ul>
							</aside>
							<div class="tsd-comment tsd-typography">
								<div class="lead">
									<p>Build a JSON representation of this Sprite.</p>
								</div>
							</div>
							<h4 class="tsd-returns-title">Returns <span class="tsd-signature-type">Phaser.Types.GameObjects.JSONGameObject</span></h4>
						</li>
					</ul>
				</section>
				<section class="tsd-panel tsd-member tsd-kind-method tsd-parent-kind-class tsd-is-inherited">
					<a name="toggledata" class="tsd-anchor"></a>
					<h3>toggle<wbr>Data</h3>
					<ul class="tsd-signatures tsd-kind-method tsd-parent-kind-class tsd-is-inherited">
						<li class="tsd-signature tsd-kind-icon">toggle<wbr>Data<span class="tsd-signature-symbol">(</span>key<span class="tsd-signature-symbol">: </span><span class="tsd-signature-type">string</span><span class="tsd-signature-symbol"> | </span><span class="tsd-signature-type">object</span><span class="tsd-signature-symbol">)</span><span class="tsd-signature-symbol">: </span><span class="tsd-signature-type">this</span></li>
					</ul>
					<ul class="tsd-descriptions">
						<li class="tsd-description">
							<aside class="tsd-sources">
								<p>Inherited from <a href="goal.html">Goal</a>.<a href="goal.html#toggledata">toggleData</a></p>
								<ul>
									<li>Defined in node_modules/phaser/types/phaser.d.ts:15225</li>
								</ul>
							</aside>
							<div class="tsd-comment tsd-typography">
								<div class="lead">
									<p>Toggle a boolean value for the given key within this Game Objects Data Manager. If the key doesn&#39;t already exist in the Data Manager then it is toggled from false.</p>
								</div>
								<p>If the Game Object has not been enabled for data (via <code>setDataEnabled</code>) then it will be enabled
								before setting the value.</p>
								<p>If the key doesn&#39;t already exist in the Data Manager then it is created.</p>
								<p>When the value is first set, a <code>setdata</code> event is emitted from this Game Object.</p>
							</div>
							<h4 class="tsd-parameters-title">Parameters</h4>
							<ul class="tsd-parameters">
								<li>
									<h5>key: <span class="tsd-signature-type">string</span><span class="tsd-signature-symbol"> | </span><span class="tsd-signature-type">object</span></h5>
									<div class="tsd-comment tsd-typography">
										<p>The key to toggle the value for.</p>
									</div>
								</li>
							</ul>
							<h4 class="tsd-returns-title">Returns <span class="tsd-signature-type">this</span></h4>
						</li>
					</ul>
				</section>
				<section class="tsd-panel tsd-member tsd-kind-method tsd-parent-kind-class tsd-is-inherited">
					<a name="toggleflipx" class="tsd-anchor"></a>
					<h3>toggle<wbr>FlipX</h3>
					<ul class="tsd-signatures tsd-kind-method tsd-parent-kind-class tsd-is-inherited">
						<li class="tsd-signature tsd-kind-icon">toggle<wbr>FlipX<span class="tsd-signature-symbol">(</span><span class="tsd-signature-symbol">)</span><span class="tsd-signature-symbol">: </span><span class="tsd-signature-type">this</span></li>
					</ul>
					<ul class="tsd-descriptions">
						<li class="tsd-description">
							<aside class="tsd-sources">
								<p>Inherited from <a href="goal.html">Goal</a>.<a href="goal.html#toggleflipx">toggleFlipX</a></p>
								<ul>
									<li>Defined in node_modules/phaser/types/phaser.d.ts:34305</li>
								</ul>
							</aside>
							<div class="tsd-comment tsd-typography">
								<div class="lead">
									<p>Toggles the horizontal flipped state of this Game Object.</p>
								</div>
								<p>A Game Object that is flipped horizontally will render inversed on the horizontal axis.
									Flipping always takes place from the middle of the texture and does not impact the scale value.
								If this Game Object has a physics body, it will not change the body. This is a rendering toggle only.</p>
							</div>
							<h4 class="tsd-returns-title">Returns <span class="tsd-signature-type">this</span></h4>
						</li>
					</ul>
				</section>
				<section class="tsd-panel tsd-member tsd-kind-method tsd-parent-kind-class tsd-is-inherited">
					<a name="toggleflipy" class="tsd-anchor"></a>
					<h3>toggle<wbr>FlipY</h3>
					<ul class="tsd-signatures tsd-kind-method tsd-parent-kind-class tsd-is-inherited">
						<li class="tsd-signature tsd-kind-icon">toggle<wbr>FlipY<span class="tsd-signature-symbol">(</span><span class="tsd-signature-symbol">)</span><span class="tsd-signature-symbol">: </span><span class="tsd-signature-type">this</span></li>
					</ul>
					<ul class="tsd-descriptions">
						<li class="tsd-description">
							<aside class="tsd-sources">
								<p>Inherited from <a href="goal.html">Goal</a>.<a href="goal.html#toggleflipy">toggleFlipY</a></p>
								<ul>
									<li>Defined in node_modules/phaser/types/phaser.d.ts:34310</li>
								</ul>
							</aside>
							<div class="tsd-comment tsd-typography">
								<div class="lead">
									<p>Toggles the vertical flipped state of this Game Object.</p>
								</div>
							</div>
							<h4 class="tsd-returns-title">Returns <span class="tsd-signature-type">this</span></h4>
						</li>
					</ul>
				</section>
				<section class="tsd-panel tsd-member tsd-kind-method tsd-parent-kind-class tsd-is-inherited">
					<a name="update" class="tsd-anchor"></a>
					<h3>update</h3>
					<ul class="tsd-signatures tsd-kind-method tsd-parent-kind-class tsd-is-inherited">
						<li class="tsd-signature tsd-kind-icon">update<span class="tsd-signature-symbol">(</span><span class="tsd-signature-symbol">...</span>args<span class="tsd-signature-symbol">: </span><span class="tsd-signature-type">any</span><span class="tsd-signature-symbol">[]</span><span class="tsd-signature-symbol">)</span><span class="tsd-signature-symbol">: </span><span class="tsd-signature-type">void</span></li>
					</ul>
					<ul class="tsd-descriptions">
						<li class="tsd-description">
							<aside class="tsd-sources">
								<p>Inherited from <a href="goal.html">Goal</a>.<a href="goal.html#update">update</a></p>
								<ul>
									<li>Defined in node_modules/phaser/types/phaser.d.ts:15308</li>
								</ul>
							</aside>
							<div class="tsd-comment tsd-typography">
								<div class="lead">
									<p>To be overridden by custom GameObjects. Allows base objects to be used in a Pool.</p>
								</div>
							</div>
							<h4 class="tsd-parameters-title">Parameters</h4>
							<ul class="tsd-parameters">
								<li>
									<h5><span class="tsd-flag ts-flagRest">Rest</span> <span class="tsd-signature-symbol">...</span>args: <span class="tsd-signature-type">any</span><span class="tsd-signature-symbol">[]</span></h5>
									<div class="tsd-comment tsd-typography">
										<p>args</p>
									</div>
								</li>
							</ul>
							<h4 class="tsd-returns-title">Returns <span class="tsd-signature-type">void</span></h4>
						</li>
					</ul>
				</section>
				<section class="tsd-panel tsd-member tsd-kind-method tsd-parent-kind-class tsd-is-inherited">
					<a name="updatedisplayorigin" class="tsd-anchor"></a>
					<h3>update<wbr>Display<wbr>Origin</h3>
					<ul class="tsd-signatures tsd-kind-method tsd-parent-kind-class tsd-is-inherited">
						<li class="tsd-signature tsd-kind-icon">update<wbr>Display<wbr>Origin<span class="tsd-signature-symbol">(</span><span class="tsd-signature-symbol">)</span><span class="tsd-signature-symbol">: </span><span class="tsd-signature-type">this</span></li>
					</ul>
					<ul class="tsd-descriptions">
						<li class="tsd-description">
							<aside class="tsd-sources">
								<p>Inherited from <a href="goal.html">Goal</a>.<a href="goal.html#updatedisplayorigin">updateDisplayOrigin</a></p>
								<ul>
									<li>Defined in node_modules/phaser/types/phaser.d.ts:34535</li>
								</ul>
							</aside>
							<div class="tsd-comment tsd-typography">
								<div class="lead">
									<p>Updates the Display Origin cached values internally stored on this Game Object.
									You don&#39;t usually call this directly, but it is exposed for edge-cases where you may.</p>
								</div>
							</div>
							<h4 class="tsd-returns-title">Returns <span class="tsd-signature-type">this</span></h4>
						</li>
					</ul>
				</section>
				<section class="tsd-panel tsd-member tsd-kind-method tsd-parent-kind-class tsd-is-inherited">
					<a name="willrender" class="tsd-anchor"></a>
					<h3>will<wbr>Render</h3>
					<ul class="tsd-signatures tsd-kind-method tsd-parent-kind-class tsd-is-inherited">
						<li class="tsd-signature tsd-kind-icon">will<wbr>Render<span class="tsd-signature-symbol">(</span>camera<span class="tsd-signature-symbol">: </span><span class="tsd-signature-type">Camera</span><span class="tsd-signature-symbol">)</span><span class="tsd-signature-symbol">: </span><span class="tsd-signature-type">boolean</span></li>
					</ul>
					<ul class="tsd-descriptions">
						<li class="tsd-description">
							<aside class="tsd-sources">
								<p>Inherited from <a href="goal.html">Goal</a>.<a href="goal.html#willrender">willRender</a></p>
								<ul>
									<li>Defined in node_modules/phaser/types/phaser.d.ts:15320</li>
								</ul>
							</aside>
							<div class="tsd-comment tsd-typography">
								<div class="lead">
									<p>Compares the renderMask with the renderFlags to see if this Game Object will render or not.
									Also checks the Game Object against the given Cameras exclusion list.</p>
								</div>
							</div>
							<h4 class="tsd-parameters-title">Parameters</h4>
							<ul class="tsd-parameters">
								<li>
									<h5>camera: <span class="tsd-signature-type">Camera</span></h5>
									<div class="tsd-comment tsd-typography">
										<p>The Camera to check against this Game Object.</p>
									</div>
								</li>
							</ul>
							<h4 class="tsd-returns-title">Returns <span class="tsd-signature-type">boolean</span></h4>
						</li>
					</ul>
				</section>
			</section>
		</div>
		<div class="col-4 col-menu menu-sticky-wrap menu-highlight">
			<nav class="tsd-navigation primary">
				<ul>
					<li class="globals  ">
						<a href="../globals.html"><em>Globals</em></a>
					</li>
				</ul>
			</nav>
			<nav class="tsd-navigation secondary menu-sticky">
				<ul class="before-current">
				</ul>
				<ul class="current">
					<li class="current tsd-kind-class">
						<a href="goal.html" class="tsd-kind-icon">Goal</a>
						<ul>
							<li class=" tsd-kind-constructor tsd-parent-kind-class tsd-is-overwrite">
								<a href="goal.html#constructor" class="tsd-kind-icon">constructor</a>
							</li>
							<li class=" tsd-kind-property tsd-parent-kind-class tsd-is-inherited">
								<a href="goal.html#active" class="tsd-kind-icon">active</a>
							</li>
							<li class=" tsd-kind-property tsd-parent-kind-class tsd-is-inherited">
								<a href="goal.html#alpha" class="tsd-kind-icon">alpha</a>
							</li>
							<li class=" tsd-kind-property tsd-parent-kind-class tsd-is-inherited">
								<a href="goal.html#alphabottomleft" class="tsd-kind-icon">alpha<wbr>Bottom<wbr>Left</a>
							</li>
							<li class=" tsd-kind-property tsd-parent-kind-class tsd-is-inherited">
								<a href="goal.html#alphabottomright" class="tsd-kind-icon">alpha<wbr>Bottom<wbr>Right</a>
							</li>
							<li class=" tsd-kind-property tsd-parent-kind-class tsd-is-inherited">
								<a href="goal.html#alphatopleft" class="tsd-kind-icon">alpha<wbr>Top<wbr>Left</a>
							</li>
							<li class=" tsd-kind-property tsd-parent-kind-class tsd-is-inherited">
								<a href="goal.html#alphatopright" class="tsd-kind-icon">alpha<wbr>Top<wbr>Right</a>
							</li>
							<li class=" tsd-kind-property tsd-parent-kind-class tsd-is-inherited">
								<a href="goal.html#angle" class="tsd-kind-icon">angle</a>
							</li>
							<li class=" tsd-kind-property tsd-parent-kind-class tsd-is-inherited">
								<a href="goal.html#anims" class="tsd-kind-icon">anims</a>
							</li>
							<li class=" tsd-kind-property tsd-parent-kind-class tsd-is-inherited">
								<a href="goal.html#blendmode" class="tsd-kind-icon">blend<wbr>Mode</a>
							</li>
							<li class=" tsd-kind-property tsd-parent-kind-class tsd-is-inherited">
								<a href="goal.html#body" class="tsd-kind-icon">body</a>
							</li>
							<li class=" tsd-kind-property tsd-parent-kind-class tsd-is-inherited">
								<a href="goal.html#camerafilter" class="tsd-kind-icon">camera<wbr>Filter</a>
							</li>
							<li class=" tsd-kind-property tsd-parent-kind-class tsd-is-inherited">
								<a href="goal.html#data" class="tsd-kind-icon">data</a>
							</li>
							<li class=" tsd-kind-property tsd-parent-kind-class tsd-is-inherited">
								<a href="goal.html#defaultpipeline" class="tsd-kind-icon">default<wbr>Pipeline</a>
							</li>
							<li class=" tsd-kind-property tsd-parent-kind-class tsd-is-inherited">
								<a href="goal.html#depth" class="tsd-kind-icon">depth</a>
							</li>
							<li class=" tsd-kind-property tsd-parent-kind-class tsd-is-inherited">
								<a href="goal.html#displayheight" class="tsd-kind-icon">display<wbr>Height</a>
							</li>
							<li class=" tsd-kind-property tsd-parent-kind-class tsd-is-inherited">
								<a href="goal.html#displayoriginx" class="tsd-kind-icon">display<wbr>OriginX</a>
							</li>
							<li class=" tsd-kind-property tsd-parent-kind-class tsd-is-inherited">
								<a href="goal.html#displayoriginy" class="tsd-kind-icon">display<wbr>OriginY</a>
							</li>
							<li class=" tsd-kind-property tsd-parent-kind-class tsd-is-inherited">
								<a href="goal.html#displaywidth" class="tsd-kind-icon">display<wbr>Width</a>
							</li>
							<li class=" tsd-kind-property tsd-parent-kind-class tsd-is-inherited">
								<a href="goal.html#flipx" class="tsd-kind-icon">flipX</a>
							</li>
							<li class=" tsd-kind-property tsd-parent-kind-class tsd-is-inherited">
								<a href="goal.html#flipy" class="tsd-kind-icon">flipY</a>
							</li>
							<li class=" tsd-kind-property tsd-parent-kind-class tsd-is-inherited">
								<a href="goal.html#frame" class="tsd-kind-icon">frame</a>
							</li>
							<li class=" tsd-kind-property tsd-parent-kind-class tsd-is-inherited">
								<a href="goal.html#height" class="tsd-kind-icon">height</a>
							</li>
							<li class=" tsd-kind-property tsd-parent-kind-class tsd-is-inherited">
								<a href="goal.html#ignoredestroy" class="tsd-kind-icon">ignore<wbr>Destroy</a>
							</li>
							<li class=" tsd-kind-property tsd-parent-kind-class tsd-is-inherited">
								<a href="goal.html#input" class="tsd-kind-icon">input</a>
							</li>
							<li class=" tsd-kind-property tsd-parent-kind-class tsd-is-inherited">
								<a href="goal.html#iscropped" class="tsd-kind-icon">is<wbr>Cropped</a>
							</li>
							<li class=" tsd-kind-property tsd-parent-kind-class tsd-is-inherited">
								<a href="goal.html#istinted" class="tsd-kind-icon">is<wbr>Tinted</a>
							</li>
							<li class=" tsd-kind-property tsd-parent-kind-class tsd-is-inherited">
								<a href="goal.html#mask" class="tsd-kind-icon">mask</a>
							</li>
							<li class=" tsd-kind-property tsd-parent-kind-class tsd-is-inherited">
								<a href="goal.html#name" class="tsd-kind-icon">name</a>
							</li>
							<li class=" tsd-kind-property tsd-parent-kind-class tsd-is-inherited">
								<a href="goal.html#originx" class="tsd-kind-icon">originX</a>
							</li>
							<li class=" tsd-kind-property tsd-parent-kind-class tsd-is-inherited">
								<a href="goal.html#originy" class="tsd-kind-icon">originY</a>
							</li>
							<li class=" tsd-kind-property tsd-parent-kind-class tsd-is-inherited">
								<a href="goal.html#parentcontainer" class="tsd-kind-icon">parent<wbr>Container</a>
							</li>
							<li class=" tsd-kind-property tsd-parent-kind-class tsd-is-inherited">
								<a href="goal.html#pipeline" class="tsd-kind-icon">pipeline</a>
							</li>
							<li class=" tsd-kind-property tsd-parent-kind-class tsd-is-inherited">
								<a href="goal.html#renderflags" class="tsd-kind-icon">render<wbr>Flags</a>
							</li>
							<li class=" tsd-kind-property tsd-parent-kind-class tsd-is-inherited">
								<a href="goal.html#rotation" class="tsd-kind-icon">rotation</a>
							</li>
							<li class=" tsd-kind-property tsd-parent-kind-class tsd-is-inherited">
								<a href="goal.html#scale" class="tsd-kind-icon">scale</a>
							</li>
							<li class=" tsd-kind-property tsd-parent-kind-class tsd-is-inherited">
								<a href="goal.html#scalex" class="tsd-kind-icon">scaleX</a>
							</li>
							<li class=" tsd-kind-property tsd-parent-kind-class tsd-is-inherited">
								<a href="goal.html#scaley" class="tsd-kind-icon">scaleY</a>
							</li>
							<li class=" tsd-kind-property tsd-parent-kind-class tsd-is-inherited tsd-is-protected">
								<a href="goal.html#scene" class="tsd-kind-icon">scene</a>
							</li>
							<li class=" tsd-kind-property tsd-parent-kind-class tsd-is-inherited">
								<a href="goal.html#scrollfactorx" class="tsd-kind-icon">scroll<wbr>FactorX</a>
							</li>
							<li class=" tsd-kind-property tsd-parent-kind-class tsd-is-inherited">
								<a href="goal.html#scrollfactory" class="tsd-kind-icon">scroll<wbr>FactorY</a>
							</li>
							<li class=" tsd-kind-property tsd-parent-kind-class tsd-is-inherited">
								<a href="goal.html#state" class="tsd-kind-icon">state</a>
							</li>
							<li class=" tsd-kind-property tsd-parent-kind-class tsd-is-inherited">
								<a href="goal.html#tabindex" class="tsd-kind-icon">tab<wbr>Index</a>
							</li>
							<li class=" tsd-kind-property tsd-parent-kind-class tsd-is-inherited">
								<a href="goal.html#texture" class="tsd-kind-icon">texture</a>
							</li>
							<li class=" tsd-kind-property tsd-parent-kind-class tsd-is-inherited">
								<a href="goal.html#tint" class="tsd-kind-icon">tint</a>
							</li>
							<li class=" tsd-kind-property tsd-parent-kind-class tsd-is-inherited">
								<a href="goal.html#tintbottomleft" class="tsd-kind-icon">tint<wbr>Bottom<wbr>Left</a>
							</li>
							<li class=" tsd-kind-property tsd-parent-kind-class tsd-is-inherited">
								<a href="goal.html#tintbottomright" class="tsd-kind-icon">tint<wbr>Bottom<wbr>Right</a>
							</li>
							<li class=" tsd-kind-property tsd-parent-kind-class tsd-is-inherited">
								<a href="goal.html#tintfill" class="tsd-kind-icon">tint<wbr>Fill</a>
							</li>
							<li class=" tsd-kind-property tsd-parent-kind-class tsd-is-inherited">
								<a href="goal.html#tinttopleft" class="tsd-kind-icon">tint<wbr>Top<wbr>Left</a>
							</li>
							<li class=" tsd-kind-property tsd-parent-kind-class tsd-is-inherited">
								<a href="goal.html#tinttopright" class="tsd-kind-icon">tint<wbr>Top<wbr>Right</a>
							</li>
							<li class=" tsd-kind-property tsd-parent-kind-class tsd-is-inherited">
								<a href="goal.html#type" class="tsd-kind-icon">type</a>
							</li>
							<li class=" tsd-kind-property tsd-parent-kind-class tsd-is-inherited">
								<a href="goal.html#visible" class="tsd-kind-icon">visible</a>
							</li>
							<li class=" tsd-kind-property tsd-parent-kind-class tsd-is-inherited">
								<a href="goal.html#w" class="tsd-kind-icon">w</a>
							</li>
							<li class=" tsd-kind-property tsd-parent-kind-class tsd-is-inherited">
								<a href="goal.html#width" class="tsd-kind-icon">width</a>
							</li>
							<li class=" tsd-kind-property tsd-parent-kind-class tsd-is-inherited">
								<a href="goal.html#x" class="tsd-kind-icon">x</a>
							</li>
							<li class=" tsd-kind-property tsd-parent-kind-class tsd-is-inherited">
								<a href="goal.html#y" class="tsd-kind-icon">y</a>
							</li>
							<li class=" tsd-kind-property tsd-parent-kind-class tsd-is-inherited">
								<a href="goal.html#z" class="tsd-kind-icon">z</a>
							</li>
							<li class=" tsd-kind-property tsd-parent-kind-class tsd-is-inherited tsd-is-static">
								<a href="goal.html#render_mask" class="tsd-kind-icon">RENDER_<wbr>MASK</a>
							</li>
							<li class=" tsd-kind-method tsd-parent-kind-class tsd-is-inherited">
								<a href="goal.html#addlistener" class="tsd-kind-icon">add<wbr>Listener</a>
							</li>
							<li class=" tsd-kind-method tsd-parent-kind-class tsd-is-inherited">
								<a href="goal.html#clearalpha" class="tsd-kind-icon">clear<wbr>Alpha</a>
							</li>
							<li class=" tsd-kind-method tsd-parent-kind-class tsd-is-inherited">
								<a href="goal.html#clearmask" class="tsd-kind-icon">clear<wbr>Mask</a>
							</li>
							<li class=" tsd-kind-method tsd-parent-kind-class tsd-is-inherited">
								<a href="goal.html#cleartint" class="tsd-kind-icon">clear<wbr>Tint</a>
							</li>
							<li class=" tsd-kind-method tsd-parent-kind-class tsd-is-inherited">
								<a href="goal.html#createbitmapmask" class="tsd-kind-icon">create<wbr>Bitmap<wbr>Mask</a>
							</li>
							<li class=" tsd-kind-method tsd-parent-kind-class tsd-is-inherited">
								<a href="goal.html#creategeometrymask" class="tsd-kind-icon">create<wbr>Geometry<wbr>Mask</a>
							</li>
							<li class=" tsd-kind-method tsd-parent-kind-class tsd-is-overwrite tsd-is-inherited">
								<a href="goal.html#destroy" class="tsd-kind-icon">destroy</a>
							</li>
							<li class=" tsd-kind-method tsd-parent-kind-class tsd-is-inherited">
								<a href="goal.html#disableinteractive" class="tsd-kind-icon">disable<wbr>Interactive</a>
							</li>
							<li class=" tsd-kind-method tsd-parent-kind-class tsd-is-inherited">
								<a href="goal.html#emit" class="tsd-kind-icon">emit</a>
							</li>
							<li class=" tsd-kind-method tsd-parent-kind-class tsd-is-inherited">
								<a href="goal.html#eventnames" class="tsd-kind-icon">event<wbr>Names</a>
							</li>
							<li class=" tsd-kind-method tsd-parent-kind-class tsd-has-type-parameter tsd-is-inherited">
								<a href="goal.html#getbottomcenter" class="tsd-kind-icon">get<wbr>Bottom<wbr>Center</a>
							</li>
							<li class=" tsd-kind-method tsd-parent-kind-class tsd-has-type-parameter tsd-is-inherited">
								<a href="goal.html#getbottomleft" class="tsd-kind-icon">get<wbr>Bottom<wbr>Left</a>
							</li>
							<li class=" tsd-kind-method tsd-parent-kind-class tsd-has-type-parameter tsd-is-inherited">
								<a href="goal.html#getbottomright" class="tsd-kind-icon">get<wbr>Bottom<wbr>Right</a>
							</li>
							<li class=" tsd-kind-method tsd-parent-kind-class tsd-has-type-parameter tsd-is-inherited">
								<a href="goal.html#getbounds" class="tsd-kind-icon">get<wbr>Bounds</a>
							</li>
							<li class=" tsd-kind-method tsd-parent-kind-class tsd-has-type-parameter tsd-is-inherited">
								<a href="goal.html#getcenter" class="tsd-kind-icon">get<wbr>Center</a>
							</li>
							<li class=" tsd-kind-method tsd-parent-kind-class tsd-is-inherited">
								<a href="goal.html#getdata" class="tsd-kind-icon">get<wbr>Data</a>
							</li>
							<li class=" tsd-kind-method tsd-parent-kind-class tsd-is-inherited">
								<a href="goal.html#getindexlist" class="tsd-kind-icon">get<wbr>Index<wbr>List</a>
							</li>
							<li class=" tsd-kind-method tsd-parent-kind-class tsd-has-type-parameter tsd-is-inherited">
								<a href="goal.html#getleftcenter" class="tsd-kind-icon">get<wbr>Left<wbr>Center</a>
							</li>
							<li class=" tsd-kind-method tsd-parent-kind-class tsd-is-inherited">
								<a href="goal.html#getlocaltransformmatrix" class="tsd-kind-icon">get<wbr>Local<wbr>Transform<wbr>Matrix</a>
							</li>
							<li class=" tsd-kind-method tsd-parent-kind-class tsd-is-inherited">
								<a href="goal.html#getparentrotation" class="tsd-kind-icon">get<wbr>Parent<wbr>Rotation</a>
							</li>
							<li class=" tsd-kind-method tsd-parent-kind-class tsd-is-inherited">
								<a href="goal.html#getpipelinename" class="tsd-kind-icon">get<wbr>Pipeline<wbr>Name</a>
							</li>
							<li class=" tsd-kind-method tsd-parent-kind-class tsd-has-type-parameter tsd-is-inherited">
								<a href="goal.html#getrightcenter" class="tsd-kind-icon">get<wbr>Right<wbr>Center</a>
							</li>
							<li class=" tsd-kind-method tsd-parent-kind-class tsd-has-type-parameter tsd-is-inherited">
								<a href="goal.html#gettopcenter" class="tsd-kind-icon">get<wbr>Top<wbr>Center</a>
							</li>
							<li class=" tsd-kind-method tsd-parent-kind-class tsd-has-type-parameter tsd-is-inherited">
								<a href="goal.html#gettopleft" class="tsd-kind-icon">get<wbr>Top<wbr>Left</a>
							</li>
							<li class=" tsd-kind-method tsd-parent-kind-class tsd-has-type-parameter tsd-is-inherited">
								<a href="goal.html#gettopright" class="tsd-kind-icon">get<wbr>Top<wbr>Right</a>
							</li>
							<li class=" tsd-kind-method tsd-parent-kind-class tsd-is-inherited">
								<a href="goal.html#getworldtransformmatrix" class="tsd-kind-icon">get<wbr>World<wbr>Transform<wbr>Matrix</a>
							</li>
							<li class=" tsd-kind-method tsd-parent-kind-class tsd-is-inherited">
								<a href="goal.html#incdata" class="tsd-kind-icon">inc<wbr>Data</a>
							</li>
							<li class=" tsd-kind-method tsd-parent-kind-class tsd-is-inherited">
								<a href="goal.html#initpipeline" class="tsd-kind-icon">init<wbr>Pipeline</a>
							</li>
							<li class=" tsd-kind-method tsd-parent-kind-class tsd-is-inherited">
								<a href="goal.html#listenercount" class="tsd-kind-icon">listener<wbr>Count</a>
							</li>
							<li class=" tsd-kind-method tsd-parent-kind-class tsd-is-inherited">
								<a href="goal.html#listeners" class="tsd-kind-icon">listeners</a>
							</li>
							<li class=" tsd-kind-method tsd-parent-kind-class tsd-is-inherited">
								<a href="goal.html#off" class="tsd-kind-icon">off</a>
							</li>
							<li class=" tsd-kind-method tsd-parent-kind-class tsd-is-inherited">
								<a href="goal.html#on" class="tsd-kind-icon">on</a>
							</li>
							<li class=" tsd-kind-method tsd-parent-kind-class tsd-is-inherited">
								<a href="goal.html#once" class="tsd-kind-icon">once</a>
							</li>
							<li class=" tsd-kind-method tsd-parent-kind-class tsd-is-inherited">
								<a href="goal.html#play" class="tsd-kind-icon">play</a>
							</li>
							<li class=" tsd-kind-method tsd-parent-kind-class tsd-is-inherited tsd-is-protected">
								<a href="goal.html#preupdate" class="tsd-kind-icon">pre<wbr>Update</a>
							</li>
							<li class=" tsd-kind-method tsd-parent-kind-class tsd-is-inherited">
								<a href="goal.html#removealllisteners" class="tsd-kind-icon">remove<wbr>All<wbr>Listeners</a>
							</li>
							<li class=" tsd-kind-method tsd-parent-kind-class tsd-is-inherited">
								<a href="goal.html#removeinteractive" class="tsd-kind-icon">remove<wbr>Interactive</a>
							</li>
							<li class=" tsd-kind-method tsd-parent-kind-class tsd-is-inherited">
								<a href="goal.html#removelistener" class="tsd-kind-icon">remove<wbr>Listener</a>
							</li>
							<li class=" tsd-kind-method tsd-parent-kind-class tsd-is-inherited">
								<a href="goal.html#resetflip" class="tsd-kind-icon">reset<wbr>Flip</a>
							</li>
							<li class=" tsd-kind-method tsd-parent-kind-class tsd-is-inherited">
								<a href="goal.html#resetpipeline" class="tsd-kind-icon">reset<wbr>Pipeline</a>
							</li>
							<li class=" tsd-kind-method tsd-parent-kind-class tsd-is-inherited">
								<a href="goal.html#setactive" class="tsd-kind-icon">set<wbr>Active</a>
							</li>
							<li class=" tsd-kind-method tsd-parent-kind-class tsd-is-inherited">
								<a href="goal.html#setalpha" class="tsd-kind-icon">set<wbr>Alpha</a>
							</li>
							<li class=" tsd-kind-method tsd-parent-kind-class tsd-is-inherited">
								<a href="goal.html#setangle" class="tsd-kind-icon">set<wbr>Angle</a>
							</li>
							<li class=" tsd-kind-method tsd-parent-kind-class tsd-is-inherited">
								<a href="goal.html#setblendmode" class="tsd-kind-icon">set<wbr>Blend<wbr>Mode</a>
							</li>
							<li class=" tsd-kind-method tsd-parent-kind-class tsd-is-inherited">
								<a href="goal.html#setcrop" class="tsd-kind-icon">set<wbr>Crop</a>
							</li>
							<li class=" tsd-kind-method tsd-parent-kind-class tsd-is-inherited">
								<a href="goal.html#setdata" class="tsd-kind-icon">set<wbr>Data</a>
							</li>
							<li class=" tsd-kind-method tsd-parent-kind-class tsd-is-inherited">
								<a href="goal.html#setdataenabled" class="tsd-kind-icon">set<wbr>Data<wbr>Enabled</a>
							</li>
							<li class=" tsd-kind-method tsd-parent-kind-class tsd-is-inherited">
								<a href="goal.html#setdepth" class="tsd-kind-icon">set<wbr>Depth</a>
							</li>
							<li class=" tsd-kind-method tsd-parent-kind-class tsd-is-inherited">
								<a href="goal.html#setdisplayorigin" class="tsd-kind-icon">set<wbr>Display<wbr>Origin</a>
							</li>
							<li class=" tsd-kind-method tsd-parent-kind-class tsd-is-inherited">
								<a href="goal.html#setdisplaysize" class="tsd-kind-icon">set<wbr>Display<wbr>Size</a>
							</li>
							<li class=" tsd-kind-method tsd-parent-kind-class tsd-is-inherited">
								<a href="goal.html#setflip" class="tsd-kind-icon">set<wbr>Flip</a>
							</li>
							<li class=" tsd-kind-method tsd-parent-kind-class tsd-is-inherited">
								<a href="goal.html#setflipx" class="tsd-kind-icon">set<wbr>FlipX</a>
							</li>
							<li class=" tsd-kind-method tsd-parent-kind-class tsd-is-inherited">
								<a href="goal.html#setflipy" class="tsd-kind-icon">set<wbr>FlipY</a>
							</li>
							<li class=" tsd-kind-method tsd-parent-kind-class tsd-is-inherited">
								<a href="goal.html#setframe" class="tsd-kind-icon">set<wbr>Frame</a>
							</li>
							<li class=" tsd-kind-method tsd-parent-kind-class tsd-is-inherited">
								<a href="goal.html#setinteractive" class="tsd-kind-icon">set<wbr>Interactive</a>
							</li>
							<li class=" tsd-kind-method tsd-parent-kind-class tsd-is-inherited">
								<a href="goal.html#setmask" class="tsd-kind-icon">set<wbr>Mask</a>
							</li>
							<li class=" tsd-kind-method tsd-parent-kind-class tsd-is-inherited">
								<a href="goal.html#setname" class="tsd-kind-icon">set<wbr>Name</a>
							</li>
							<li class=" tsd-kind-method tsd-parent-kind-class tsd-is-inherited">
								<a href="goal.html#setorigin" class="tsd-kind-icon">set<wbr>Origin</a>
							</li>
							<li class=" tsd-kind-method tsd-parent-kind-class tsd-is-inherited">
								<a href="goal.html#setoriginfromframe" class="tsd-kind-icon">set<wbr>Origin<wbr>From<wbr>Frame</a>
							</li>
							<li class=" tsd-kind-method tsd-parent-kind-class tsd-is-inherited">
								<a href="goal.html#setpipeline" class="tsd-kind-icon">set<wbr>Pipeline</a>
							</li>
							<li class=" tsd-kind-method tsd-parent-kind-class tsd-is-inherited">
								<a href="goal.html#setposition" class="tsd-kind-icon">set<wbr>Position</a>
							</li>
							<li class=" tsd-kind-method tsd-parent-kind-class tsd-is-inherited">
								<a href="goal.html#setrandomposition" class="tsd-kind-icon">set<wbr>Random<wbr>Position</a>
							</li>
							<li class=" tsd-kind-method tsd-parent-kind-class tsd-is-inherited">
								<a href="goal.html#setrotation" class="tsd-kind-icon">set<wbr>Rotation</a>
							</li>
							<li class=" tsd-kind-method tsd-parent-kind-class tsd-is-inherited">
								<a href="goal.html#setscale" class="tsd-kind-icon">set<wbr>Scale</a>
							</li>
							<li class=" tsd-kind-method tsd-parent-kind-class tsd-is-inherited">
								<a href="goal.html#setscrollfactor" class="tsd-kind-icon">set<wbr>Scroll<wbr>Factor</a>
							</li>
							<li class=" tsd-kind-method tsd-parent-kind-class tsd-is-inherited">
								<a href="goal.html#setsize" class="tsd-kind-icon">set<wbr>Size</a>
							</li>
							<li class=" tsd-kind-method tsd-parent-kind-class tsd-is-inherited">
								<a href="goal.html#setsizetoframe" class="tsd-kind-icon">set<wbr>Size<wbr>ToFrame</a>
							</li>
							<li class=" tsd-kind-method tsd-parent-kind-class tsd-is-inherited">
								<a href="goal.html#setstate" class="tsd-kind-icon">set<wbr>State</a>
							</li>
							<li class=" tsd-kind-method tsd-parent-kind-class tsd-is-inherited">
								<a href="goal.html#settexture" class="tsd-kind-icon">set<wbr>Texture</a>
							</li>
							<li class=" tsd-kind-method tsd-parent-kind-class tsd-is-inherited">
								<a href="goal.html#settint" class="tsd-kind-icon">set<wbr>Tint</a>
							</li>
							<li class=" tsd-kind-method tsd-parent-kind-class tsd-is-inherited">
								<a href="goal.html#settintfill" class="tsd-kind-icon">set<wbr>Tint<wbr>Fill</a>
							</li>
							<li class=" tsd-kind-method tsd-parent-kind-class tsd-is-inherited">
								<a href="goal.html#setvisible" class="tsd-kind-icon">set<wbr>Visible</a>
							</li>
							<li class=" tsd-kind-method tsd-parent-kind-class tsd-is-inherited">
								<a href="goal.html#setw" class="tsd-kind-icon">setW</a>
							</li>
							<li class=" tsd-kind-method tsd-parent-kind-class tsd-is-inherited">
								<a href="goal.html#setx" class="tsd-kind-icon">setX</a>
							</li>
							<li class=" tsd-kind-method tsd-parent-kind-class tsd-is-inherited">
								<a href="goal.html#sety" class="tsd-kind-icon">setY</a>
							</li>
							<li class=" tsd-kind-method tsd-parent-kind-class tsd-is-inherited">
								<a href="goal.html#setz" class="tsd-kind-icon">setZ</a>
							</li>
							<li class=" tsd-kind-method tsd-parent-kind-class tsd-is-inherited">
								<a href="goal.html#shutdown" class="tsd-kind-icon">shutdown</a>
							</li>
							<li class=" tsd-kind-method tsd-parent-kind-class tsd-is-overwrite tsd-is-inherited">
								<a href="goal.html#tojson" class="tsd-kind-icon">toJSON</a>
							</li>
							<li class=" tsd-kind-method tsd-parent-kind-class tsd-is-inherited">
								<a href="goal.html#toggledata" class="tsd-kind-icon">toggle<wbr>Data</a>
							</li>
							<li class=" tsd-kind-method tsd-parent-kind-class tsd-is-inherited">
								<a href="goal.html#toggleflipx" class="tsd-kind-icon">toggle<wbr>FlipX</a>
							</li>
							<li class=" tsd-kind-method tsd-parent-kind-class tsd-is-inherited">
								<a href="goal.html#toggleflipy" class="tsd-kind-icon">toggle<wbr>FlipY</a>
							</li>
							<li class=" tsd-kind-method tsd-parent-kind-class tsd-is-inherited">
								<a href="goal.html#update" class="tsd-kind-icon">update</a>
							</li>
							<li class=" tsd-kind-method tsd-parent-kind-class tsd-is-inherited">
								<a href="goal.html#updatedisplayorigin" class="tsd-kind-icon">update<wbr>Display<wbr>Origin</a>
							</li>
							<li class=" tsd-kind-method tsd-parent-kind-class tsd-is-inherited">
								<a href="goal.html#willrender" class="tsd-kind-icon">will<wbr>Render</a>
							</li>
						</ul>
					</li>
				</ul>
				<ul class="after-current">
				</ul>
			</nav>
		</div>
	</div>
</div>
<footer class="with-border-bottom">
	<div class="container">
		<h2>Legend</h2>
		<div class="tsd-legend-group">
			<ul class="tsd-legend">
				<li class="tsd-kind-constructor tsd-parent-kind-class"><span class="tsd-kind-icon">Constructor</span></li>
				<li class="tsd-kind-property tsd-parent-kind-class"><span class="tsd-kind-icon">Property</span></li>
				<li class="tsd-kind-method tsd-parent-kind-class"><span class="tsd-kind-icon">Method</span></li>
			</ul>
			<ul class="tsd-legend">
				<li class="tsd-kind-property tsd-parent-kind-class tsd-is-inherited"><span class="tsd-kind-icon">Inherited property</span></li>
				<li class="tsd-kind-method tsd-parent-kind-class tsd-is-inherited"><span class="tsd-kind-icon">Inherited method</span></li>
			</ul>
			<ul class="tsd-legend">
				<li class="tsd-kind-property tsd-parent-kind-class tsd-is-private"><span class="tsd-kind-icon">Private property</span></li>
				<li class="tsd-kind-method tsd-parent-kind-class tsd-is-private"><span class="tsd-kind-icon">Private method</span></li>
			</ul>
			<ul class="tsd-legend">
				<li class="tsd-kind-property tsd-parent-kind-class tsd-is-static"><span class="tsd-kind-icon">Static property</span></li>
				<li class="tsd-kind-method tsd-parent-kind-class tsd-is-static"><span class="tsd-kind-icon">Static method</span></li>
			</ul>
			<ul class="tsd-legend">
				<li class="tsd-kind-property tsd-parent-kind-interface"><span class="tsd-kind-icon">Property</span></li>
			</ul>
			<ul class="tsd-legend">
				<li class="tsd-kind-property tsd-parent-kind-class tsd-is-protected"><span class="tsd-kind-icon">Protected property</span></li>
			</ul>
		</div>
	</div>
</footer>
<div class="container tsd-generator">
	<p>Generated using <a href="https://typedoc.org/" target="_blank">TypeDoc</a></p>
</div>
<div class="overlay"></div>
<script src="../assets/js/main.js"></script>
</body>
</html><|MERGE_RESOLUTION|>--- conflicted
+++ resolved
@@ -290,11 +290,7 @@
 							<aside class="tsd-sources">
 								<p>Overrides Sprite.__constructor</p>
 								<ul>
-<<<<<<< HEAD
-									<li>Defined in <a href="https://github.com/ThomasDepian/MarbleEvolution/blob/70cd719/src/Goal.ts#L11">src/Goal.ts:11</a></li>
-=======
 									<li>Defined in <a href="https://github.com/ThomasDepian/MarbleEvolution/blob/ffee6d8/src/Goal.ts#L11">src/Goal.ts:11</a></li>
->>>>>>> 3621acc2
 								</ul>
 							</aside>
 							<div class="tsd-comment tsd-typography">
