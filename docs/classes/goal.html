--- conflicted
+++ resolved
@@ -290,11 +290,7 @@
 							<aside class="tsd-sources">
 								<p>Overrides Sprite.__constructor</p>
 								<ul>
-<<<<<<< HEAD
-									<li>Defined in <a href="https://github.com/ThomasDepian/MarbleEvolution/blob/33b1749/src/Goal.ts#L11">src/Goal.ts:11</a></li>
-=======
 									<li>Defined in <a href="https://github.com/ThomasDepian/MarbleEvolution/blob/ad2b1ff/src/Goal.ts#L11">src/Goal.ts:11</a></li>
->>>>>>> ffee6d8f
 								</ul>
 							</aside>
 							<div class="tsd-comment tsd-typography">
