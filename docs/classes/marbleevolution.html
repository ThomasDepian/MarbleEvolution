--- conflicted
+++ resolved
@@ -154,11 +154,7 @@
 							<aside class="tsd-sources">
 								<p>Overrides Game.__constructor</p>
 								<ul>
-<<<<<<< HEAD
-									<li>Defined in <a href="https://github.com/ThomasDepian/MarbleEvolution/blob/33b1749/src/MarbleEvolution.ts#L6">src/MarbleEvolution.ts:6</a></li>
-=======
 									<li>Defined in <a href="https://github.com/ThomasDepian/MarbleEvolution/blob/ad2b1ff/src/MarbleEvolution.ts#L6">src/MarbleEvolution.ts:6</a></li>
->>>>>>> ffee6d8f
 								</ul>
 							</aside>
 							<h4 class="tsd-parameters-title">Parameters</h4>
