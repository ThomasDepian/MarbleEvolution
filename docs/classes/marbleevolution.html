<!doctype html>
<html class="default no-js">
<head>
	<meta charset="utf-8">
	<meta http-equiv="X-UA-Compatible" content="IE=edge">
	<title>MarbleEvolution | Marble Evolution</title>
	<meta name="description" content="Documentation for Marble Evolution">
	<meta name="viewport" content="width=device-width, initial-scale=1">
	<link rel="stylesheet" href="../assets/css/main.css">
</head>
<body>
<header>
	<div class="tsd-page-toolbar">
		<div class="container">
			<div class="table-wrap">
				<div class="table-cell" id="tsd-search" data-index="../assets/js/search.json" data-base="..">
					<div class="field">
						<label for="tsd-search-field" class="tsd-widget search no-caption">Search</label>
						<input id="tsd-search-field" type="text" />
					</div>
					<ul class="results">
						<li class="state loading">Preparing search index...</li>
						<li class="state failure">The search index is not available</li>
					</ul>
					<a href="../index.html" class="title">Marble Evolution</a>
				</div>
				<div class="table-cell" id="tsd-widgets">
					<div id="tsd-filter">
						<a href="#" class="tsd-widget options no-caption" data-toggle="options">Options</a>
						<div class="tsd-filter-group">
							<div class="tsd-select" id="tsd-filter-visibility">
								<span class="tsd-select-label">All</span>
								<ul class="tsd-select-list">
									<li data-value="public">Public</li>
									<li data-value="protected">Public/Protected</li>
									<li data-value="private" class="selected">All</li>
								</ul>
							</div>
							<input type="checkbox" id="tsd-filter-inherited" checked />
							<label class="tsd-widget" for="tsd-filter-inherited">Inherited</label>
							<input type="checkbox" id="tsd-filter-externals" checked />
							<label class="tsd-widget" for="tsd-filter-externals">Externals</label>
							<input type="checkbox" id="tsd-filter-only-exported" />
							<label class="tsd-widget" for="tsd-filter-only-exported">Only exported</label>
						</div>
					</div>
					<a href="#" class="tsd-widget menu no-caption" data-toggle="menu">Menu</a>
				</div>
			</div>
		</div>
	</div>
	<div class="tsd-page-title">
		<div class="container">
			<ul class="tsd-breadcrumb">
				<li>
					<a href="../globals.html">Globals</a>
				</li>
				<li>
					<a href="marbleevolution.html">MarbleEvolution</a>
				</li>
			</ul>
			<h1>Class MarbleEvolution</h1>
		</div>
	</div>
</header>
<div class="container container-main">
	<div class="row">
		<div class="col-8 col-content">
			<section class="tsd-panel tsd-comment">
				<div class="tsd-comment tsd-typography">
					<div class="lead">
						<p>Class representing the game.</p>
					</div>
				</div>
			</section>
			<section class="tsd-panel tsd-hierarchy">
				<h3>Hierarchy</h3>
				<ul class="tsd-hierarchy">
					<li>
						<span class="tsd-signature-type">Game</span>
						<ul class="tsd-hierarchy">
							<li>
								<span class="target">MarbleEvolution</span>
							</li>
						</ul>
					</li>
				</ul>
			</section>
			<section class="tsd-panel-group tsd-index-group">
				<h2>Index</h2>
				<section class="tsd-panel tsd-index-panel">
					<div class="tsd-index-content">
						<section class="tsd-index-section ">
							<h3>Constructors</h3>
							<ul class="tsd-index-list">
								<li class="tsd-kind-constructor tsd-parent-kind-class tsd-is-overwrite"><a href="marbleevolution.html#constructor" class="tsd-kind-icon">constructor</a></li>
							</ul>
						</section>
						<section class="tsd-index-section tsd-is-inherited">
							<h3>Properties</h3>
							<ul class="tsd-index-list">
								<li class="tsd-kind-property tsd-parent-kind-class tsd-is-inherited"><a href="marbleevolution.html#anims" class="tsd-kind-icon">anims</a></li>
								<li class="tsd-kind-property tsd-parent-kind-class tsd-is-inherited"><a href="marbleevolution.html#cache" class="tsd-kind-icon">cache</a></li>
								<li class="tsd-kind-property tsd-parent-kind-class tsd-is-inherited"><a href="marbleevolution.html#canvas" class="tsd-kind-icon">canvas</a></li>
								<li class="tsd-kind-property tsd-parent-kind-class tsd-is-inherited"><a href="marbleevolution.html#config" class="tsd-kind-icon">config</a></li>
								<li class="tsd-kind-property tsd-parent-kind-class tsd-is-inherited"><a href="marbleevolution.html#context" class="tsd-kind-icon">context</a></li>
								<li class="tsd-kind-property tsd-parent-kind-class tsd-is-inherited"><a href="marbleevolution.html#device" class="tsd-kind-icon">device</a></li>
								<li class="tsd-kind-property tsd-parent-kind-class tsd-is-inherited"><a href="marbleevolution.html#domcontainer" class="tsd-kind-icon">dom<wbr>Container</a></li>
								<li class="tsd-kind-property tsd-parent-kind-class tsd-is-inherited"><a href="marbleevolution.html#events" class="tsd-kind-icon">events</a></li>
								<li class="tsd-kind-property tsd-parent-kind-class tsd-is-inherited"><a href="marbleevolution.html#facebook" class="tsd-kind-icon">facebook</a></li>
								<li class="tsd-kind-property tsd-parent-kind-class tsd-is-inherited"><a href="marbleevolution.html#hasfocus" class="tsd-kind-icon">has<wbr>Focus</a></li>
								<li class="tsd-kind-property tsd-parent-kind-class tsd-is-inherited"><a href="marbleevolution.html#input" class="tsd-kind-icon">input</a></li>
								<li class="tsd-kind-property tsd-parent-kind-class tsd-is-inherited"><a href="marbleevolution.html#isbooted" class="tsd-kind-icon">is<wbr>Booted</a></li>
								<li class="tsd-kind-property tsd-parent-kind-class tsd-is-inherited"><a href="marbleevolution.html#isrunning" class="tsd-kind-icon">is<wbr>Running</a></li>
								<li class="tsd-kind-property tsd-parent-kind-class tsd-is-inherited"><a href="marbleevolution.html#loop" class="tsd-kind-icon">loop</a></li>
								<li class="tsd-kind-property tsd-parent-kind-class tsd-is-inherited"><a href="marbleevolution.html#plugins" class="tsd-kind-icon">plugins</a></li>
								<li class="tsd-kind-property tsd-parent-kind-class tsd-is-inherited"><a href="marbleevolution.html#registry" class="tsd-kind-icon">registry</a></li>
								<li class="tsd-kind-property tsd-parent-kind-class tsd-is-inherited"><a href="marbleevolution.html#renderer" class="tsd-kind-icon">renderer</a></li>
								<li class="tsd-kind-property tsd-parent-kind-class tsd-is-inherited"><a href="marbleevolution.html#scale" class="tsd-kind-icon">scale</a></li>
								<li class="tsd-kind-property tsd-parent-kind-class tsd-is-inherited"><a href="marbleevolution.html#scene" class="tsd-kind-icon">scene</a></li>
								<li class="tsd-kind-property tsd-parent-kind-class tsd-is-inherited"><a href="marbleevolution.html#sound" class="tsd-kind-icon">sound</a></li>
								<li class="tsd-kind-property tsd-parent-kind-class tsd-is-inherited"><a href="marbleevolution.html#textures" class="tsd-kind-icon">textures</a></li>
							</ul>
						</section>
						<section class="tsd-index-section tsd-is-inherited">
							<h3>Methods</h3>
							<ul class="tsd-index-list">
								<li class="tsd-kind-method tsd-parent-kind-class tsd-is-inherited tsd-is-protected"><a href="marbleevolution.html#boot" class="tsd-kind-icon">boot</a></li>
								<li class="tsd-kind-method tsd-parent-kind-class tsd-is-inherited"><a href="marbleevolution.html#destroy" class="tsd-kind-icon">destroy</a></li>
								<li class="tsd-kind-method tsd-parent-kind-class tsd-is-inherited"><a href="marbleevolution.html#getframe" class="tsd-kind-icon">get<wbr>Frame</a></li>
								<li class="tsd-kind-method tsd-parent-kind-class tsd-is-inherited"><a href="marbleevolution.html#gettime" class="tsd-kind-icon">get<wbr>Time</a></li>
								<li class="tsd-kind-method tsd-parent-kind-class tsd-is-inherited"><a href="marbleevolution.html#headlessstep" class="tsd-kind-icon">headless<wbr>Step</a></li>
								<li class="tsd-kind-method tsd-parent-kind-class tsd-is-inherited tsd-is-protected"><a href="marbleevolution.html#onblur" class="tsd-kind-icon">on<wbr>Blur</a></li>
								<li class="tsd-kind-method tsd-parent-kind-class tsd-is-inherited tsd-is-protected"><a href="marbleevolution.html#onfocus" class="tsd-kind-icon">on<wbr>Focus</a></li>
								<li class="tsd-kind-method tsd-parent-kind-class tsd-is-inherited tsd-is-protected"><a href="marbleevolution.html#onhidden" class="tsd-kind-icon">on<wbr>Hidden</a></li>
								<li class="tsd-kind-method tsd-parent-kind-class tsd-is-inherited tsd-is-protected"><a href="marbleevolution.html#onvisible" class="tsd-kind-icon">on<wbr>Visible</a></li>
								<li class="tsd-kind-method tsd-parent-kind-class tsd-is-inherited tsd-is-protected"><a href="marbleevolution.html#start" class="tsd-kind-icon">start</a></li>
								<li class="tsd-kind-method tsd-parent-kind-class tsd-is-inherited"><a href="marbleevolution.html#step" class="tsd-kind-icon">step</a></li>
							</ul>
						</section>
					</div>
				</section>
			</section>
			<section class="tsd-panel-group tsd-member-group ">
				<h2>Constructors</h2>
				<section class="tsd-panel tsd-member tsd-kind-constructor tsd-parent-kind-class tsd-is-overwrite">
					<a name="constructor" class="tsd-anchor"></a>
					<h3>constructor</h3>
					<ul class="tsd-signatures tsd-kind-constructor tsd-parent-kind-class tsd-is-overwrite">
						<li class="tsd-signature tsd-kind-icon">new <wbr>Marble<wbr>Evolution<span class="tsd-signature-symbol">(</span>config<span class="tsd-signature-symbol">: </span><span class="tsd-signature-type">Phaser.Types.Core.GameConfig</span><span class="tsd-signature-symbol">)</span><span class="tsd-signature-symbol">: </span><a href="marbleevolution.html" class="tsd-signature-type">MarbleEvolution</a></li>
					</ul>
					<ul class="tsd-descriptions">
						<li class="tsd-description">
							<aside class="tsd-sources">
								<p>Overrides Game.__constructor</p>
								<ul>
<<<<<<< HEAD
									<li>Defined in <a href="https://github.com/ThomasDepian/MarbleEvolution/blob/784f76e/src/MarbleEvolution.ts#L6">src/MarbleEvolution.ts:6</a></li>
=======
									<li>Defined in <a href="https://github.com/ThomasDepian/MarbleEvolution/blob/515af04/src/MarbleEvolution.ts#L6">src/MarbleEvolution.ts:6</a></li>
>>>>>>> c3cfba00
								</ul>
							</aside>
							<h4 class="tsd-parameters-title">Parameters</h4>
							<ul class="tsd-parameters">
								<li>
									<h5>config: <span class="tsd-signature-type">Phaser.Types.Core.GameConfig</span></h5>
								</li>
							</ul>
							<h4 class="tsd-returns-title">Returns <a href="marbleevolution.html" class="tsd-signature-type">MarbleEvolution</a></h4>
						</li>
					</ul>
				</section>
			</section>
			<section class="tsd-panel-group tsd-member-group tsd-is-inherited">
				<h2>Properties</h2>
				<section class="tsd-panel tsd-member tsd-kind-property tsd-parent-kind-class tsd-is-inherited">
					<a name="anims" class="tsd-anchor"></a>
					<h3>anims</h3>
					<div class="tsd-signature tsd-kind-icon">anims<span class="tsd-signature-symbol">:</span> <span class="tsd-signature-type">AnimationManager</span></div>
					<aside class="tsd-sources">
						<p>Inherited from <a href="marbleevolution.html">MarbleEvolution</a>.<a href="marbleevolution.html#anims">anims</a></p>
						<ul>
							<li>Defined in node_modules/phaser/types/phaser.d.ts:4178</li>
						</ul>
					</aside>
					<div class="tsd-comment tsd-typography">
						<div class="lead">
							<p>An instance of the Animation Manager.</p>
						</div>
						<p>The Animation Manager is a global system responsible for managing all animations used within your game.</p>
					</div>
				</section>
				<section class="tsd-panel tsd-member tsd-kind-property tsd-parent-kind-class tsd-is-inherited">
					<a name="cache" class="tsd-anchor"></a>
					<h3>cache</h3>
					<div class="tsd-signature tsd-kind-icon">cache<span class="tsd-signature-symbol">:</span> <span class="tsd-signature-type">CacheManager</span></div>
					<aside class="tsd-sources">
						<p>Inherited from <a href="marbleevolution.html">MarbleEvolution</a>.<a href="marbleevolution.html#cache">cache</a></p>
						<ul>
							<li>Defined in node_modules/phaser/types/phaser.d.ts:4192</li>
						</ul>
					</aside>
					<div class="tsd-comment tsd-typography">
						<div class="lead">
							<p>An instance of the Cache Manager.</p>
						</div>
						<p>The Cache Manager is a global system responsible for caching, accessing and releasing external game assets.</p>
					</div>
				</section>
				<section class="tsd-panel tsd-member tsd-kind-property tsd-parent-kind-class tsd-is-inherited">
					<a name="canvas" class="tsd-anchor"></a>
					<h3>canvas</h3>
					<div class="tsd-signature tsd-kind-icon">canvas<span class="tsd-signature-symbol">:</span> <span class="tsd-signature-type">HTMLCanvasElement</span></div>
					<aside class="tsd-sources">
						<p>Inherited from <a href="marbleevolution.html">MarbleEvolution</a>.<a href="marbleevolution.html#canvas">canvas</a></p>
						<ul>
							<li>Defined in node_modules/phaser/types/phaser.d.ts:4147</li>
						</ul>
					</aside>
					<div class="tsd-comment tsd-typography">
						<div class="lead">
							<p>A reference to the HTML Canvas Element that Phaser uses to render the game.
								This is created automatically by Phaser unless you provide a <code>canvas</code> property
							in your Game Config.</p>
						</div>
					</div>
				</section>
				<section class="tsd-panel tsd-member tsd-kind-property tsd-parent-kind-class tsd-is-inherited">
					<a name="config" class="tsd-anchor"></a>
					<h3><span class="tsd-flag ts-flagReadonly">Readonly</span> config</h3>
					<div class="tsd-signature tsd-kind-icon">config<span class="tsd-signature-symbol">:</span> <span class="tsd-signature-type">Config</span></div>
					<aside class="tsd-sources">
						<p>Inherited from <a href="marbleevolution.html">MarbleEvolution</a>.<a href="marbleevolution.html#config">config</a></p>
						<ul>
							<li>Defined in node_modules/phaser/types/phaser.d.ts:4125</li>
						</ul>
					</aside>
					<div class="tsd-comment tsd-typography">
						<div class="lead">
							<p>The parsed Game Configuration object.</p>
						</div>
						<p>The values stored within this object are read-only and should not be changed at run-time.</p>
					</div>
				</section>
				<section class="tsd-panel tsd-member tsd-kind-property tsd-parent-kind-class tsd-is-inherited">
					<a name="context" class="tsd-anchor"></a>
					<h3>context</h3>
					<div class="tsd-signature tsd-kind-icon">context<span class="tsd-signature-symbol">:</span> <span class="tsd-signature-type">CanvasRenderingContext2D</span><span class="tsd-signature-symbol"> | </span><span class="tsd-signature-type">WebGLRenderingContext</span></div>
					<aside class="tsd-sources">
						<p>Inherited from <a href="marbleevolution.html">MarbleEvolution</a>.<a href="marbleevolution.html#context">context</a></p>
						<ul>
							<li>Defined in node_modules/phaser/types/phaser.d.ts:4156</li>
						</ul>
					</aside>
					<div class="tsd-comment tsd-typography">
						<div class="lead">
							<p>A reference to the Rendering Context belonging to the Canvas Element this game is rendering to.
								If the game is running under Canvas it will be a 2d Canvas Rendering Context.
								If the game is running under WebGL it will be a WebGL Rendering Context.
								This context is created automatically by Phaser unless you provide a <code>context</code> property
							in your Game Config.</p>
						</div>
					</div>
				</section>
				<section class="tsd-panel tsd-member tsd-kind-property tsd-parent-kind-class tsd-is-inherited">
					<a name="device" class="tsd-anchor"></a>
					<h3>device</h3>
					<div class="tsd-signature tsd-kind-icon">device<span class="tsd-signature-symbol">:</span> <span class="tsd-signature-type">Phaser.DeviceConf</span></div>
					<aside class="tsd-sources">
						<p>Inherited from <a href="marbleevolution.html">MarbleEvolution</a>.<a href="marbleevolution.html#device">device</a></p>
						<ul>
							<li>Defined in node_modules/phaser/types/phaser.d.ts:4219</li>
						</ul>
					</aside>
					<div class="tsd-comment tsd-typography">
						<div class="lead">
							<p>A reference to the Device inspector.</p>
						</div>
						<p>Contains information about the device running this game, such as OS, browser vendor and feature support.
						Used by various systems to determine capabilities and code paths.</p>
					</div>
				</section>
				<section class="tsd-panel tsd-member tsd-kind-property tsd-parent-kind-class tsd-is-inherited">
					<a name="domcontainer" class="tsd-anchor"></a>
					<h3>dom<wbr>Container</h3>
					<div class="tsd-signature tsd-kind-icon">dom<wbr>Container<span class="tsd-signature-symbol">:</span> <span class="tsd-signature-type">HTMLDivElement</span></div>
					<aside class="tsd-sources">
						<p>Inherited from <a href="marbleevolution.html">MarbleEvolution</a>.<a href="marbleevolution.html#domcontainer">domContainer</a></p>
						<ul>
							<li>Defined in node_modules/phaser/types/phaser.d.ts:4140</li>
						</ul>
					</aside>
					<div class="tsd-comment tsd-typography">
						<div class="lead">
							<p>A reference to an HTML Div Element used as the DOM Element Container.</p>
						</div>
						<p>Only set if <code>createDOMContainer</code> is <code>true</code> in the game config (by default it is <code>false</code>) and
						if you provide a parent element to insert the Phaser Game inside.</p>
						<p>See the DOM Element Game Object for more details.</p>
					</div>
				</section>
				<section class="tsd-panel tsd-member tsd-kind-property tsd-parent-kind-class tsd-is-inherited">
					<a name="events" class="tsd-anchor"></a>
					<h3>events</h3>
					<div class="tsd-signature tsd-kind-icon">events<span class="tsd-signature-symbol">:</span> <span class="tsd-signature-type">EventEmitter</span></div>
					<aside class="tsd-sources">
						<p>Inherited from <a href="marbleevolution.html">MarbleEvolution</a>.<a href="marbleevolution.html#events">events</a></p>
						<ul>
							<li>Defined in node_modules/phaser/types/phaser.d.ts:4171</li>
						</ul>
					</aside>
					<div class="tsd-comment tsd-typography">
						<div class="lead">
							<p>An Event Emitter which is used to broadcast game-level events from the global systems.</p>
						</div>
					</div>
				</section>
				<section class="tsd-panel tsd-member tsd-kind-property tsd-parent-kind-class tsd-is-inherited">
					<a name="facebook" class="tsd-anchor"></a>
					<h3>facebook</h3>
					<div class="tsd-signature tsd-kind-icon">facebook<span class="tsd-signature-symbol">:</span> <span class="tsd-signature-type">FacebookInstantGamesPlugin</span></div>
					<aside class="tsd-sources">
						<p>Inherited from <a href="marbleevolution.html">MarbleEvolution</a>.<a href="marbleevolution.html#facebook">facebook</a></p>
						<ul>
							<li>Defined in node_modules/phaser/types/phaser.d.ts:4259</li>
						</ul>
					</aside>
					<div class="tsd-comment tsd-typography">
						<div class="lead">
							<p>An instance of the Facebook Instant Games Plugin.</p>
						</div>
						<p>This will only be available if the plugin has been built into Phaser,
						or you&#39;re using the special Facebook Instant Games custom build.</p>
					</div>
				</section>
				<section class="tsd-panel tsd-member tsd-kind-property tsd-parent-kind-class tsd-is-inherited">
					<a name="hasfocus" class="tsd-anchor"></a>
					<h3><span class="tsd-flag ts-flagReadonly">Readonly</span> has<wbr>Focus</h3>
					<div class="tsd-signature tsd-kind-icon">has<wbr>Focus<span class="tsd-signature-symbol">:</span> <span class="tsd-signature-type">boolean</span></div>
					<aside class="tsd-sources">
						<p>Inherited from <a href="marbleevolution.html">MarbleEvolution</a>.<a href="marbleevolution.html#hasfocus">hasFocus</a></p>
						<ul>
							<li>Defined in node_modules/phaser/types/phaser.d.ts:4265</li>
						</ul>
					</aside>
					<div class="tsd-comment tsd-typography">
						<div class="lead">
							<p>Does the window the game is running in currently have focus or not?
							This is modified by the VisibilityHandler.</p>
						</div>
					</div>
				</section>
				<section class="tsd-panel tsd-member tsd-kind-property tsd-parent-kind-class tsd-is-inherited">
					<a name="input" class="tsd-anchor"></a>
					<h3>input</h3>
					<div class="tsd-signature tsd-kind-icon">input<span class="tsd-signature-symbol">:</span> <span class="tsd-signature-type">InputManager</span></div>
					<aside class="tsd-sources">
						<p>Inherited from <a href="marbleevolution.html">MarbleEvolution</a>.<a href="marbleevolution.html#input">input</a></p>
						<ul>
							<li>Defined in node_modules/phaser/types/phaser.d.ts:4204</li>
						</ul>
					</aside>
					<div class="tsd-comment tsd-typography">
						<div class="lead">
							<p>An instance of the Input Manager.</p>
						</div>
						<p>The Input Manager is a global system responsible for the capture of browser-level input events.</p>
					</div>
				</section>
				<section class="tsd-panel tsd-member tsd-kind-property tsd-parent-kind-class tsd-is-inherited">
					<a name="isbooted" class="tsd-anchor"></a>
					<h3><span class="tsd-flag ts-flagReadonly">Readonly</span> is<wbr>Booted</h3>
					<div class="tsd-signature tsd-kind-icon">is<wbr>Booted<span class="tsd-signature-symbol">:</span> <span class="tsd-signature-type">boolean</span></div>
					<aside class="tsd-sources">
						<p>Inherited from <a href="marbleevolution.html">MarbleEvolution</a>.<a href="marbleevolution.html#isbooted">isBooted</a></p>
						<ul>
							<li>Defined in node_modules/phaser/types/phaser.d.ts:4161</li>
						</ul>
					</aside>
					<div class="tsd-comment tsd-typography">
						<div class="lead">
							<p>A flag indicating when this Game instance has finished its boot process.</p>
						</div>
					</div>
				</section>
				<section class="tsd-panel tsd-member tsd-kind-property tsd-parent-kind-class tsd-is-inherited">
					<a name="isrunning" class="tsd-anchor"></a>
					<h3><span class="tsd-flag ts-flagReadonly">Readonly</span> is<wbr>Running</h3>
					<div class="tsd-signature tsd-kind-icon">is<wbr>Running<span class="tsd-signature-symbol">:</span> <span class="tsd-signature-type">boolean</span></div>
					<aside class="tsd-sources">
						<p>Inherited from <a href="marbleevolution.html">MarbleEvolution</a>.<a href="marbleevolution.html#isrunning">isRunning</a></p>
						<ul>
							<li>Defined in node_modules/phaser/types/phaser.d.ts:4166</li>
						</ul>
					</aside>
					<div class="tsd-comment tsd-typography">
						<div class="lead">
							<p>A flag indicating if this Game is currently running its game step or not.</p>
						</div>
					</div>
				</section>
				<section class="tsd-panel tsd-member tsd-kind-property tsd-parent-kind-class tsd-is-inherited">
					<a name="loop" class="tsd-anchor"></a>
					<h3>loop</h3>
					<div class="tsd-signature tsd-kind-icon">loop<span class="tsd-signature-symbol">:</span> <span class="tsd-signature-type">TimeStep</span></div>
					<aside class="tsd-sources">
						<p>Inherited from <a href="marbleevolution.html">MarbleEvolution</a>.<a href="marbleevolution.html#loop">loop</a></p>
						<ul>
							<li>Defined in node_modules/phaser/types/phaser.d.ts:4243</li>
						</ul>
					</aside>
					<div class="tsd-comment tsd-typography">
						<div class="lead">
							<p>An instance of the Time Step.</p>
						</div>
						<p>The Time Step is a global system responsible for setting-up and responding to the browser frame events, processing
						them and calculating delta values. It then automatically calls the game step.</p>
					</div>
				</section>
				<section class="tsd-panel tsd-member tsd-kind-property tsd-parent-kind-class tsd-is-inherited">
					<a name="plugins" class="tsd-anchor"></a>
					<h3>plugins</h3>
					<div class="tsd-signature tsd-kind-icon">plugins<span class="tsd-signature-symbol">:</span> <span class="tsd-signature-type">PluginManager</span></div>
					<aside class="tsd-sources">
						<p>Inherited from <a href="marbleevolution.html">MarbleEvolution</a>.<a href="marbleevolution.html#plugins">plugins</a></p>
						<ul>
							<li>Defined in node_modules/phaser/types/phaser.d.ts:4251</li>
						</ul>
					</aside>
					<div class="tsd-comment tsd-typography">
						<div class="lead">
							<p>An instance of the Plugin Manager.</p>
						</div>
						<p>The Plugin Manager is a global system that allows plugins to register themselves with it, and can then install
						those plugins into Scenes as required.</p>
					</div>
				</section>
				<section class="tsd-panel tsd-member tsd-kind-property tsd-parent-kind-class tsd-is-inherited">
					<a name="registry" class="tsd-anchor"></a>
					<h3>registry</h3>
					<div class="tsd-signature tsd-kind-icon">registry<span class="tsd-signature-symbol">:</span> <span class="tsd-signature-type">DataManager</span></div>
					<aside class="tsd-sources">
						<p>Inherited from <a href="marbleevolution.html">MarbleEvolution</a>.<a href="marbleevolution.html#registry">registry</a></p>
						<ul>
							<li>Defined in node_modules/phaser/types/phaser.d.ts:4197</li>
						</ul>
					</aside>
					<div class="tsd-comment tsd-typography">
						<div class="lead">
							<p>An instance of the Data Manager</p>
						</div>
					</div>
				</section>
				<section class="tsd-panel tsd-member tsd-kind-property tsd-parent-kind-class tsd-is-inherited">
					<a name="renderer" class="tsd-anchor"></a>
					<h3>renderer</h3>
					<div class="tsd-signature tsd-kind-icon">renderer<span class="tsd-signature-symbol">:</span> <span class="tsd-signature-type">CanvasRenderer</span><span class="tsd-signature-symbol"> | </span><span class="tsd-signature-type">WebGLRenderer</span></div>
					<aside class="tsd-sources">
						<p>Inherited from <a href="marbleevolution.html">MarbleEvolution</a>.<a href="marbleevolution.html#renderer">renderer</a></p>
						<ul>
							<li>Defined in node_modules/phaser/types/phaser.d.ts:4130</li>
						</ul>
					</aside>
					<div class="tsd-comment tsd-typography">
						<div class="lead">
							<p>A reference to either the Canvas or WebGL Renderer that this Game is using.</p>
						</div>
					</div>
				</section>
				<section class="tsd-panel tsd-member tsd-kind-property tsd-parent-kind-class tsd-is-inherited">
					<a name="scale" class="tsd-anchor"></a>
					<h3>scale</h3>
					<div class="tsd-signature tsd-kind-icon">scale<span class="tsd-signature-symbol">:</span> <span class="tsd-signature-type">ScaleManager</span></div>
					<aside class="tsd-sources">
						<p>Inherited from <a href="marbleevolution.html">MarbleEvolution</a>.<a href="marbleevolution.html#scale">scale</a></p>
						<ul>
							<li>Defined in node_modules/phaser/types/phaser.d.ts:4226</li>
						</ul>
					</aside>
					<div class="tsd-comment tsd-typography">
						<div class="lead">
							<p>An instance of the Scale Manager.</p>
						</div>
						<p>The Scale Manager is a global system responsible for handling scaling of the game canvas.</p>
					</div>
				</section>
				<section class="tsd-panel tsd-member tsd-kind-property tsd-parent-kind-class tsd-is-inherited">
					<a name="scene" class="tsd-anchor"></a>
					<h3>scene</h3>
					<div class="tsd-signature tsd-kind-icon">scene<span class="tsd-signature-symbol">:</span> <span class="tsd-signature-type">SceneManager</span></div>
					<aside class="tsd-sources">
						<p>Inherited from <a href="marbleevolution.html">MarbleEvolution</a>.<a href="marbleevolution.html#scene">scene</a></p>
						<ul>
							<li>Defined in node_modules/phaser/types/phaser.d.ts:4211</li>
						</ul>
					</aside>
					<div class="tsd-comment tsd-typography">
						<div class="lead">
							<p>An instance of the Scene Manager.</p>
						</div>
						<p>The Scene Manager is a global system responsible for creating, modifying and updating the Scenes in your game.</p>
					</div>
				</section>
				<section class="tsd-panel tsd-member tsd-kind-property tsd-parent-kind-class tsd-is-inherited">
					<a name="sound" class="tsd-anchor"></a>
					<h3>sound</h3>
					<div class="tsd-signature tsd-kind-icon">sound<span class="tsd-signature-symbol">:</span> <span class="tsd-signature-type">NoAudioSoundManager</span><span class="tsd-signature-symbol"> | </span><span class="tsd-signature-type">HTML5AudioSoundManager</span><span class="tsd-signature-symbol"> | </span><span class="tsd-signature-type">WebAudioSoundManager</span></div>
					<aside class="tsd-sources">
						<p>Inherited from <a href="marbleevolution.html">MarbleEvolution</a>.<a href="marbleevolution.html#sound">sound</a></p>
						<ul>
							<li>Defined in node_modules/phaser/types/phaser.d.ts:4235</li>
						</ul>
					</aside>
					<div class="tsd-comment tsd-typography">
						<div class="lead">
							<p>An instance of the base Sound Manager.</p>
						</div>
						<p>The Sound Manager is a global system responsible for the playback and updating of all audio in your game.</p>
						<p>You can disable the inclusion of the Sound Manager in your build by toggling the webpack <code>FEATURE_SOUND</code> flag.</p>
					</div>
				</section>
				<section class="tsd-panel tsd-member tsd-kind-property tsd-parent-kind-class tsd-is-inherited">
					<a name="textures" class="tsd-anchor"></a>
					<h3>textures</h3>
					<div class="tsd-signature tsd-kind-icon">textures<span class="tsd-signature-symbol">:</span> <span class="tsd-signature-type">TextureManager</span></div>
					<aside class="tsd-sources">
						<p>Inherited from <a href="marbleevolution.html">MarbleEvolution</a>.<a href="marbleevolution.html#textures">textures</a></p>
						<ul>
							<li>Defined in node_modules/phaser/types/phaser.d.ts:4185</li>
						</ul>
					</aside>
					<div class="tsd-comment tsd-typography">
						<div class="lead">
							<p>An instance of the Texture Manager.</p>
						</div>
						<p>The Texture Manager is a global system responsible for managing all textures being used by your game.</p>
					</div>
				</section>
			</section>
			<section class="tsd-panel-group tsd-member-group tsd-is-inherited">
				<h2>Methods</h2>
				<section class="tsd-panel tsd-member tsd-kind-method tsd-parent-kind-class tsd-is-inherited tsd-is-protected">
					<a name="boot" class="tsd-anchor"></a>
					<h3><span class="tsd-flag ts-flagProtected">Protected</span> boot</h3>
					<ul class="tsd-signatures tsd-kind-method tsd-parent-kind-class tsd-is-inherited tsd-is-protected">
						<li class="tsd-signature tsd-kind-icon">boot<span class="tsd-signature-symbol">(</span><span class="tsd-signature-symbol">)</span><span class="tsd-signature-symbol">: </span><span class="tsd-signature-type">void</span></li>
					</ul>
					<ul class="tsd-descriptions">
						<li class="tsd-description">
							<aside class="tsd-sources">
								<p>Inherited from <a href="marbleevolution.html">MarbleEvolution</a>.<a href="marbleevolution.html#boot">boot</a></p>
								<ul>
									<li>Defined in node_modules/phaser/types/phaser.d.ts:4272</li>
								</ul>
							</aside>
							<div class="tsd-comment tsd-typography">
								<div class="lead">
									<p>This method is called automatically when the DOM is ready. It is responsible for creating the renderer,
										displaying the Debug Header, adding the game canvas to the DOM and emitting the &#39;boot&#39; event.
									It listens for a &#39;ready&#39; event from the base systems and once received it will call <code>Game.start</code>.</p>
								</div>
							</div>
							<h4 class="tsd-returns-title">Returns <span class="tsd-signature-type">void</span></h4>
						</li>
					</ul>
				</section>
				<section class="tsd-panel tsd-member tsd-kind-method tsd-parent-kind-class tsd-is-inherited">
					<a name="destroy" class="tsd-anchor"></a>
					<h3>destroy</h3>
					<ul class="tsd-signatures tsd-kind-method tsd-parent-kind-class tsd-is-inherited">
						<li class="tsd-signature tsd-kind-icon">destroy<span class="tsd-signature-symbol">(</span>removeCanvas<span class="tsd-signature-symbol">: </span><span class="tsd-signature-type">boolean</span>, noReturn<span class="tsd-signature-symbol">?: </span><span class="tsd-signature-type">boolean</span><span class="tsd-signature-symbol">)</span><span class="tsd-signature-symbol">: </span><span class="tsd-signature-type">void</span></li>
					</ul>
					<ul class="tsd-descriptions">
						<li class="tsd-description">
							<aside class="tsd-sources">
								<p>Inherited from <a href="marbleevolution.html">MarbleEvolution</a>.<a href="marbleevolution.html#destroy">destroy</a></p>
								<ul>
									<li>Defined in node_modules/phaser/types/phaser.d.ts:4355</li>
								</ul>
							</aside>
							<div class="tsd-comment tsd-typography">
								<div class="lead">
									<p>Flags this Game instance as needing to be destroyed on the <em>next frame</em>, making this an asynchronous operation.</p>
								</div>
								<p>It will wait until the current frame has completed and then call <code>runDestroy</code> internally.</p>
								<p>If you need to react to the games eventual destruction, listen for the <code>DESTROY</code> event.</p>
								<p>If you <strong>do not</strong> need to run Phaser again on the same web page you can set the <code>noReturn</code> argument to <code>true</code> and it will free-up
								memory being held by the core Phaser plugins. If you do need to create another game instance on the same page, leave this as <code>false</code>.</p>
							</div>
							<h4 class="tsd-parameters-title">Parameters</h4>
							<ul class="tsd-parameters">
								<li>
									<h5>removeCanvas: <span class="tsd-signature-type">boolean</span></h5>
									<div class="tsd-comment tsd-typography">
										<p>Set to <code>true</code> if you would like the parent canvas element removed from the DOM, or <code>false</code> to leave it in place.</p>
									</div>
								</li>
								<li>
									<h5><span class="tsd-flag ts-flagOptional">Optional</span> noReturn: <span class="tsd-signature-type">boolean</span></h5>
									<div class="tsd-comment tsd-typography">
										<p>If <code>true</code> all the core Phaser plugins are destroyed. You cannot create another instance of Phaser on the same web page if you do this. Default false.</p>
									</div>
								</li>
							</ul>
							<h4 class="tsd-returns-title">Returns <span class="tsd-signature-type">void</span></h4>
						</li>
					</ul>
				</section>
				<section class="tsd-panel tsd-member tsd-kind-method tsd-parent-kind-class tsd-is-inherited">
					<a name="getframe" class="tsd-anchor"></a>
					<h3>get<wbr>Frame</h3>
					<ul class="tsd-signatures tsd-kind-method tsd-parent-kind-class tsd-is-inherited">
						<li class="tsd-signature tsd-kind-icon">get<wbr>Frame<span class="tsd-signature-symbol">(</span><span class="tsd-signature-symbol">)</span><span class="tsd-signature-symbol">: </span><span class="tsd-signature-type">number</span></li>
					</ul>
					<ul class="tsd-descriptions">
						<li class="tsd-description">
							<aside class="tsd-sources">
								<p>Inherited from <a href="marbleevolution.html">MarbleEvolution</a>.<a href="marbleevolution.html#getframe">getFrame</a></p>
								<ul>
									<li>Defined in node_modules/phaser/types/phaser.d.ts:4336</li>
								</ul>
							</aside>
							<div class="tsd-comment tsd-typography">
								<div class="lead">
									<p>Returns the current game frame.</p>
								</div>
								<p>When the game starts running, the frame is incremented every time Request Animation Frame, or Set Timeout, fires.</p>
							</div>
							<h4 class="tsd-returns-title">Returns <span class="tsd-signature-type">number</span></h4>
						</li>
					</ul>
				</section>
				<section class="tsd-panel tsd-member tsd-kind-method tsd-parent-kind-class tsd-is-inherited">
					<a name="gettime" class="tsd-anchor"></a>
					<h3>get<wbr>Time</h3>
					<ul class="tsd-signatures tsd-kind-method tsd-parent-kind-class tsd-is-inherited">
						<li class="tsd-signature tsd-kind-icon">get<wbr>Time<span class="tsd-signature-symbol">(</span><span class="tsd-signature-symbol">)</span><span class="tsd-signature-symbol">: </span><span class="tsd-signature-type">number</span></li>
					</ul>
					<ul class="tsd-descriptions">
						<li class="tsd-description">
							<aside class="tsd-sources">
								<p>Inherited from <a href="marbleevolution.html">MarbleEvolution</a>.<a href="marbleevolution.html#gettime">getTime</a></p>
								<ul>
									<li>Defined in node_modules/phaser/types/phaser.d.ts:4341</li>
								</ul>
							</aside>
							<div class="tsd-comment tsd-typography">
								<div class="lead">
									<p>Returns the time that the current game step started at, as based on <code>performance.now</code>.</p>
								</div>
							</div>
							<h4 class="tsd-returns-title">Returns <span class="tsd-signature-type">number</span></h4>
						</li>
					</ul>
				</section>
				<section class="tsd-panel tsd-member tsd-kind-method tsd-parent-kind-class tsd-is-inherited">
					<a name="headlessstep" class="tsd-anchor"></a>
					<h3>headless<wbr>Step</h3>
					<ul class="tsd-signatures tsd-kind-method tsd-parent-kind-class tsd-is-inherited">
						<li class="tsd-signature tsd-kind-icon">headless<wbr>Step<span class="tsd-signature-symbol">(</span>time<span class="tsd-signature-symbol">: </span><span class="tsd-signature-type">number</span>, delta<span class="tsd-signature-symbol">: </span><span class="tsd-signature-type">number</span><span class="tsd-signature-symbol">)</span><span class="tsd-signature-symbol">: </span><span class="tsd-signature-type">void</span></li>
					</ul>
					<ul class="tsd-descriptions">
						<li class="tsd-description">
							<aside class="tsd-sources">
								<p>Inherited from <a href="marbleevolution.html">MarbleEvolution</a>.<a href="marbleevolution.html#headlessstep">headlessStep</a></p>
								<ul>
									<li>Defined in node_modules/phaser/types/phaser.d.ts:4305</li>
								</ul>
							</aside>
							<div class="tsd-comment tsd-typography">
								<div class="lead">
									<p>A special version of the Game Step for the HEADLESS renderer only.</p>
								</div>
								<p>The main Game Step. Called automatically by the Time Step, once per browser frame (typically as a result of
								Request Animation Frame, or Set Timeout on very old browsers.)</p>
								<p>The step will update the global managers first, then proceed to update each Scene in turn, via the Scene Manager.</p>
								<p>This process emits <code>prerender</code> and <code>postrender</code> events, even though nothing actually displays.</p>
							</div>
							<h4 class="tsd-parameters-title">Parameters</h4>
							<ul class="tsd-parameters">
								<li>
									<h5>time: <span class="tsd-signature-type">number</span></h5>
									<div class="tsd-comment tsd-typography">
										<p>The current time. Either a High Resolution Timer value if it comes from Request Animation Frame, or Date.now if using SetTimeout.</p>
									</div>
								</li>
								<li>
									<h5>delta: <span class="tsd-signature-type">number</span></h5>
									<div class="tsd-comment tsd-typography">
										<p>The delta time in ms since the last frame. This is a smoothed and capped value based on the FPS rate.</p>
									</div>
								</li>
							</ul>
							<h4 class="tsd-returns-title">Returns <span class="tsd-signature-type">void</span></h4>
						</li>
					</ul>
				</section>
				<section class="tsd-panel tsd-member tsd-kind-method tsd-parent-kind-class tsd-is-inherited tsd-is-protected">
					<a name="onblur" class="tsd-anchor"></a>
					<h3><span class="tsd-flag ts-flagProtected">Protected</span> on<wbr>Blur</h3>
					<ul class="tsd-signatures tsd-kind-method tsd-parent-kind-class tsd-is-inherited tsd-is-protected">
						<li class="tsd-signature tsd-kind-icon">on<wbr>Blur<span class="tsd-signature-symbol">(</span><span class="tsd-signature-symbol">)</span><span class="tsd-signature-symbol">: </span><span class="tsd-signature-type">void</span></li>
					</ul>
					<ul class="tsd-descriptions">
						<li class="tsd-description">
							<aside class="tsd-sources">
								<p>Inherited from <a href="marbleevolution.html">MarbleEvolution</a>.<a href="marbleevolution.html#onblur">onBlur</a></p>
								<ul>
									<li>Defined in node_modules/phaser/types/phaser.d.ts:4323</li>
								</ul>
							</aside>
							<div class="tsd-comment tsd-typography">
								<div class="lead">
									<p>Called automatically by the Visibility Handler.
									This will set the main loop into a &#39;blurred&#39; state, which pauses it.</p>
								</div>
							</div>
							<h4 class="tsd-returns-title">Returns <span class="tsd-signature-type">void</span></h4>
						</li>
					</ul>
				</section>
				<section class="tsd-panel tsd-member tsd-kind-method tsd-parent-kind-class tsd-is-inherited tsd-is-protected">
					<a name="onfocus" class="tsd-anchor"></a>
					<h3><span class="tsd-flag ts-flagProtected">Protected</span> on<wbr>Focus</h3>
					<ul class="tsd-signatures tsd-kind-method tsd-parent-kind-class tsd-is-inherited tsd-is-protected">
						<li class="tsd-signature tsd-kind-icon">on<wbr>Focus<span class="tsd-signature-symbol">(</span><span class="tsd-signature-symbol">)</span><span class="tsd-signature-symbol">: </span><span class="tsd-signature-type">void</span></li>
					</ul>
					<ul class="tsd-descriptions">
						<li class="tsd-description">
							<aside class="tsd-sources">
								<p>Inherited from <a href="marbleevolution.html">MarbleEvolution</a>.<a href="marbleevolution.html#onfocus">onFocus</a></p>
								<ul>
									<li>Defined in node_modules/phaser/types/phaser.d.ts:4329</li>
								</ul>
							</aside>
							<div class="tsd-comment tsd-typography">
								<div class="lead">
									<p>Called automatically by the Visibility Handler.
									This will set the main loop into a &#39;focused&#39; state, which resumes it.</p>
								</div>
							</div>
							<h4 class="tsd-returns-title">Returns <span class="tsd-signature-type">void</span></h4>
						</li>
					</ul>
				</section>
				<section class="tsd-panel tsd-member tsd-kind-method tsd-parent-kind-class tsd-is-inherited tsd-is-protected">
					<a name="onhidden" class="tsd-anchor"></a>
					<h3><span class="tsd-flag ts-flagProtected">Protected</span> on<wbr>Hidden</h3>
					<ul class="tsd-signatures tsd-kind-method tsd-parent-kind-class tsd-is-inherited tsd-is-protected">
						<li class="tsd-signature tsd-kind-icon">on<wbr>Hidden<span class="tsd-signature-symbol">(</span><span class="tsd-signature-symbol">)</span><span class="tsd-signature-symbol">: </span><span class="tsd-signature-type">void</span></li>
					</ul>
					<ul class="tsd-descriptions">
						<li class="tsd-description">
							<aside class="tsd-sources">
								<p>Inherited from <a href="marbleevolution.html">MarbleEvolution</a>.<a href="marbleevolution.html#onhidden">onHidden</a></p>
								<ul>
									<li>Defined in node_modules/phaser/types/phaser.d.ts:4311</li>
								</ul>
							</aside>
							<div class="tsd-comment tsd-typography">
								<div class="lead">
									<p>Called automatically by the Visibility Handler.
									This will pause the main loop and then emit a pause event.</p>
								</div>
							</div>
							<h4 class="tsd-returns-title">Returns <span class="tsd-signature-type">void</span></h4>
						</li>
					</ul>
				</section>
				<section class="tsd-panel tsd-member tsd-kind-method tsd-parent-kind-class tsd-is-inherited tsd-is-protected">
					<a name="onvisible" class="tsd-anchor"></a>
					<h3><span class="tsd-flag ts-flagProtected">Protected</span> on<wbr>Visible</h3>
					<ul class="tsd-signatures tsd-kind-method tsd-parent-kind-class tsd-is-inherited tsd-is-protected">
						<li class="tsd-signature tsd-kind-icon">on<wbr>Visible<span class="tsd-signature-symbol">(</span><span class="tsd-signature-symbol">)</span><span class="tsd-signature-symbol">: </span><span class="tsd-signature-type">void</span></li>
					</ul>
					<ul class="tsd-descriptions">
						<li class="tsd-description">
							<aside class="tsd-sources">
								<p>Inherited from <a href="marbleevolution.html">MarbleEvolution</a>.<a href="marbleevolution.html#onvisible">onVisible</a></p>
								<ul>
									<li>Defined in node_modules/phaser/types/phaser.d.ts:4317</li>
								</ul>
							</aside>
							<div class="tsd-comment tsd-typography">
								<div class="lead">
									<p>Called automatically by the Visibility Handler.
									This will resume the main loop and then emit a resume event.</p>
								</div>
							</div>
							<h4 class="tsd-returns-title">Returns <span class="tsd-signature-type">void</span></h4>
						</li>
					</ul>
				</section>
				<section class="tsd-panel tsd-member tsd-kind-method tsd-parent-kind-class tsd-is-inherited tsd-is-protected">
					<a name="start" class="tsd-anchor"></a>
					<h3><span class="tsd-flag ts-flagProtected">Protected</span> start</h3>
					<ul class="tsd-signatures tsd-kind-method tsd-parent-kind-class tsd-is-inherited tsd-is-protected">
						<li class="tsd-signature tsd-kind-icon">start<span class="tsd-signature-symbol">(</span><span class="tsd-signature-symbol">)</span><span class="tsd-signature-symbol">: </span><span class="tsd-signature-type">void</span></li>
					</ul>
					<ul class="tsd-descriptions">
						<li class="tsd-description">
							<aside class="tsd-sources">
								<p>Inherited from <a href="marbleevolution.html">MarbleEvolution</a>.<a href="marbleevolution.html#start">start</a></p>
								<ul>
									<li>Defined in node_modules/phaser/types/phaser.d.ts:4279</li>
								</ul>
							</aside>
							<div class="tsd-comment tsd-typography">
								<div class="lead">
									<p>Called automatically by Game.boot once all of the global systems have finished setting themselves up.
										By this point the Game is now ready to start the main loop running.
									It will also enable the Visibility Handler.</p>
								</div>
							</div>
							<h4 class="tsd-returns-title">Returns <span class="tsd-signature-type">void</span></h4>
						</li>
					</ul>
				</section>
				<section class="tsd-panel tsd-member tsd-kind-method tsd-parent-kind-class tsd-is-inherited">
					<a name="step" class="tsd-anchor"></a>
					<h3>step</h3>
					<ul class="tsd-signatures tsd-kind-method tsd-parent-kind-class tsd-is-inherited">
						<li class="tsd-signature tsd-kind-icon">step<span class="tsd-signature-symbol">(</span>time<span class="tsd-signature-symbol">: </span><span class="tsd-signature-type">number</span>, delta<span class="tsd-signature-symbol">: </span><span class="tsd-signature-type">number</span><span class="tsd-signature-symbol">)</span><span class="tsd-signature-symbol">: </span><span class="tsd-signature-type">void</span></li>
					</ul>
					<ul class="tsd-descriptions">
						<li class="tsd-description">
							<aside class="tsd-sources">
								<p>Inherited from <a href="marbleevolution.html">MarbleEvolution</a>.<a href="marbleevolution.html#step">step</a></p>
								<ul>
									<li>Defined in node_modules/phaser/types/phaser.d.ts:4291</li>
								</ul>
							</aside>
							<div class="tsd-comment tsd-typography">
								<div class="lead">
									<p>The main Game Step. Called automatically by the Time Step, once per browser frame (typically as a result of
									Request Animation Frame, or Set Timeout on very old browsers.)</p>
								</div>
								<p>The step will update the global managers first, then proceed to update each Scene in turn, via the Scene Manager.</p>
								<p>It will then render each Scene in turn, via the Renderer. This process emits <code>prerender</code> and <code>postrender</code> events.</p>
							</div>
							<h4 class="tsd-parameters-title">Parameters</h4>
							<ul class="tsd-parameters">
								<li>
									<h5>time: <span class="tsd-signature-type">number</span></h5>
									<div class="tsd-comment tsd-typography">
										<p>The current time. Either a High Resolution Timer value if it comes from Request Animation Frame, or Date.now if using SetTimeout.</p>
									</div>
								</li>
								<li>
									<h5>delta: <span class="tsd-signature-type">number</span></h5>
									<div class="tsd-comment tsd-typography">
										<p>The delta time in ms since the last frame. This is a smoothed and capped value based on the FPS rate.</p>
									</div>
								</li>
							</ul>
							<h4 class="tsd-returns-title">Returns <span class="tsd-signature-type">void</span></h4>
						</li>
					</ul>
				</section>
			</section>
		</div>
		<div class="col-4 col-menu menu-sticky-wrap menu-highlight">
			<nav class="tsd-navigation primary">
				<ul>
					<li class="globals  ">
						<a href="../globals.html"><em>Globals</em></a>
					</li>
				</ul>
			</nav>
			<nav class="tsd-navigation secondary menu-sticky">
				<ul class="before-current">
				</ul>
				<ul class="current">
					<li class="current tsd-kind-class">
						<a href="marbleevolution.html" class="tsd-kind-icon">Marble<wbr>Evolution</a>
						<ul>
							<li class=" tsd-kind-constructor tsd-parent-kind-class tsd-is-overwrite">
								<a href="marbleevolution.html#constructor" class="tsd-kind-icon">constructor</a>
							</li>
							<li class=" tsd-kind-property tsd-parent-kind-class tsd-is-inherited">
								<a href="marbleevolution.html#anims" class="tsd-kind-icon">anims</a>
							</li>
							<li class=" tsd-kind-property tsd-parent-kind-class tsd-is-inherited">
								<a href="marbleevolution.html#cache" class="tsd-kind-icon">cache</a>
							</li>
							<li class=" tsd-kind-property tsd-parent-kind-class tsd-is-inherited">
								<a href="marbleevolution.html#canvas" class="tsd-kind-icon">canvas</a>
							</li>
							<li class=" tsd-kind-property tsd-parent-kind-class tsd-is-inherited">
								<a href="marbleevolution.html#config" class="tsd-kind-icon">config</a>
							</li>
							<li class=" tsd-kind-property tsd-parent-kind-class tsd-is-inherited">
								<a href="marbleevolution.html#context" class="tsd-kind-icon">context</a>
							</li>
							<li class=" tsd-kind-property tsd-parent-kind-class tsd-is-inherited">
								<a href="marbleevolution.html#device" class="tsd-kind-icon">device</a>
							</li>
							<li class=" tsd-kind-property tsd-parent-kind-class tsd-is-inherited">
								<a href="marbleevolution.html#domcontainer" class="tsd-kind-icon">dom<wbr>Container</a>
							</li>
							<li class=" tsd-kind-property tsd-parent-kind-class tsd-is-inherited">
								<a href="marbleevolution.html#events" class="tsd-kind-icon">events</a>
							</li>
							<li class=" tsd-kind-property tsd-parent-kind-class tsd-is-inherited">
								<a href="marbleevolution.html#facebook" class="tsd-kind-icon">facebook</a>
							</li>
							<li class=" tsd-kind-property tsd-parent-kind-class tsd-is-inherited">
								<a href="marbleevolution.html#hasfocus" class="tsd-kind-icon">has<wbr>Focus</a>
							</li>
							<li class=" tsd-kind-property tsd-parent-kind-class tsd-is-inherited">
								<a href="marbleevolution.html#input" class="tsd-kind-icon">input</a>
							</li>
							<li class=" tsd-kind-property tsd-parent-kind-class tsd-is-inherited">
								<a href="marbleevolution.html#isbooted" class="tsd-kind-icon">is<wbr>Booted</a>
							</li>
							<li class=" tsd-kind-property tsd-parent-kind-class tsd-is-inherited">
								<a href="marbleevolution.html#isrunning" class="tsd-kind-icon">is<wbr>Running</a>
							</li>
							<li class=" tsd-kind-property tsd-parent-kind-class tsd-is-inherited">
								<a href="marbleevolution.html#loop" class="tsd-kind-icon">loop</a>
							</li>
							<li class=" tsd-kind-property tsd-parent-kind-class tsd-is-inherited">
								<a href="marbleevolution.html#plugins" class="tsd-kind-icon">plugins</a>
							</li>
							<li class=" tsd-kind-property tsd-parent-kind-class tsd-is-inherited">
								<a href="marbleevolution.html#registry" class="tsd-kind-icon">registry</a>
							</li>
							<li class=" tsd-kind-property tsd-parent-kind-class tsd-is-inherited">
								<a href="marbleevolution.html#renderer" class="tsd-kind-icon">renderer</a>
							</li>
							<li class=" tsd-kind-property tsd-parent-kind-class tsd-is-inherited">
								<a href="marbleevolution.html#scale" class="tsd-kind-icon">scale</a>
							</li>
							<li class=" tsd-kind-property tsd-parent-kind-class tsd-is-inherited">
								<a href="marbleevolution.html#scene" class="tsd-kind-icon">scene</a>
							</li>
							<li class=" tsd-kind-property tsd-parent-kind-class tsd-is-inherited">
								<a href="marbleevolution.html#sound" class="tsd-kind-icon">sound</a>
							</li>
							<li class=" tsd-kind-property tsd-parent-kind-class tsd-is-inherited">
								<a href="marbleevolution.html#textures" class="tsd-kind-icon">textures</a>
							</li>
							<li class=" tsd-kind-method tsd-parent-kind-class tsd-is-inherited tsd-is-protected">
								<a href="marbleevolution.html#boot" class="tsd-kind-icon">boot</a>
							</li>
							<li class=" tsd-kind-method tsd-parent-kind-class tsd-is-inherited">
								<a href="marbleevolution.html#destroy" class="tsd-kind-icon">destroy</a>
							</li>
							<li class=" tsd-kind-method tsd-parent-kind-class tsd-is-inherited">
								<a href="marbleevolution.html#getframe" class="tsd-kind-icon">get<wbr>Frame</a>
							</li>
							<li class=" tsd-kind-method tsd-parent-kind-class tsd-is-inherited">
								<a href="marbleevolution.html#gettime" class="tsd-kind-icon">get<wbr>Time</a>
							</li>
							<li class=" tsd-kind-method tsd-parent-kind-class tsd-is-inherited">
								<a href="marbleevolution.html#headlessstep" class="tsd-kind-icon">headless<wbr>Step</a>
							</li>
							<li class=" tsd-kind-method tsd-parent-kind-class tsd-is-inherited tsd-is-protected">
								<a href="marbleevolution.html#onblur" class="tsd-kind-icon">on<wbr>Blur</a>
							</li>
							<li class=" tsd-kind-method tsd-parent-kind-class tsd-is-inherited tsd-is-protected">
								<a href="marbleevolution.html#onfocus" class="tsd-kind-icon">on<wbr>Focus</a>
							</li>
							<li class=" tsd-kind-method tsd-parent-kind-class tsd-is-inherited tsd-is-protected">
								<a href="marbleevolution.html#onhidden" class="tsd-kind-icon">on<wbr>Hidden</a>
							</li>
							<li class=" tsd-kind-method tsd-parent-kind-class tsd-is-inherited tsd-is-protected">
								<a href="marbleevolution.html#onvisible" class="tsd-kind-icon">on<wbr>Visible</a>
							</li>
							<li class=" tsd-kind-method tsd-parent-kind-class tsd-is-inherited tsd-is-protected">
								<a href="marbleevolution.html#start" class="tsd-kind-icon">start</a>
							</li>
							<li class=" tsd-kind-method tsd-parent-kind-class tsd-is-inherited">
								<a href="marbleevolution.html#step" class="tsd-kind-icon">step</a>
							</li>
						</ul>
					</li>
				</ul>
				<ul class="after-current">
				</ul>
			</nav>
		</div>
	</div>
</div>
<footer class="with-border-bottom">
	<div class="container">
		<h2>Legend</h2>
		<div class="tsd-legend-group">
			<ul class="tsd-legend">
				<li class="tsd-kind-constructor tsd-parent-kind-class"><span class="tsd-kind-icon">Constructor</span></li>
				<li class="tsd-kind-property tsd-parent-kind-class"><span class="tsd-kind-icon">Property</span></li>
				<li class="tsd-kind-method tsd-parent-kind-class"><span class="tsd-kind-icon">Method</span></li>
			</ul>
			<ul class="tsd-legend">
				<li class="tsd-kind-property tsd-parent-kind-class tsd-is-inherited"><span class="tsd-kind-icon">Inherited property</span></li>
				<li class="tsd-kind-method tsd-parent-kind-class tsd-is-inherited"><span class="tsd-kind-icon">Inherited method</span></li>
			</ul>
			<ul class="tsd-legend">
				<li class="tsd-kind-property tsd-parent-kind-class tsd-is-private"><span class="tsd-kind-icon">Private property</span></li>
				<li class="tsd-kind-method tsd-parent-kind-class tsd-is-private"><span class="tsd-kind-icon">Private method</span></li>
			</ul>
			<ul class="tsd-legend">
				<li class="tsd-kind-property tsd-parent-kind-class tsd-is-static"><span class="tsd-kind-icon">Static property</span></li>
				<li class="tsd-kind-method tsd-parent-kind-class tsd-is-static"><span class="tsd-kind-icon">Static method</span></li>
			</ul>
			<ul class="tsd-legend">
				<li class="tsd-kind-property tsd-parent-kind-interface"><span class="tsd-kind-icon">Property</span></li>
			</ul>
			<ul class="tsd-legend">
				<li class="tsd-kind-property tsd-parent-kind-class tsd-is-protected"><span class="tsd-kind-icon">Protected property</span></li>
			</ul>
		</div>
	</div>
</footer>
<div class="container tsd-generator">
	<p>Generated using <a href="https://typedoc.org/" target="_blank">TypeDoc</a></p>
</div>
<div class="overlay"></div>
<script src="../assets/js/main.js"></script>
</body>
</html><|MERGE_RESOLUTION|>--- conflicted
+++ resolved
@@ -154,11 +154,7 @@
 							<aside class="tsd-sources">
 								<p>Overrides Game.__constructor</p>
 								<ul>
-<<<<<<< HEAD
-									<li>Defined in <a href="https://github.com/ThomasDepian/MarbleEvolution/blob/784f76e/src/MarbleEvolution.ts#L6">src/MarbleEvolution.ts:6</a></li>
-=======
 									<li>Defined in <a href="https://github.com/ThomasDepian/MarbleEvolution/blob/515af04/src/MarbleEvolution.ts#L6">src/MarbleEvolution.ts:6</a></li>
->>>>>>> c3cfba00
 								</ul>
 							</aside>
 							<h4 class="tsd-parameters-title">Parameters</h4>
