<!doctype html>
<html class="default no-js">
<head>
	<meta charset="utf-8">
	<meta http-equiv="X-UA-Compatible" content="IE=edge">
	<title>HumanModeState | Marble Evolution</title>
	<meta name="description" content="Documentation for Marble Evolution">
	<meta name="viewport" content="width=device-width, initial-scale=1">
	<link rel="stylesheet" href="../assets/css/main.css">
</head>
<body>
<header>
	<div class="tsd-page-toolbar">
		<div class="container">
			<div class="table-wrap">
				<div class="table-cell" id="tsd-search" data-index="../assets/js/search.json" data-base="..">
					<div class="field">
						<label for="tsd-search-field" class="tsd-widget search no-caption">Search</label>
						<input id="tsd-search-field" type="text" />
					</div>
					<ul class="results">
						<li class="state loading">Preparing search index...</li>
						<li class="state failure">The search index is not available</li>
					</ul>
					<a href="../index.html" class="title">Marble Evolution</a>
				</div>
				<div class="table-cell" id="tsd-widgets">
					<div id="tsd-filter">
						<a href="#" class="tsd-widget options no-caption" data-toggle="options">Options</a>
						<div class="tsd-filter-group">
							<div class="tsd-select" id="tsd-filter-visibility">
								<span class="tsd-select-label">All</span>
								<ul class="tsd-select-list">
									<li data-value="public">Public</li>
									<li data-value="protected">Public/Protected</li>
									<li data-value="private" class="selected">All</li>
								</ul>
							</div>
							<input type="checkbox" id="tsd-filter-inherited" checked />
							<label class="tsd-widget" for="tsd-filter-inherited">Inherited</label>
							<input type="checkbox" id="tsd-filter-externals" checked />
							<label class="tsd-widget" for="tsd-filter-externals">Externals</label>
							<input type="checkbox" id="tsd-filter-only-exported" />
							<label class="tsd-widget" for="tsd-filter-only-exported">Only exported</label>
						</div>
					</div>
					<a href="#" class="tsd-widget menu no-caption" data-toggle="menu">Menu</a>
				</div>
			</div>
		</div>
	</div>
	<div class="tsd-page-title">
		<div class="container">
			<ul class="tsd-breadcrumb">
				<li>
					<a href="../globals.html">Globals</a>
				</li>
				<li>
					<a href="humanmodestate.html">HumanModeState</a>
				</li>
			</ul>
			<h1>Enumeration HumanModeState</h1>
		</div>
	</div>
</header>
<div class="container container-main">
	<div class="row">
		<div class="col-8 col-content">
			<section class="tsd-panel tsd-comment">
				<div class="tsd-comment tsd-typography">
					<div class="lead">
						<p>Enum describing the various states the game can have in human mode.</p>
					</div>
				</div>
			</section>
			<section class="tsd-panel-group tsd-index-group">
				<h2>Index</h2>
				<section class="tsd-panel tsd-index-panel">
					<div class="tsd-index-content">
						<section class="tsd-index-section ">
							<h3>Enumeration members</h3>
							<ul class="tsd-index-list">
								<li class="tsd-kind-enum-member tsd-parent-kind-enum"><a href="humanmodestate.html#inactive" class="tsd-kind-icon">Inactive</a></li>
								<li class="tsd-kind-enum-member tsd-parent-kind-enum"><a href="humanmodestate.html#initializationphase" class="tsd-kind-icon">Initialization<wbr>Phase</a></li>
								<li class="tsd-kind-enum-member tsd-parent-kind-enum"><a href="humanmodestate.html#launched" class="tsd-kind-icon">Launched</a></li>
								<li class="tsd-kind-enum-member tsd-parent-kind-enum"><a href="humanmodestate.html#stopped" class="tsd-kind-icon">Stopped</a></li>
							</ul>
						</section>
					</div>
				</section>
			</section>
			<section class="tsd-panel-group tsd-member-group ">
				<h2>Enumeration members</h2>
				<section class="tsd-panel tsd-member tsd-kind-enum-member tsd-parent-kind-enum">
					<a name="inactive" class="tsd-anchor"></a>
					<h3>Inactive</h3>
					<div class="tsd-signature tsd-kind-icon">Inactive<span class="tsd-signature-symbol">:</span></div>
					<aside class="tsd-sources">
						<ul>
<<<<<<< HEAD
							<li>Defined in <a href="https://github.com/ThomasDepian/MarbleEvolution/blob/784f76e/src/States.ts#L6">src/States.ts:6</a></li>
=======
							<li>Defined in <a href="https://github.com/ThomasDepian/MarbleEvolution/blob/515af04/src/States.ts#L6">src/States.ts:6</a></li>
>>>>>>> c3cfba00
						</ul>
					</aside>
				</section>
				<section class="tsd-panel tsd-member tsd-kind-enum-member tsd-parent-kind-enum">
					<a name="initializationphase" class="tsd-anchor"></a>
					<h3>Initialization<wbr>Phase</h3>
					<div class="tsd-signature tsd-kind-icon">Initialization<wbr>Phase<span class="tsd-signature-symbol">:</span></div>
					<aside class="tsd-sources">
						<ul>
<<<<<<< HEAD
							<li>Defined in <a href="https://github.com/ThomasDepian/MarbleEvolution/blob/784f76e/src/States.ts#L8">src/States.ts:8</a></li>
=======
							<li>Defined in <a href="https://github.com/ThomasDepian/MarbleEvolution/blob/515af04/src/States.ts#L8">src/States.ts:8</a></li>
>>>>>>> c3cfba00
						</ul>
					</aside>
				</section>
				<section class="tsd-panel tsd-member tsd-kind-enum-member tsd-parent-kind-enum">
					<a name="launched" class="tsd-anchor"></a>
					<h3>Launched</h3>
					<div class="tsd-signature tsd-kind-icon">Launched<span class="tsd-signature-symbol">:</span></div>
					<aside class="tsd-sources">
						<ul>
<<<<<<< HEAD
							<li>Defined in <a href="https://github.com/ThomasDepian/MarbleEvolution/blob/784f76e/src/States.ts#L10">src/States.ts:10</a></li>
=======
							<li>Defined in <a href="https://github.com/ThomasDepian/MarbleEvolution/blob/515af04/src/States.ts#L10">src/States.ts:10</a></li>
>>>>>>> c3cfba00
						</ul>
					</aside>
				</section>
				<section class="tsd-panel tsd-member tsd-kind-enum-member tsd-parent-kind-enum">
					<a name="stopped" class="tsd-anchor"></a>
					<h3>Stopped</h3>
					<div class="tsd-signature tsd-kind-icon">Stopped<span class="tsd-signature-symbol">:</span></div>
					<aside class="tsd-sources">
						<ul>
<<<<<<< HEAD
							<li>Defined in <a href="https://github.com/ThomasDepian/MarbleEvolution/blob/784f76e/src/States.ts#L12">src/States.ts:12</a></li>
=======
							<li>Defined in <a href="https://github.com/ThomasDepian/MarbleEvolution/blob/515af04/src/States.ts#L12">src/States.ts:12</a></li>
>>>>>>> c3cfba00
						</ul>
					</aside>
				</section>
			</section>
		</div>
		<div class="col-4 col-menu menu-sticky-wrap menu-highlight">
			<nav class="tsd-navigation primary">
				<ul>
					<li class="globals  ">
						<a href="../globals.html"><em>Globals</em></a>
					</li>
				</ul>
			</nav>
			<nav class="tsd-navigation secondary menu-sticky">
				<ul class="before-current">
				</ul>
				<ul class="current">
					<li class="current tsd-kind-enum">
						<a href="humanmodestate.html" class="tsd-kind-icon">Human<wbr>Mode<wbr>State</a>
						<ul>
							<li class=" tsd-kind-enum-member tsd-parent-kind-enum">
								<a href="humanmodestate.html#inactive" class="tsd-kind-icon">Inactive</a>
							</li>
							<li class=" tsd-kind-enum-member tsd-parent-kind-enum">
								<a href="humanmodestate.html#initializationphase" class="tsd-kind-icon">Initialization<wbr>Phase</a>
							</li>
							<li class=" tsd-kind-enum-member tsd-parent-kind-enum">
								<a href="humanmodestate.html#launched" class="tsd-kind-icon">Launched</a>
							</li>
							<li class=" tsd-kind-enum-member tsd-parent-kind-enum">
								<a href="humanmodestate.html#stopped" class="tsd-kind-icon">Stopped</a>
							</li>
						</ul>
					</li>
				</ul>
				<ul class="after-current">
				</ul>
			</nav>
		</div>
	</div>
</div>
<footer class="with-border-bottom">
	<div class="container">
		<h2>Legend</h2>
		<div class="tsd-legend-group">
			<ul class="tsd-legend">
				<li class="tsd-kind-constructor tsd-parent-kind-class"><span class="tsd-kind-icon">Constructor</span></li>
				<li class="tsd-kind-property tsd-parent-kind-class"><span class="tsd-kind-icon">Property</span></li>
				<li class="tsd-kind-method tsd-parent-kind-class"><span class="tsd-kind-icon">Method</span></li>
			</ul>
			<ul class="tsd-legend">
				<li class="tsd-kind-property tsd-parent-kind-class tsd-is-inherited"><span class="tsd-kind-icon">Inherited property</span></li>
				<li class="tsd-kind-method tsd-parent-kind-class tsd-is-inherited"><span class="tsd-kind-icon">Inherited method</span></li>
			</ul>
			<ul class="tsd-legend">
				<li class="tsd-kind-property tsd-parent-kind-class tsd-is-private"><span class="tsd-kind-icon">Private property</span></li>
				<li class="tsd-kind-method tsd-parent-kind-class tsd-is-private"><span class="tsd-kind-icon">Private method</span></li>
			</ul>
			<ul class="tsd-legend">
				<li class="tsd-kind-property tsd-parent-kind-class tsd-is-static"><span class="tsd-kind-icon">Static property</span></li>
				<li class="tsd-kind-method tsd-parent-kind-class tsd-is-static"><span class="tsd-kind-icon">Static method</span></li>
			</ul>
			<ul class="tsd-legend">
				<li class="tsd-kind-property tsd-parent-kind-interface"><span class="tsd-kind-icon">Property</span></li>
			</ul>
			<ul class="tsd-legend">
				<li class="tsd-kind-property tsd-parent-kind-class tsd-is-protected"><span class="tsd-kind-icon">Protected property</span></li>
			</ul>
		</div>
	</div>
</footer>
<div class="container tsd-generator">
	<p>Generated using <a href="https://typedoc.org/" target="_blank">TypeDoc</a></p>
</div>
<div class="overlay"></div>
<script src="../assets/js/main.js"></script>
</body>
</html><|MERGE_RESOLUTION|>--- conflicted
+++ resolved
@@ -97,11 +97,7 @@
 					<div class="tsd-signature tsd-kind-icon">Inactive<span class="tsd-signature-symbol">:</span></div>
 					<aside class="tsd-sources">
 						<ul>
-<<<<<<< HEAD
-							<li>Defined in <a href="https://github.com/ThomasDepian/MarbleEvolution/blob/784f76e/src/States.ts#L6">src/States.ts:6</a></li>
-=======
 							<li>Defined in <a href="https://github.com/ThomasDepian/MarbleEvolution/blob/515af04/src/States.ts#L6">src/States.ts:6</a></li>
->>>>>>> c3cfba00
 						</ul>
 					</aside>
 				</section>
@@ -111,11 +107,7 @@
 					<div class="tsd-signature tsd-kind-icon">Initialization<wbr>Phase<span class="tsd-signature-symbol">:</span></div>
 					<aside class="tsd-sources">
 						<ul>
-<<<<<<< HEAD
-							<li>Defined in <a href="https://github.com/ThomasDepian/MarbleEvolution/blob/784f76e/src/States.ts#L8">src/States.ts:8</a></li>
-=======
 							<li>Defined in <a href="https://github.com/ThomasDepian/MarbleEvolution/blob/515af04/src/States.ts#L8">src/States.ts:8</a></li>
->>>>>>> c3cfba00
 						</ul>
 					</aside>
 				</section>
@@ -125,11 +117,7 @@
 					<div class="tsd-signature tsd-kind-icon">Launched<span class="tsd-signature-symbol">:</span></div>
 					<aside class="tsd-sources">
 						<ul>
-<<<<<<< HEAD
-							<li>Defined in <a href="https://github.com/ThomasDepian/MarbleEvolution/blob/784f76e/src/States.ts#L10">src/States.ts:10</a></li>
-=======
 							<li>Defined in <a href="https://github.com/ThomasDepian/MarbleEvolution/blob/515af04/src/States.ts#L10">src/States.ts:10</a></li>
->>>>>>> c3cfba00
 						</ul>
 					</aside>
 				</section>
@@ -139,11 +127,7 @@
 					<div class="tsd-signature tsd-kind-icon">Stopped<span class="tsd-signature-symbol">:</span></div>
 					<aside class="tsd-sources">
 						<ul>
-<<<<<<< HEAD
-							<li>Defined in <a href="https://github.com/ThomasDepian/MarbleEvolution/blob/784f76e/src/States.ts#L12">src/States.ts:12</a></li>
-=======
 							<li>Defined in <a href="https://github.com/ThomasDepian/MarbleEvolution/blob/515af04/src/States.ts#L12">src/States.ts:12</a></li>
->>>>>>> c3cfba00
 						</ul>
 					</aside>
 				</section>
