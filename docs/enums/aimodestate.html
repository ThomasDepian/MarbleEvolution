--- conflicted
+++ resolved
@@ -96,11 +96,7 @@
 					<div class="tsd-signature tsd-kind-icon">Inactive<span class="tsd-signature-symbol">:</span></div>
 					<aside class="tsd-sources">
 						<ul>
-<<<<<<< HEAD
-							<li>Defined in <a href="https://github.com/ThomasDepian/MarbleEvolution/blob/784f76e/src/States.ts#L20">src/States.ts:20</a></li>
-=======
 							<li>Defined in <a href="https://github.com/ThomasDepian/MarbleEvolution/blob/515af04/src/States.ts#L20">src/States.ts:20</a></li>
->>>>>>> c3cfba00
 						</ul>
 					</aside>
 				</section>
@@ -110,11 +106,7 @@
 					<div class="tsd-signature tsd-kind-icon">Launched<span class="tsd-signature-symbol">:</span></div>
 					<aside class="tsd-sources">
 						<ul>
-<<<<<<< HEAD
-							<li>Defined in <a href="https://github.com/ThomasDepian/MarbleEvolution/blob/784f76e/src/States.ts#L22">src/States.ts:22</a></li>
-=======
 							<li>Defined in <a href="https://github.com/ThomasDepian/MarbleEvolution/blob/515af04/src/States.ts#L22">src/States.ts:22</a></li>
->>>>>>> c3cfba00
 						</ul>
 					</aside>
 				</section>
@@ -124,11 +116,7 @@
 					<div class="tsd-signature tsd-kind-icon">New<wbr>Iteration<wbr>Ready<span class="tsd-signature-symbol">:</span></div>
 					<aside class="tsd-sources">
 						<ul>
-<<<<<<< HEAD
-							<li>Defined in <a href="https://github.com/ThomasDepian/MarbleEvolution/blob/784f76e/src/States.ts#L24">src/States.ts:24</a></li>
-=======
 							<li>Defined in <a href="https://github.com/ThomasDepian/MarbleEvolution/blob/515af04/src/States.ts#L24">src/States.ts:24</a></li>
->>>>>>> c3cfba00
 						</ul>
 					</aside>
 				</section>
